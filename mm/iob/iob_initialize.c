--- conflicted
+++ resolved
@@ -34,11 +34,7 @@
  * Pre-processor Definitions
  ****************************************************************************/
 
-<<<<<<< HEAD
-#define ROUNDUP(x, y)   (((x) + (y) - 1) / (y) * (y))
-=======
 #define ROUNDUP(x, y)     (((x) + (y) - 1) / (y) * (y))
->>>>>>> 1c84fc9c
 
 /* Fix the I/O Buffer size with specified alignment size */
 
