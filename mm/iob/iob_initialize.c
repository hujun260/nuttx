--- conflicted
+++ resolved
@@ -34,11 +34,7 @@
  * Pre-processor Definitions
  ****************************************************************************/
 
-<<<<<<< HEAD
-#define ROUNDUP(x, y)     (((x) + (y) - 1) / (y) * (y))
-=======
 #define ROUNDUP(x, y)   (((x) + (y) - 1) / (y) * (y))
->>>>>>> a455ef2a
 
 /* Fix the I/O Buffer size with specified alignment size */
 
