--- conflicted
+++ resolved
@@ -63,11 +63,7 @@
  *   minor performance losses.
  */
 
-<<<<<<< HEAD
-#define MM_MIN_SHIFT      (LOG2_CEIL(sizeof(struct mm_freenode_s)))
-=======
 #define MM_MIN_SHIFT      LOG2_CEIL(sizeof(struct mm_freenode_s))
->>>>>>> 1c84fc9c
 #if defined(CONFIG_MM_SMALL) && UINTPTR_MAX <= UINT32_MAX
 #  define MM_MAX_SHIFT    (15)  /* 32 Kb */
 #else
@@ -92,17 +88,10 @@
          tcb = nxsched_get_tcb(tmp->pid); \
          if ((heap)->mm_procfs.backtrace || (tcb && tcb->flags & TCB_FLAG_HEAP_DUMP)) \
            { \
-<<<<<<< HEAD
-             int result = backtrace(tmp->backtrace, CONFIG_MM_BACKTRACE); \
-             if (result < CONFIG_MM_BACKTRACE) \
-               { \
-                 tmp->backtrace[result] = NULL; \
-=======
              int n = backtrace(tmp->backtrace, CONFIG_MM_BACKTRACE); \
              if (n < CONFIG_MM_BACKTRACE) \
                { \
                  tmp->backtrace[n] = NULL; \
->>>>>>> 1c84fc9c
                } \
            } \
          else \
