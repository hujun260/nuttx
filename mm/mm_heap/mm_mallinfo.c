--- conflicted
+++ resolved
@@ -90,11 +90,7 @@
           if ((node->preceding & MM_ALLOC_BIT) != 0)
             {
               DEBUGASSERT(node->size >= SIZEOF_MM_ALLOCNODE);
-<<<<<<< HEAD
-              aordblks ++;
-=======
               aordblks++;
->>>>>>> 2e43815c
               uordblks += node->size;
             }
           else
