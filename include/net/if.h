--- conflicted
+++ resolved
@@ -46,22 +46,6 @@
 
 /* Interface flag bits */
 
-<<<<<<< HEAD
-#define IFF_DOWN           (1 << 0) /* Interface is down */
-#define IFF_UP             (1 << 1) /* Interface is up */
-#define IFF_RUNNING        (1 << 2) /* Carrier is available */
-#define IFF_IPv6           (1 << 3) /* Configured for IPv6 packet (vs ARP or IPv4) */
-#define IFF_BOUND          (1 << 4) /* Bound to a socket */
-#define IFF_LOOPBACK       (1 << 5) /* Is a loopback net */
-#define IFF_POINTOPOINT    (1 << 6) /* Is point-to-point link */
-#define IFF_NOARP          (1 << 7) /* ARP is not required for this packet */
-#define IFF_MULTICAST      (1 <<12) /* Supports multicast. */
-#define IFF_BROADCAST      (1 <<13) /* Broadcast address valid.  */
-
-/* Interface flag helpers */
-
-#define IFF_SET_DOWN(f)        do { (f) |= IFF_DOWN; } while (0)
-=======
 #define IFF_DOWN           (1 << 0)  /* Interface is down */
 #define IFF_UP             (1 << 1)  /* Interface is up */
 #define IFF_RUNNING        (1 << 2)  /* Carrier is available */
@@ -75,7 +59,6 @@
 
 /* Interface flag helpers */
 
->>>>>>> 9be737c8
 #define IFF_SET_UP(f)          do { (f) |= IFF_UP; } while (0)
 #define IFF_SET_RUNNING(f)     do { (f) |= IFF_RUNNING; } while (0)
 #define IFF_SET_BOUND(f)       do { (f) |= IFF_BOUND; } while (0)
@@ -85,10 +68,6 @@
 #define IFF_SET_MULTICAST(f)   do { (f) |= IFF_MULTICAST; } while (0)
 #define IFF_SET_BROADCAST(f)   do { (f) |= IFF_BROADCAST; } while (0)
 
-<<<<<<< HEAD
-#define IFF_CLR_DOWN(f)        do { (f) &= ~IFF_DOWN; } while (0)
-=======
->>>>>>> 9be737c8
 #define IFF_CLR_UP(f)          do { (f) &= ~IFF_UP; } while (0)
 #define IFF_CLR_RUNNING(f)     do { (f) &= ~IFF_RUNNING; } while (0)
 #define IFF_CLR_BOUND(f)       do { (f) &= ~IFF_BOUND; } while (0)
@@ -98,10 +77,6 @@
 #define IFF_CLR_MULTICAST(f)   do { (f) &= ~IFF_MULTICAST; } while (0)
 #define IFF_CLR_BROADCAST(f)   do { (f) &= ~IFF_BROADCAST; } while (0)
 
-<<<<<<< HEAD
-#define IFF_IS_DOWN(f)        (((f) & IFF_DOWN) != 0)
-=======
->>>>>>> 9be737c8
 #define IFF_IS_UP(f)          (((f) & IFF_UP) != 0)
 #define IFF_IS_RUNNING(f)     (((f) & IFF_RUNNING) != 0)
 #define IFF_IS_BOUND(f)       (((f) & IFF_BOUND) != 0)
@@ -187,15 +162,6 @@
   uint16_t data_samplep; /* Data phase sample point % */
 };
 
-<<<<<<< HEAD
-/* Structure passed to get or set the cellular network device features */
-
-struct cell_ioctl_data_s
-{
-  uint8_t mdp_chnidx;  /* MDP(Multi Data Path) channel idx bound to this network device */
-  uint8_t sim_id;      /* Sim ID in dual sim system */
-  uint8_t cell_id;     /* Cell Identification in mobile phone networks */
-=======
 /* Structure passed to add or remove hardware-level CAN ID filters
  * SIOCxCANSTDFILTER / SIOCxCANEXTFILTER ioctl commands.
  */
@@ -208,7 +174,15 @@
                    * upper address in address range  */
   uint8_t  ftype; /* See CAN_FILTER_* definitions */
   uint8_t  fprio; /* See CAN_MSGPRIO_* definitions */
->>>>>>> 9be737c8
+};
+
+/* Structure passed to get or set the cellular network device features */
+
+struct cell_ioctl_data_s
+{
+  uint8_t mdp_chnidx;  /* MDP(Multi Data Path) channel idx bound to this network device */
+  uint8_t sim_id;      /* Sim ID in dual sim system */
+  uint8_t cell_id;     /* Cell Identification in mobile phone networks */
 };
 
 /* There are two forms of the I/F request structure.
@@ -225,20 +199,6 @@
   int16_t                      lifr_ifindex;         /* Interface index */
   union
   {
-<<<<<<< HEAD
-    struct sockaddr_storage   lifru_addr;               /* IP Address */
-    struct sockaddr_storage   lifru_dstaddr;            /* P-to-P Address */
-    struct sockaddr_storage   lifru_broadaddr;          /* Broadcast address */
-    struct sockaddr_storage   lifru_netmask;            /* Netmask */
-    struct sockaddr           lifru_hwaddr;             /* MAC address */
-    int                       lifru_count;              /* Number of devices */
-    int                       lifru_mtu;                /* MTU size */
-    uint32_t                  lifru_flags;              /* Interface flags */
-    struct mii_ioctl_notify_s llfru_mii_notify;         /* PHY event notification */
-    struct mii_ioctl_data_s   lifru_mii_data;           /* MII request data */
-    struct can_ioctl_data_s   lifru_can_data;           /* CAN bitrate request data */
-    struct cell_ioctl_data_s  lifru_cell_data;          /* Cellular network data */
-=======
     struct sockaddr_storage    lifru_addr;           /* IP Address */
     struct sockaddr_storage    lifru_dstaddr;        /* P-to-P Address */
     struct sockaddr_storage    lifru_broadaddr;      /* Broadcast address */
@@ -251,7 +211,7 @@
     struct mii_ioctl_data_s    lifru_mii_data;       /* MII request data */
     struct can_ioctl_data_s    lifru_can_data;       /* CAN bitrate request data */
     struct can_ioctl_filter_s  lifru_can_filter;     /* CAN filter request data */
->>>>>>> 9be737c8
+    struct cell_ioctl_data_s   lifru_cell_data;          /* Cellular network data */
   } lifr_ifru;
 };
 
@@ -293,20 +253,6 @@
   int16_t                      ifr_ifindex;         /* Interface index */
   union
   {
-<<<<<<< HEAD
-    struct sockaddr           ifru_addr;                /* IP Address */
-    struct sockaddr           ifru_dstaddr;             /* P-to-P Address */
-    struct sockaddr           ifru_broadaddr;           /* Broadcast address */
-    struct sockaddr           ifru_netmask;             /* Netmask */
-    struct sockaddr           ifru_hwaddr;              /* MAC address */
-    int                       ifru_count;               /* Number of devices */
-    int                       ifru_mtu;                 /* MTU size */
-    uint32_t                  ifru_flags;               /* Interface flags */
-    struct mii_ioctl_notify_s ifru_mii_notify;          /* PHY event notification */
-    struct mii_ioctl_data_s   ifru_mii_data;            /* MII request data */
-    struct can_ioctl_data_s   ifru_can_data;            /* CAN bitrate request data */
-    struct cell_ioctl_data_s  lifru_cell_data;          /* Cellular network data */
-=======
     struct sockaddr            ifru_addr;           /* IP Address */
     struct sockaddr            ifru_dstaddr;        /* P-to-P Address */
     struct sockaddr            ifru_broadaddr;      /* Broadcast address */
@@ -319,7 +265,7 @@
     struct mii_ioctl_data_s    ifru_mii_data;       /* MII request data */
     struct can_ioctl_data_s    ifru_can_data;       /* CAN bitrate request data */
     struct can_ioctl_filter_s  ifru_can_filter;     /* CAN filter request data */
->>>>>>> 9be737c8
+    struct cell_ioctl_data_s   lifru_cell_data;          /* Cellular network data */
   } ifr_ifru;
 };
 
