/****************************************************************************
 * include/termios.h
 *
 * Licensed to the Apache Software Foundation (ASF) under one or more
 * contributor license agreements.  See the NOTICE file distributed with
 * this work for additional information regarding copyright ownership.  The
 * ASF licenses this file to you under the Apache License, Version 2.0 (the
 * "License"); you may not use this file except in compliance with the
 * License.  You may obtain a copy of the License at
 *
 *   http://www.apache.org/licenses/LICENSE-2.0
 *
 * Unless required by applicable law or agreed to in writing, software
 * distributed under the License is distributed on an "AS IS" BASIS, WITHOUT
 * WARRANTIES OR CONDITIONS OF ANY KIND, either express or implied.  See the
 * License for the specific language governing permissions and limitations
 * under the License.
 *
 ****************************************************************************/

#ifndef __INCLUDE_TERMIOS_H
#define __INCLUDE_TERMIOS_H

/****************************************************************************
 * Included Files
 ****************************************************************************/

#include <nuttx/config.h>
#include <sys/types.h>
#include <stdint.h>

#ifdef CONFIG_SERIAL_TERMIOS

/****************************************************************************
 * Pre-processor Definitions
 ****************************************************************************/

/* Terminal input modes (c_iflag in the termios structure) */

#define IGNBRK    (1 << 0)  /* Bit 0:  Ignore break condition */
#define BRKINT    (1 << 1)  /* Bit 1:  Signal interrupt on break */
#define IGNPAR    (1 << 2)  /* Bit 2:  Ignore characters with parity errors */
#define PARMRK    (1 << 3)  /* Bit 3:  Mark parity errors */
#define INPCK     (1 << 4)  /* Bit 4:  Enable input parity check */
#define ISTRIP    (1 << 5)  /* Bit 5:  Strip character */
#define INLCR     (1 << 6)  /* Bit 6:  Map NL to CR on input */
#define IGNCR     (1 << 7)  /* Bit 7:  Ignore CR */
#define ICRNL     (1 << 8)  /* Bit 8:  Map CR to NL on input */
#define IUCLC     (1 << 9)  /* Bit 9:  Map upper-case to lower-case on input (LEGACY) */
#define IXON      (1 << 10) /* Bit 10: Enable start/stop output control */
#define IXANY     (1 << 11) /* Bit 11: Enable any character to restart output */
#define IXOFF     (1 << 12) /* Bit 12: Enable start/stop input control */

/* Terminal output modes (c_oflag in the termios structure) */

#define OPOST     (1 << 0)  /* Bit 0:  Post-process output */
#define OLCUC     (1 << 1)  /* Bit 1:  Map lower-case to upper-case on output (LEGACY) */
#define ONLCR     (1 << 2)  /* Bit 2:  Map NL to CR-NL on output */
#define OCRNL     (1 << 3)  /* Bit 3:  Map CR to NL on output */
#define ONOCR     (1 << 4)  /* Bit 4:  No CR output at column 0 */
#define ONLRET    (1 << 5)  /* Bit 5:  NL performs CR function */
#define OFILL     (1 << 6)  /* Bit 6:  Use fill characters for delay */
#define NLDLY     (1 << 8)  /* Bit 8:  Select newline delays: */
#  define NL0     (0 << 8)  /*   Newline character type 0 */
#  define NL1     (1 << 8)  /*   Newline character type 1 */
#define CRDLY     (3 << 9)  /* Bits 9-10: Select carriage-return delays: */
#  define CR0     (0 << 9)  /*   Carriage-return delay type 0 */
#  define CR1     (1 << 9)  /*   Carriage-return delay type 1 */
#  define CR2     (2 << 9)  /*   Carriage-return delay type 2 */
#  define CR3     (3 << 9)  /*   Carriage-return delay type 3 */
#define TABDLY    (3 << 11) /* Bits 11-12: Select horizontal-tab delays: */
#  define TAB0    (0 << 11) /*   Horizontal-tab delay type 0 */
#  define TAB1    (1 << 11) /*   Horizontal-tab delay type 1 */
#  define TAB2    (2 << 11) /*   Horizontal-tab delay type 2 */
#  define TAB3    (3 << 11) /*   Expand tabs to spaces */
#define BSDLY     (1 << 13) /* Bit 13: Select backspace delays: */
#  define BS0     (0 << 13) /*   Backspace-delay type 0 */
#  define BS1     (1 << 13) /*   Backspace-delay type 1 */
#define VTDLY     (1 << 14) /* Bit 14: Select vertical-tab delays: */
#  define VT0     (0 << 14) /*   Vertical-tab delay type 0 */
#  define VT1     (1 << 14) /*   Vertical-tab delay type 1 */
#define FFDLY     (1 << 15) /* Bit 15: Select form-feed delays: */
#  define FF0     (0 << 15) /*   Form-feed delay type 0 */
#  define FF1     (1 << 15) /*   Form-feed delay type 1 */

/* Control Modes (c_cflag in the termios structure) */

<<<<<<< HEAD
#define CSIZE     (3 << 4)  /* Bits 4-5: Character size: */
#  define CS5     (0 << 4)  /*   5 bits */
#  define CS6     (1 << 4)  /*   6 bits */
#  define CS7     (2 << 4)  /*   7 bits */
#  define CS8     (3 << 4)  /*   8 bits */
#define CSTOPB    (1 << 6)  /* Bit 6:  Send two stop bits, else one */
#define CREAD     (1 << 7)  /* Bit 7:  Enable receiver */
#define PARENB    (1 << 8)  /* Bit 8: Parity enable */
#define PARODD    (1 << 9)  /* Bit 9: Odd parity, else even */
#define HUPCL     (1 << 10) /* Bit 10: Hang up on last close */
#define CLOCAL    (1 << 11) /* Bit 11: Ignore modem status lines */
#define CCTS_OFLOW (1 << 29)/* Bit 29: CTS flow control of output */
#define CRTS_IFLOW (1u << 31)/* Bit 31: RTS flow control of input */
=======
#define CSIZE     (3 << 4)    /* Bits 4-5: Character size: */
#  define CS5     (0 << 4)    /*   5 bits */
#  define CS6     (1 << 4)    /*   6 bits */
#  define CS7     (2 << 4)    /*   7 bits */
#  define CS8     (3 << 4)    /*   8 bits */
#define CSTOPB    (1 << 6)    /* Bit 6:  Send two stop bits, else one */
#define CREAD     (1 << 7)    /* Bit 7:  Enable receiver */
#define PARENB    (1 << 8)    /* Bit 8: Parity enable */
#define PARODD    (1 << 9)    /* Bit 9: Odd parity, else even */
#define HUPCL     (1 << 10)   /* Bit 10: Hang up on last close */
#define CLOCAL    (1 << 11)   /* Bit 11: Ignore modem status lines */
#define CCTS_OFLOW (1 << 29)  /* Bit 29: CTS flow control of output */
#define CRTS_IFLOW (1u << 31) /* Bit 31: RTS flow control of input */
>>>>>>> 2e43815c
#define CRTSCTS   (CCTS_OFLOW | CRTS_IFLOW)

/* Local Modes (c_lflag in the termios structure) */

#define ISIG      (1 << 0)  /* Bit 0:  Enable signals */
#define ICANON    (1 << 1)  /* Bit 1:  Canonical input (erase and kill processing) */
#define XCASE     (1 << 2)  /* Bit 2:  Canonical upper/lower presentation (LEGACY) */
#define ECHO      (1 << 3)  /* Bit 3:  Enable echo */
#define ECHOE     (1 << 4)  /* Bit 4:  Echo erase character as error correcting backspace */
#define ECHOK     (1 << 5)  /* Bit 5:  Echo KILL */
#define ECHONL    (1 << 6)  /* Bit 6:  Echo NL */
#define NOFLSH    (1 << 7)  /* Bit 7:  Disable flush after interrupt or quit */
#define TOSTOP    (1 << 8)  /* Bit 8:  Send SIGTTOU for background output */
#define IEXTEN    (1 << 15) /* Bit 15: Enable extended input character processing */

/* The following are subscript names for the termios c_cc array.
 *
 * Common characters:  VINTR, VQUIT, VSTART, VSTOP, VSUSP
 *
 *   VINTR:  Interrupt character   (Default ETX, Control-C)
 *   VQUIT:  Quit character        (Default FS,  Control-\)
 *   VSTART: Start character       (Default DC1, Control-Q)
 *   VSTOP:  Stop character        (Default DC3, Control-S)
 *   VSUSP:  Suspend character     (Default SUB, Control-Z)
 *
 * Canonical mode:     Adds VEOF, VEOL, VERASE, VKILL
 *
 *   VEOL:   End-of-file character (Default SUB, Control-Z)
 *   VEOF:   End-of-line character (Default NUL)
 *   VERASE: Erase character       (Default DEL or BS, Control-H)
 *   VKILL:  Kill character        (Default NAK or BS, Control-U)
 *
 * Non-canonical mode: Adds VMIN, VTIME
 *
 *   VMIN:   Minimum number of characters for non-canonical read
 *   VTIME:  Timeout in deciseconds for non-canonical read
 */

#define VINTR     0         /* Bit 0:  INTR character */
#define VQUIT     1         /* Bit 1:  QUIT character */
#define VERASE    2         /* Bit 2:  ERASE character (canonical mode) */
#define VKILL     3         /* Bit 3:  KILL character (canonical mode) */
#define VEOF      4         /* Bit 4:  EOF character (canonical mode) */
#define VTIME     5         /* Bit 5:  TIME value (non-canonical mode) */
#define VMIN      6         /* Bit 6:  MIN value (non-canonical mode) */
#define VSTART    8         /* Bit 8:  START character */
#define VSTOP     9         /* Bit 9:  STOP character */
#define VSUSP     10        /* Bit 10: SUSP character */
#define VEOL      11        /* Bit 11: EOL character (canonical mode) */
#define NCCS      12        /* Bit 12: Size of the array c_cc for control characters */

/* Baud Rate Selection.  These are instances of type speed_t.  Values of
 * 38400 and below are specified by POSIX; values above 38400 are sometimes
 * referred to as extended values and most values appear in most termios.h
 * implementations.
 */

#define B0        0000000   /* Hang up */
#define B50       0000001   /* 50 baud */
#define B75       0000002   /* 75 baud */
#define B110      0000003   /* 110 baud */
#define B134      0000004   /* 134.5 baud */
#define B150      0000005   /* 150 baud */
#define B200      0000006   /* 200 baud */
#define B300      0000007   /* 300 baud */
#define B600      0000010   /* 600 baud */
#define B1200     0000011   /* 1,200 baud */
#define B1800     0000012   /* 1,800 baud */
#define B2400     0000013   /* 2,400 baud */
#define B4800     0000014   /* 4,800 baud */
#define B9600     0000015   /* 9,600 baud */
#define B19200    0000016   /* 19,200 baud */
#define B38400    0000017   /* 38,400 baud */

#define B57600    0010001   /* 57,600 baud */
#define B115200   0010002   /* 115,200 baud */
#define B230400   0010003   /* 230,400 baud */
#define B460800   0010004   /* 460,800 baud */
#define B500000   0010005   /* 500,000 baud */
#define B576000   0010006   /* 576,000 baud */
#define B921600   0010007   /* 921,600 baud */
#define B1000000  0010010   /* 1,000,000 baud */
#define B1152000  0010011   /* 1,152,000 baud */
#define B1500000  0010012   /* 1,500,000 baud */
#define B2000000  0010013   /* 2,000,000 baud */
#define B2500000  0010014   /* 2,500,000 baud */
#define B3000000  0010015   /* 3,000,000 baud */
#define B3500000  0010016   /* 3,500,000 baud */
#define B4000000  0010017   /* 4,000,000 baud */

/* Attribute Selection (used with tcsetattr()) */

#define TCSANOW   0         /* Change attributes immediately */
#define TCSADRAIN 1         /* Change attributes when output has drained */
#define TCSAFLUSH 2         /* Change attributes when output has drained;
                             * also flush pending input */

/* Line Control (used with tcflush()) */

#define TCIFLUSH  0         /* Flush pending input */
#define TCOFLUSH  1         /* Flush untransmitted output */
#define TCIOFLUSH 2         /* Flush both pending input and untransmitted
                             * output */

/* Constants for use with tcflow() */

#define TCOOFF    0         /* Suspend output */
#define TCOON     1         /* Restart output */
#define TCIOFF    2         /* Transmit a STOP character, intended to
                             * suspend input data */
#define TCION     3         /* Transmit a START character, intended to
                             * restart input data */

/****************************************************************************
 * Public Type Definitions
 ****************************************************************************/

/* Baud rate selection */

typedef unsigned int  speed_t;   /* Used for terminal baud rates */

/* Types used within the termios structure */

typedef unsigned int  tcflag_t;  /* Used for terminal modes */
typedef unsigned char cc_t;      /* Used for terminal special characters */

/* The termios structure */

struct termios
{
  /* Exposed fields defined by POSIX */

  tcflag_t  c_iflag;        /* Input modes */
  tcflag_t  c_oflag;        /* Output modes */
  tcflag_t  c_cflag;        /* Control modes */
  tcflag_t  c_lflag;        /* Local modes */
  cc_t      c_cc[NCCS];     /* Control chars */

  /* Implementation specific fields.  For portability reasons, these fields
   * should not be accessed directly, but rather through only through the
   * cf[set|get][o|i]speed() POSIX interfaces.
   */

  speed_t c_speed;          /* Input/output speed (non-POSIX) */
};

/****************************************************************************
 * Public Function Prototypes
 ****************************************************************************/

#ifdef __cplusplus
#define EXTERN extern "C"
extern "C"
{
#else
#define EXTERN extern
#endif

/* The cfgetspeed() function is a non-POSIX function will extract the baud
 * from the termios structure to which the termiosp argument points. NuttX
 * does not control input/output baud independently.  Both must be the same.
 * The POSIX standard interfaces, cfigetispeed() and cfigetospeed() are
 * supported by simply defining them to be cfgetspeed().
 * The return value is baud value(9600).
 */

speed_t cfgetspeed(FAR const struct termios *termiosp);
#define cfgetispeed(termiosp) cfgetspeed(termiosp)
#define cfgetospeed(termiosp) cfgetspeed(termiosp)

/* The cfsetspeed() function is a non-POSIX function that sets the baud
 * stored in the structure pointed to by termiosp to speed. NuttX does
 * not control input/output baud independently.  Both must be the same.
 * The POSIX standard interfaces, cfigetispeed() and cfigetospeed() are
 * supported by simply defining them to be cfsetspeed().
 * Speed could be baud value(9600) or could be baud mask(B9600).
 */

int cfsetspeed(FAR struct termios *termiosp, speed_t speed);
#define cfsetispeed(termiosp,speed) cfsetspeed(termiosp,speed)
#define cfsetospeed(termiosp,speed) cfsetspeed(termiosp,speed)

/* The cfmakeraw() function is a non-POSIX function that sets the terminal
 * to something like the "raw" mode.
 */

void cfmakeraw(FAR struct termios *termiosp);

/* Wait for transmission of output */

int tcdrain(int fd);

/* Suspend or restart the transmission or reception of data */

int tcflow(int fd, int action);

/* Flush non-transmitted output data, non-read input data or both */

int tcflush(int fd, int cmd);

/* Get the parameters associated with the terminal */

int tcgetattr(int fd, FAR struct termios *termiosp);

/* Get process group ID for session leader for controlling terminal */

pid_t tcgetsid(int fd);

/* Send a "break" for a specific duration */

int tcsendbreak(int fd, int duration);

/* Set the parameters associated with the terminal */

int tcsetattr(int fd, int options, FAR const struct termios *termiosp);

#undef EXTERN
#ifdef __cplusplus
}
#endif

#endif /* CONFIG_SERIAL_TERMIOS */
#endif /* __INCLUDE_TERMIOS_H */<|MERGE_RESOLUTION|>--- conflicted
+++ resolved
@@ -85,21 +85,6 @@
 
 /* Control Modes (c_cflag in the termios structure) */
 
-<<<<<<< HEAD
-#define CSIZE     (3 << 4)  /* Bits 4-5: Character size: */
-#  define CS5     (0 << 4)  /*   5 bits */
-#  define CS6     (1 << 4)  /*   6 bits */
-#  define CS7     (2 << 4)  /*   7 bits */
-#  define CS8     (3 << 4)  /*   8 bits */
-#define CSTOPB    (1 << 6)  /* Bit 6:  Send two stop bits, else one */
-#define CREAD     (1 << 7)  /* Bit 7:  Enable receiver */
-#define PARENB    (1 << 8)  /* Bit 8: Parity enable */
-#define PARODD    (1 << 9)  /* Bit 9: Odd parity, else even */
-#define HUPCL     (1 << 10) /* Bit 10: Hang up on last close */
-#define CLOCAL    (1 << 11) /* Bit 11: Ignore modem status lines */
-#define CCTS_OFLOW (1 << 29)/* Bit 29: CTS flow control of output */
-#define CRTS_IFLOW (1u << 31)/* Bit 31: RTS flow control of input */
-=======
 #define CSIZE     (3 << 4)    /* Bits 4-5: Character size: */
 #  define CS5     (0 << 4)    /*   5 bits */
 #  define CS6     (1 << 4)    /*   6 bits */
@@ -113,7 +98,6 @@
 #define CLOCAL    (1 << 11)   /* Bit 11: Ignore modem status lines */
 #define CCTS_OFLOW (1 << 29)  /* Bit 29: CTS flow control of output */
 #define CRTS_IFLOW (1u << 31) /* Bit 31: RTS flow control of input */
->>>>>>> 2e43815c
 #define CRTSCTS   (CCTS_OFLOW | CRTS_IFLOW)
 
 /* Local Modes (c_lflag in the termios structure) */
