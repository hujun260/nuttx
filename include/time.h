/********************************************************************************
 * include/time.h
 *
 * Licensed to the Apache Software Foundation (ASF) under one or more
 * contributor license agreements.  See the NOTICE file distributed with
 * this work for additional information regarding copyright ownership.  The
 * ASF licenses this file to you under the Apache License, Version 2.0 (the
 * "License"); you may not use this file except in compliance with the
 * License.  You may obtain a copy of the License at
 *
 *   http://www.apache.org/licenses/LICENSE-2.0
 *
 * Unless required by applicable law or agreed to in writing, software
 * distributed under the License is distributed on an "AS IS" BASIS, WITHOUT
 * WARRANTIES OR CONDITIONS OF ANY KIND, either express or implied.  See the
 * License for the specific language governing permissions and limitations
 * under the License.
 *
 ********************************************************************************/

#ifndef __INCLUDE_TIME_H
#define __INCLUDE_TIME_H

/********************************************************************************
 * Included Files
 ********************************************************************************/

#include <nuttx/config.h>
#include <nuttx/compiler.h>

#include <sys/types.h>
#include <stdint.h>

/********************************************************************************
 * Pre-processor Definitions
 ********************************************************************************/

/* Clock tick of the system (frequency Hz).
 *
 * NOTE: This symbolic name CLK_TCK has been removed from the standard.  It is
 * replaced with CLOCKS_PER_SEC.  Both are defined here.
 *
 * The default value is 100Hz, but this default setting can be overridden by
 * defining the clock interval in microseconds as CONFIG_USEC_PER_TICK in the
 * board configuration file.
 */

#ifdef CONFIG_USEC_PER_TICK
# define CLK_TCK           (1000000/CONFIG_USEC_PER_TICK)
# define CLOCKS_PER_SEC    (1000000/CONFIG_USEC_PER_TICK)
#else
# define CLK_TCK           (100)
# define CLOCKS_PER_SEC    (100)
#endif

/* CLOCK_REALTIME refers to the standard time source.  For most
 * implementations, the standard time source is the system timer interrupt.
 * However, if the platform supports an RTC, then the standard time source
 * will be the RTC for the clock_gettime() and clock_settime() interfaces
 * (the system timer is still the time source for all of the interfaces).
 *
 * CLOCK_REALTIME represents the machine's best-guess as to the current
 * wall-clock, time-of-day time. This means that CLOCK_REALTIME can jump
 * forward and backward as the system time-of-day clock is changed.
 */

#define CLOCK_REALTIME     0

/* Clock that cannot be set and represents monotonic time since some
 * unspecified starting point. It is not affected by changes in the
 * system time-of-day clock.
 */

#ifdef CONFIG_CLOCK_MONOTONIC
#  define CLOCK_MONOTONIC  1
#endif

/* Monotonic system-wide clock that includes time spent in suspension. */

#ifdef CONFIG_CLOCK_MONOTONIC
#  define CLOCK_BOOTTIME   2
#endif

/* This is a flag that may be passed to the timer_settime() and
 * clock_nanosleep() functions.
 */

#define TIMER_ABSTIME      1

/* Time base values for timespec_get.  */

#define TIME_UTC           1

<<<<<<< HEAD

/* Redirect the timelocal */

=======
/* Redirect the timelocal */

>>>>>>> 2e43815c
#define timelocal         mktime

/********************************************************************************
 * Public Types
 ********************************************************************************/

/* Scalar types */

typedef uint32_t  time_t;         /* Holds time in seconds */
typedef uint8_t   clockid_t;      /* Identifies one time base source */
typedef FAR void *timer_t;        /* Represents one POSIX timer */

/* struct timespec is the standard representation of time as seconds and
 * nanoseconds.
 */

struct timespec
{
  time_t tv_sec;                   /* Seconds */
  long   tv_nsec;                  /* Nanoseconds */
};

/* struct tm is the standard representation for "broken out" time.
 *
 * REVISIT: This structure could be packed better using uint8_t's and
 * uint16_t's.  The standard definition does, however, call out type int for
 * all of the members.  NOTE: Any changes to this structure must be also be
 * reflected in struct rtc_time defined in include/nuttx/timers/rtc.h; these
 * two structures must be cast compatible.
 */

struct tm
{
  int  tm_sec;         /* Seconds (0-61, allows for leap seconds) */
  int  tm_min;         /* Minutes (0-59) */
  int  tm_hour;        /* Hours (0-23) */
  int  tm_mday;        /* Day of the month (1-31) */
  int  tm_mon;         /* Month (0-11) */
  int  tm_year;        /* Years since 1900 */
  int  tm_wday;        /* Day of the week (0-6) */
  int  tm_yday;        /* Day of the year (0-365) */
  int  tm_isdst;       /* Non-0 if daylight savings time is in effect */
  long tm_gmtoff;      /* Offset from UTC in seconds */
  const char *tm_zone; /* Timezone abbreviation. */
};

/* Struct itimerspec is used to define settings for an interval timer */

struct itimerspec
{
  struct timespec it_value;    /* First time */
  struct timespec it_interval; /* and thereafter */
};

/* forward reference (defined in signal.h) */

struct sigevent;

/********************************************************************************
 * Public Data
 ********************************************************************************/

#undef EXTERN
#if defined(__cplusplus)
#define EXTERN extern "C"
extern "C"
{
#else
#define EXTERN extern
#endif

#ifdef CONFIG_LIBC_LOCALTIME

/* daylight - Daylight savings time flag */

/* EXTERN int daylight; not supported */

/* timezone - Difference from UTC and local standard time */

/* EXTERN long int timezone; not supported */

/* tzname[] - Timezone strings
 * Setup by tzset()
 */

EXTERN FAR char *tzname[2];
#endif

/********************************************************************************
 * Public Function Prototypes
 ********************************************************************************/

clock_t clock(void);

int clock_settime(clockid_t clockid, FAR const struct timespec *tp);
int clock_gettime(clockid_t clockid, FAR struct timespec *tp);
int clock_getres(clockid_t clockid, FAR struct timespec *res);
int timespec_get(FAR struct timespec *t, int b);

time_t timegm(FAR struct tm *tp);
time_t mktime(FAR struct tm *tp);

FAR struct tm *gmtime(FAR const time_t *timep);
FAR struct tm *gmtime_r(FAR const time_t *timep, FAR struct tm *result);

FAR struct tm *localtime(FAR const time_t *timep);
FAR struct tm *localtime_r(FAR const time_t *timep, FAR struct tm *result);

size_t strftime(FAR char *s, size_t max, FAR const char *format,
                FAR const struct tm *tm) strftimelike(3);
FAR char *strptime(FAR const char *s, FAR const char *format,
                FAR struct tm *tm);

FAR char *asctime(FAR const struct tm *tp);
FAR char *asctime_r(FAR const struct tm *tp, FAR char *buf);
FAR char *ctime(FAR const time_t *timep);
FAR char *ctime_r(FAR const time_t *timep, FAR char *buf);

time_t time(FAR time_t *timep);

#ifdef CONFIG_HAVE_DOUBLE
double difftime(time_t time1, time_t time0);
#else
float difftime(time_t time1, time_t time0);
#endif

int timer_create(clockid_t clockid, FAR struct sigevent *evp,
                 FAR timer_t *timerid);
int timer_delete(timer_t timerid);
int timer_settime(timer_t timerid, int flags,
                  FAR const struct itimerspec *value,
                  FAR struct itimerspec *ovalue);
int timer_gettime(timer_t timerid, FAR struct itimerspec *value);
int timer_getoverrun(timer_t timerid);

int clock_nanosleep(clockid_t clockid, int flags,
                    FAR const struct timespec *rqtp,
                    FAR struct timespec *rmtp);
int nanosleep(FAR const struct timespec *rqtp, FAR struct timespec *rmtp);

#ifdef CONFIG_LIBC_LOCALTIME
void tzset(void);
#endif

#undef EXTERN
#if defined(__cplusplus)
}
#endif

#endif /* __INCLUDE_TIME_H */<|MERGE_RESOLUTION|>--- conflicted
+++ resolved
@@ -91,14 +91,8 @@
 
 #define TIME_UTC           1
 
-<<<<<<< HEAD
-
 /* Redirect the timelocal */
 
-=======
-/* Redirect the timelocal */
-
->>>>>>> 2e43815c
 #define timelocal         mktime
 
 /********************************************************************************
