/****************************************************************************
 * include/sys/poll.h
 *
 * Licensed to the Apache Software Foundation (ASF) under one or more
 * contributor license agreements.  See the NOTICE file distributed with
 * this work for additional information regarding copyright ownership.  The
 * ASF licenses this file to you under the Apache License, Version 2.0 (the
 * "License"); you may not use this file except in compliance with the
 * License.  You may obtain a copy of the License at
 *
 *   http://www.apache.org/licenses/LICENSE-2.0
 *
 * Unless required by applicable law or agreed to in writing, software
 * distributed under the License is distributed on an "AS IS" BASIS, WITHOUT
 * WARRANTIES OR CONDITIONS OF ANY KIND, either express or implied.  See the
 * License for the specific language governing permissions and limitations
 * under the License.
 *
 ****************************************************************************/

#ifndef __INCLUDE_SYS_POLL_H
#define __INCLUDE_SYS_POLL_H

/****************************************************************************
 * Included Files
 ****************************************************************************/

#include <nuttx/config.h>
#include <nuttx/compiler.h>

#include <stdint.h>
#include <signal.h>
#include <semaphore.h>

/****************************************************************************
 * Pre-processor Definitions
 ****************************************************************************/

/* Poll event definitions:
 *
 *   POLLIN
 *     Data other than high-priority data may be read without blocking.
 *   POLLRDNORM
 *     Normal data may be read without blocking.
 *   POLLRDBAND
 *     Priority data may be read without blocking.
 *   POLLPRI
 *     High priority data may be read without blocking.
 *
 *   POLLOUT
 *     Normal data may be written without blocking.
 *   POLLWRNORM
 *     Equivalent to POLLOUT.
 *   POLLWRBAND
 *     Priority data may be written.
 *
 *   POLLERR
 *     An error has occurred (revents only).
 *   POLLHUP
 *     Device has been disconnected (revents only).
 *   POLLNVAL
 *     Invalid fd member (revents only).
 */

#define POLLIN       (0x01)  /* NuttX does not make priority distinctions */
#define POLLRDNORM   (0x01)
#define POLLRDBAND   (0x01)

#define POLLPRI      (0x02)

#define POLLOUT      (0x04)  /* NuttX does not make priority distinctions */
#define POLLWRNORM   (0x04)
#define POLLWRBAND   (0x04)

#define POLLERR      (0x08)
#define POLLHUP      (0x10)
<<<<<<< HEAD
#define POLLRDHUP    (0x10)
=======
#define POLLRDHUP    (0x10)  /* NuttX does not support shutdown(fd, SHUT_RD) */
>>>>>>> 649f99ce
#define POLLNVAL     (0x20)

#define POLLFD       (0x00)
#define POLLFILE     (0x40)
#define POLLSOCK     (0x80)
#define POLLMASK     (0xC0)

/****************************************************************************
 * Public Type Definitions
 ****************************************************************************/

/* The number of poll descriptors (required by poll() specification */

typedef unsigned int nfds_t;

/* In the standard poll() definition, the size of the event set is 'short'.
 * Here we pick the smallest storage element that will contain all of the
 * poll events.
 */

typedef uint8_t pollevent_t;

/* This is the NuttX variant of the standard pollfd structure.  The poll()
 * interfaces receive a variable length array of such structures.
 *
 * REVISIT: In a multi-threaded environment, one use case might be to share
 * a single, array of struct pollfd in poll calls on different threads.
 * That use case is not supportable with this variant due way in which the
 * non-standard internal fields are used in the implementation of poll().
 */

struct pollfd
{
  /* Standard fields */

  int          fd;      /* The descriptor being polled */
  pollevent_t  events;  /* The input event flags */
  pollevent_t  revents; /* The output event flags */

  /* Non-standard fields used internally by NuttX. */

  FAR void    *ptr;     /* The psock or file being polled */
  FAR sem_t   *sem;     /* Pointer to semaphore used to post output event */
  FAR void    *priv;    /* For use by drivers */
};

/****************************************************************************
 * Public Data
 ****************************************************************************/

#undef EXTERN
#if defined(__cplusplus)
#define EXTERN extern "C"
extern "C"
{
#else
#define EXTERN extern
#endif

/****************************************************************************
 * Public Function Prototypes
 ****************************************************************************/

int poll(FAR struct pollfd *fds, nfds_t nfds, int timeout);

int ppoll(FAR struct pollfd *fds, nfds_t nfds,
          FAR const struct timespec *timeout_ts,
          FAR const sigset_t *sigmask);

#undef EXTERN
#if defined(__cplusplus)
}
#endif

#endif /* __INCLUDE_SYS_POLL_H */<|MERGE_RESOLUTION|>--- conflicted
+++ resolved
@@ -74,11 +74,7 @@
 
 #define POLLERR      (0x08)
 #define POLLHUP      (0x10)
-<<<<<<< HEAD
-#define POLLRDHUP    (0x10)
-=======
 #define POLLRDHUP    (0x10)  /* NuttX does not support shutdown(fd, SHUT_RD) */
->>>>>>> 649f99ce
 #define POLLNVAL     (0x20)
 
 #define POLLFD       (0x00)
