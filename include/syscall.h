--- conflicted
+++ resolved
@@ -33,13 +33,6 @@
  * Pre-processor Definitions
  ****************************************************************************/
 
-<<<<<<< HEAD
-#ifndef UP_WRAPSYM
-#define UP_WRAPSYM(s) __wrap_##s
-#endif
-#ifndef UP_REALSYM
-#define UP_REALSYM(s) __real_##s
-=======
 #ifdef CONFIG_LIB_SYSCALL
 #  ifndef UP_WRAPSYM
 #    define UP_WRAPSYM(s) __wrap_##s
@@ -50,7 +43,6 @@
 #else
 #  define UP_WRAPSYM(s) s
 #  define UP_REALSYM(s) s
->>>>>>> 1c84fc9c
 #endif
 
 /****************************************************************************
