--- conflicted
+++ resolved
@@ -198,7 +198,6 @@
 
 #ifdef CONFIG_LIBC_LZF
 struct lib_lzfoutstream_s
-<<<<<<< HEAD
 {
   struct lib_outstream_s      public;
   FAR struct lib_outstream_s *backend;
@@ -216,15 +215,6 @@
   FAR struct inode      *inode;
   struct geometry        geo;
   FAR unsigned char     *cache;
-=======
-{
-  struct lib_outstream_s      public;
-  FAR struct lib_outstream_s *backend;
-  lzf_state_t                 state;
-  size_t                      offset;
-  char                        in[LZF_STREAM_BLOCKSIZE];
-  char                        out[LZF_MAX_HDR_SIZE + LZF_STREAM_BLOCKSIZE];
->>>>>>> 0342272e
 };
 #endif
 
@@ -403,7 +393,6 @@
 #ifdef CONFIG_LIBC_LZF
 void lib_lzfoutstream(FAR struct lib_lzfoutstream_s *stream,
                       FAR struct lib_outstream_s *backend);
-<<<<<<< HEAD
 #endif
 
 /****************************************************************************
@@ -444,8 +433,6 @@
 
 #ifndef CONFIG_DISABLE_MOUNTPOINT
 void lib_blkoutstream_close(FAR struct lib_blkoutstream_s *stream);
-=======
->>>>>>> 0342272e
 #endif
 
 /****************************************************************************
