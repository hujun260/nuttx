--- conflicted
+++ resolved
@@ -133,11 +133,7 @@
   FAR const char *name;
   FAR struct mm_heap_s *heap;
   struct procfs_meminfo_entry_s *next;
-<<<<<<< HEAD
-#if defined(CONFIG_DEBUG_MM)
-=======
 #if CONFIG_MM_BACKTRACE >= 0
->>>>>>> 9be737c8
 
   /* This is dynamic control flag whether to turn on backtrace in the heap,
    * you can set it by /proc/memdump.
