--- conflicted
+++ resolved
@@ -229,31 +229,28 @@
 
 /* IOCTL commands unique to the DS18B20 */
 
-/* SNIOC_SETRESOLUTION */                         /* Arg: uint8_t value */
-
-#define SNIOC_READROMCODE          _SNIOC(0x0067) /* Arg: uint64_t* pointer */
-#define SNIOC_SETALARM             _SNIOC(0x0068) /* Arg: struct ds18b20_alarm_s* */
+/* SNIOC_SETRESOLUTION */                          /* Arg: uint8_t value */
+
+#define SNIOC_READROMCODE          _SNIOC(0x0067)  /* Arg: uint64_t* pointer */
+#define SNIOC_SETALARM             _SNIOC(0x0068)  /* Arg: struct ds18b20_alarm_s* */
 
 /* IOCTL commands unique to the BMI270 */
 
-#define SNIOC_SIMPLE_CHECK         _SNIOC(0x0069) /* Simple check */
-#define SNIOC_FULL_CHECK           _SNIOC(0x006a) /* Full check */
-#define SNIOC_FEAT_MANAGE          _SNIOC(0x006b) /* Feature manage command */
-#define SNIOC_SET_SCALE_XL         _SNIOC(0x006c) /* Set accelerator scale command */
+#define SNIOC_SIMPLE_CHECK         _SNIOC(0x0069)  /* Simple check */
+#define SNIOC_FULL_CHECK           _SNIOC(0x006a)  /* Full check */
+#define SNIOC_FEAT_MANAGE          _SNIOC(0x006b)  /* Feature manage command */
+#define SNIOC_SET_SCALE_XL         _SNIOC(0x006c)  /* Set accelerator scale command */
 
 /* IOCTL commands unique to the GH3020 */
 
-<<<<<<< HEAD
-#define SNIOC_CTRL_LED_CURRENT     _SNIOC(0x006d) /* Set LED driver current */
-#define SNIOC_CTRL_OPEN_FACTEST    _SNIOC(0x006e) /* Enter factory test mode */
-#define SNIOC_CTRL_EXIT_FACTEST    _SNIOC(0x006f) /* Exit factory test mode */
+#define SNIOC_CTRL_LED_CURRENT     _SNIOC(0x006d)  /* Set LED driver current */
+#define SNIOC_CTRL_OPEN_FACTEST    _SNIOC(0x006e)  /* Enter factory test mode */
+#define SNIOC_CTRL_EXIT_FACTEST    _SNIOC(0x006f)  /* Exit factory test mode */
 
 /* IOCTL commands unique to the PAT9126JA */
 
 #define SNIOC_DISPLACE_INFO        _SNIOC(0x0070)  /* Displacement information */
 
-=======
->>>>>>> 9be737c8
 /* Command:      SNIOC_GET_STATE
  * Description:  Get state for all subscribers, include min_interval,
  *               min_latency and the number of subscribers.
