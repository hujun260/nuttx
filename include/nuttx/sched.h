/****************************************************************************
 * include/nuttx/sched.h
 *
 * Licensed to the Apache Software Foundation (ASF) under one or more
 * contributor license agreements.  See the NOTICE file distributed with
 * this work for additional information regarding copyright ownership.  The
 * ASF licenses this file to you under the Apache License, Version 2.0 (the
 * "License"); you may not use this file except in compliance with the
 * License.  You may obtain a copy of the License at
 *
 *   http://www.apache.org/licenses/LICENSE-2.0
 *
 * Unless required by applicable law or agreed to in writing, software
 * distributed under the License is distributed on an "AS IS" BASIS, WITHOUT
 * WARRANTIES OR CONDITIONS OF ANY KIND, either express or implied.  See the
 * License for the specific language governing permissions and limitations
 * under the License.
 *
 ****************************************************************************/

#ifndef __INCLUDE_NUTTX_SCHED_H
#define __INCLUDE_NUTTX_SCHED_H

/****************************************************************************
 * Included Files
 ****************************************************************************/

#include <nuttx/config.h>

#include <sys/types.h>
#include <stdint.h>
#include <queue.h>
#include <sched.h>
#include <signal.h>
#include <semaphore.h>
#include <pthread.h>
#include <time.h>

#include <nuttx/clock.h>
#include <nuttx/irq.h>
#include <nuttx/wdog.h>
#include <nuttx/mm/shm.h>
#include <nuttx/fs/fs.h>
#include <nuttx/net/net.h>

/****************************************************************************
 * Pre-processor Definitions
 ****************************************************************************/

/* Configuration ************************************************************/

/* Task groups currently only supported for retention of child status */

#undef HAVE_GROUP_MEMBERS

/* We need a group an group members if we are supporting the parent/child
 * relationship.
 */

#if defined(CONFIG_SCHED_HAVE_PARENT) && defined(CONFIG_SCHED_CHILD_STATUS)
#  define HAVE_GROUP_MEMBERS  1
#endif

/* We don't need group members if support for pthreads is disabled */

#ifdef CONFIG_DISABLE_PTHREAD
#  undef HAVE_GROUP_MEMBERS
#endif

/* Sporadic scheduling */

#ifndef CONFIG_SCHED_SPORADIC_MAXREPL
#  define CONFIG_SCHED_SPORADIC_MAXREPL 3
#endif

/* Task Management Definitions **********************************************/

/* Special task IDS.  Any negative PID is invalid. */

#define IDLE_PROCESS_ID            (pid_t)0
#define INVALID_PROCESS_ID         (pid_t)-1

/* This is the maximum number of times that a lock can be set */

#define MAX_LOCK_COUNT             127

/* Values for the struct tcb_s flags bits */

#define TCB_FLAG_TTYPE_SHIFT       (0)                           /* Bits 0-1: thread type */
#define TCB_FLAG_TTYPE_MASK        (3 << TCB_FLAG_TTYPE_SHIFT)
#  define TCB_FLAG_TTYPE_TASK      (0 << TCB_FLAG_TTYPE_SHIFT)   /*   Normal user task */
#  define TCB_FLAG_TTYPE_PTHREAD   (1 << TCB_FLAG_TTYPE_SHIFT)   /*   User pthread */
#  define TCB_FLAG_TTYPE_KERNEL    (2 << TCB_FLAG_TTYPE_SHIFT)   /*   Kernel thread */
#define TCB_FLAG_NONCANCELABLE     (1 << 2)                      /* Bit 2: Pthread is non-cancelable */
#define TCB_FLAG_CANCEL_DEFERRED   (1 << 3)                      /* Bit 3: Deferred (vs asynch) cancellation type */
#define TCB_FLAG_CANCEL_PENDING    (1 << 4)                      /* Bit 4: Pthread cancel is pending */
#define TCB_FLAG_POLICY_SHIFT      (5)                           /* Bit 5-6: Scheduling policy */
#define TCB_FLAG_POLICY_MASK       (3 << TCB_FLAG_POLICY_SHIFT)
#  define TCB_FLAG_SCHED_FIFO      (0 << TCB_FLAG_POLICY_SHIFT)  /* FIFO scheding policy */
#  define TCB_FLAG_SCHED_RR        (1 << TCB_FLAG_POLICY_SHIFT)  /* Round robin scheding policy */
#  define TCB_FLAG_SCHED_SPORADIC  (2 << TCB_FLAG_POLICY_SHIFT)  /* Sporadic scheding policy */
#  define TCB_FLAG_SCHED_OTHER     (3 << TCB_FLAG_POLICY_SHIFT)  /* Other scheding policy */
#define TCB_FLAG_CPU_LOCKED        (1 << 8)                      /* Bit 7: Locked to this CPU */
#define TCB_FLAG_SIGNAL_ACTION     (1 << 9)                      /* Bit 8: In a signal handler */
#define TCB_FLAG_SYSCALL           (1 << 10)                     /* Bit 9: In a system call */
#define TCB_FLAG_EXIT_PROCESSING   (1 << 11)                     /* Bit 10: Exitting */
#define TCB_FLAG_FREE_STACK        (1 << 12)                     /* Bit 12: Free stack after exit */
#define TCB_FLAG_HEAPCHECK         (1 << 13)                     /* Bit 13: Heap check */
                                                                 /* Bits 14-15: Available */

/* Values for struct task_group tg_flags */

#define GROUP_FLAG_NOCLDWAIT       (1 << 0)                      /* Bit 0: Do not retain child exit status */
#define GROUP_FLAG_ADDRENV         (1 << 1)                      /* Bit 1: Group has an address environment */
#define GROUP_FLAG_PRIVILEGED      (1 << 2)                      /* Bit 2: Group is privileged */
#define GROUP_FLAG_DELETED         (1 << 3)                      /* Bit 3: Group has been deleted but not yet freed */
                                                                 /* Bits 4-7: Available */

/* Values for struct child_status_s ch_flags */

#define CHILD_FLAG_TTYPE_SHIFT     (0)                           /* Bits 0-1: child thread type */
#define CHILD_FLAG_TTYPE_MASK      (3 << CHILD_FLAG_TTYPE_SHIFT)
#  define CHILD_FLAG_TTYPE_TASK    (0 << CHILD_FLAG_TTYPE_SHIFT) /* Normal user task */
#  define CHILD_FLAG_TTYPE_PTHREAD (1 << CHILD_FLAG_TTYPE_SHIFT) /* User pthread */
#  define CHILD_FLAG_TTYPE_KERNEL  (2 << CHILD_FLAG_TTYPE_SHIFT) /* Kernel thread */
#define CHILD_FLAG_EXITED          (1 << 2)                      /* Bit 2: The child thread has exit'ed */
                                                                 /* Bits 3-7: Available */

/* Sporadic scheduler flags */

#define SPORADIC_FLAG_ALLOCED      (1 << 0)                      /* Bit 0: Timer is allocated */
#define SPORADIC_FLAG_MAIN         (1 << 1)                      /* Bit 1: The main timer */
#define SPORADIC_FLAG_REPLENISH    (1 << 2)                      /* Bit 2: Replenishment cycle */
                                                                 /* Bits 3-7: Available */

/* Most internal nxsched_* interfaces are not available in the user space in
 * PROTECTED and KERNEL builds.  In that context, the application semaphore
 * interfaces must be used.  The differences between the two sets of
 * interfaces are:  (1) the nxsched_* interfaces do not cause cancellation
 * points and (2) they do not modify the errno variable.
 *
 * This is only important when compiling libraries (libc or libnx) that are
 * used both by the OS (libkc.a and libknx.a) or by the applications
 * (libc.a and libnx.a).  In that case, the correct interface must be
 * used for the build context.
 *
 * REVISIT:  In the flat build, the same functions must be used both by
 * the OS and by applications.  We have to use the normal user functions
 * in this case or we will fail to set the errno or fail to create the
 * cancellation point.
 */

#if !defined(CONFIG_BUILD_FLAT) && defined(__KERNEL__)
#  define _SCHED_GETPARAM(t,p)       nxsched_get_param(t,p)
#  define _SCHED_SETPARAM(t,p)       nxsched_set_param(t,p)
#  define _SCHED_GETSCHEDULER(t)     nxsched_get_scheduler(t)
#  define _SCHED_SETSCHEDULER(t,s,p) nxsched_set_scheduler(t,s,p)
#  define _SCHED_GETAFFINITY(t,c,m)  nxsched_get_affinity(t,c,m)
#  define _SCHED_SETAFFINITY(t,c,m)  nxsched_set_affinity(t,c,m)
#  define _SCHED_ERRNO(r)            (-(r))
#  define _SCHED_ERRVAL(r)           (r)
#else
#  define _SCHED_GETPARAM(t,p)       sched_getparam(t,p)
#  define _SCHED_SETPARAM(t,p)       sched_setparam(t,p)
#  define _SCHED_GETSCHEDULER(t)     sched_getscheduler(t)
#  define _SCHED_SETSCHEDULER(t,s,p) sched_setscheduler(t,s,p)
#  define _SCHED_GETAFFINITY(t,c,m)  sched_getaffinity(t,c,m)
#  define _SCHED_SETAFFINITY(t,c,m)  sched_setaffinity(t,c,m)
#  define _SCHED_ERRNO(r)            errno
#  define _SCHED_ERRVAL(r)           (-errno)
#endif

#ifdef CONFIG_DEBUG_TCBINFO
#  define TCB_PID_OFF                offsetof(struct tcb_s, pid)
#  define TCB_STATE_OFF              offsetof(struct tcb_s, task_state)
#  define TCB_PRI_OFF                offsetof(struct tcb_s, sched_priority)
#  define TCB_REGS_OFF               offsetof(struct tcb_s, xcp.regs)
#if CONFIG_TASK_NAME_SIZE > 0
#  define TCB_NAME_OFF               offsetof(struct tcb_s, name)
#else
#  define TCB_NAME_OFF               0
#endif
<<<<<<< HEAD
=======
#  define TCB_REGS_OFF               offsetof(struct tcb_s, xcp.regs)
>>>>>>> 9be737c8
#  define TCB_REG_OFF(reg)           (reg * sizeof(uint32_t))
#endif

/****************************************************************************
 * Public Type Definitions
 ****************************************************************************/

#ifndef __ASSEMBLY__

/* General Task Management Types ********************************************/

/* This is the type of the task_state field of the TCB. NOTE: the order and
 * content of this enumeration is critical since there are some OS tables
 * indexed by these values.
 * The range of values is assumed to fit into a uint8_t in struct tcb_s.
 */

enum tstate_e
{
  TSTATE_TASK_INVALID    = 0, /* INVALID      - The TCB is uninitialized */
  TSTATE_TASK_PENDING,        /* READY_TO_RUN - Pending preemption unlock */
  TSTATE_TASK_READYTORUN,     /* READY-TO-RUN - But not running */
#ifdef CONFIG_SMP
  TSTATE_TASK_ASSIGNED,       /* READY-TO-RUN - Not running, but assigned to a CPU */
#endif
  TSTATE_TASK_RUNNING,        /* READY_TO_RUN - And running */

  TSTATE_TASK_INACTIVE,       /* BLOCKED      - Initialized but not yet activated */
  TSTATE_WAIT_SEM,            /* BLOCKED      - Waiting for a semaphore */
  TSTATE_WAIT_SIG,            /* BLOCKED      - Waiting for a signal */
#ifndef CONFIG_DISABLE_MQUEUE
  TSTATE_WAIT_MQNOTEMPTY,     /* BLOCKED      - Waiting for a MQ to become not empty. */
  TSTATE_WAIT_MQNOTFULL,      /* BLOCKED      - Waiting for a MQ to become not full. */
#endif
#ifdef CONFIG_PAGING
  TSTATE_WAIT_PAGEFILL,       /* BLOCKED      - Waiting for page fill */
#endif
#ifdef CONFIG_SIG_SIGSTOP_ACTION
  TSTATE_TASK_STOPPED,        /* BLOCKED      - Waiting for SIGCONT */
#endif

  NUM_TASK_STATES             /* Must be last */
};

typedef enum tstate_e tstate_t;

/* The following definitions are determined by tstate_t.  Ordering of values
 * in the enumeration is important!
 */

#define FIRST_READY_TO_RUN_STATE   TSTATE_TASK_READYTORUN
#define LAST_READY_TO_RUN_STATE    TSTATE_TASK_RUNNING
#define FIRST_ASSIGNED_STATE       TSTATE_TASK_ASSIGNED
#define LAST_ASSIGNED_STATE        TSTATE_TASK_RUNNING
#define FIRST_BLOCKED_STATE        TSTATE_TASK_INACTIVE
#define LAST_BLOCKED_STATE         (NUM_TASK_STATES-1)

/* The following is the form of a thread start-up function */

typedef CODE void (*start_t)(void);

/* This is the entry point into the main thread of the task or into a created
 * pthread within the task.
 */

union entry_u
{
  pthread_startroutine_t pthread;
  main_t main;
};

typedef union entry_u entry_t;

/* This is the type of the function called at task startup */

#ifdef CONFIG_SCHED_STARTHOOK
typedef CODE void (*starthook_t)(FAR void *arg);
#endif

/* struct sporadic_s ********************************************************/

#ifdef CONFIG_SCHED_SPORADIC

/* This structure represents one replenishment interval.  This is what is
 * received by each timeout handler.
 */

struct sporadic_s;
struct replenishment_s
{
  FAR struct tcb_s *tcb;            /* The parent TCB structure                 */
  struct wdog_s timer;              /* Timer dedicated to this interval         */
  uint32_t budget;                  /* Current budget time                      */
  uint8_t  flags;                   /* See SPORADIC_FLAG_* definitions          */
};

/* This structure is an allocated "plug-in" to the main TCB structure.  It is
 * allocated when the sporadic scheduling policy is assigned to a thread.
 * Thus, in the context of numerous threads of varying policies, there the
 * overhead from this significant allocation is only borne by the threads
 * with the sporadic scheduling policy.
 */

struct sporadic_s
{
  bool      suspended;              /* Thread is currently suspended            */
  uint8_t   hi_priority;            /* Sporadic high priority                   */
  uint8_t   low_priority;           /* Sporadic low priority                    */
  uint8_t   max_repl;               /* Maximum number of replenishments         */
  uint8_t   nrepls;                 /* Number of active replenishments          */
  uint32_t  repl_period;            /* Sporadic replenishment period            */
  uint32_t  budget;                 /* Sporadic execution budget period         */
  clock_t   eventtime;              /* Time thread suspended or [re-]started    */

  /* This is the last interval timer activated */

  FAR struct replenishment_s *active;

  /* This is the list of replenishment interval timers */

  struct replenishment_s replenishments[CONFIG_SCHED_SPORADIC_MAXREPL];
};

#endif /* CONFIG_SCHED_SPORADIC */

/* struct child_status_s ****************************************************/

/* This structure is used to maintain information about child tasks.
 * pthreads work differently, they have join information.
 * This is only for child tasks.
 */

#ifdef CONFIG_SCHED_CHILD_STATUS
struct child_status_s
{
  FAR struct child_status_s *flink;

  uint8_t ch_flags;                 /* Child status:  See CHILD_FLAG_* defns     */
  pid_t   ch_pid;                   /* Child task ID                             */
  int     ch_status;                /* Child exit status                         */
};
#endif

/* struct dspace_s **********************************************************/

/* This structure describes a reference counted D-Space region.
 * This must be a separately allocated "break-away" structure that
 * can be owned by a task and any pthreads created by the task.
 */

#ifdef CONFIG_PIC
struct dspace_s
{
  /* The life of the structure allocation is determined by this reference
   * count.  This count is number of threads that shared the same D-Space.
   * This includes the parent task as well as any pthreads created by the
   * parent task or any of its child threads.
   */

  uint16_t crefs;

  /* This is the allocated D-Space memory region.  This may be a physical
   * address allocated with kmm_malloc(), or it may be virtual address
   * associated with an address environment (if CONFIG_ARCH_ADDRENV=y).
   */

  FAR uint8_t *region;
};
#endif

/* struct stackinfo_s *******************************************************/

/* Used to report stack information */

struct stackinfo_s
{
  size_t    adj_stack_size;              /* Stack size after adjustment         */
                                         /* for hardware, processor, etc.       */
                                         /* (for debug purposes only)           */
  FAR void *stack_alloc_ptr;             /* Pointer to allocated stack          */
                                         /* Needed to deallocate stack          */
  FAR void *stack_base_ptr;              /* Adjusted initial stack pointer      */
                                         /* after the frame has been removed    */
                                         /* from the stack.                     */
};

/* struct task_group_s ******************************************************/

/* All threads created by pthread_create belong in the same task group (along
 * with the thread of the original task).  struct task_group_s is a shared
 * structure referenced by the TCB of each thread that is a member of the
 * task group.
 *
 * This structure should contain *all* resources shared by tasks and threads
 * that belong to the same task group:
 *
 *   Child exit status
 *   Environment variables
 *   PIC data space and address environments
 *   File descriptors
 *   FILE streams
 *   Sockets
 *   Address environments.
 *
 * Each instance of struct task_group_s is reference counted. Each instance
 * is created with a reference count of one.  The reference incremented when
 * each thread joins the group and decremented when each thread exits,
 * leaving the group.  When the reference count decrements to zero,
 * the struct task_group_s is free.
 */

struct task_info_s;

#ifndef CONFIG_DISABLE_PTHREAD
struct join_s;                      /* Forward reference                        */
                                    /* Defined in sched/pthread/pthread.h       */
#endif
#ifdef CONFIG_BINFMT_LOADABLE
struct binary_s;                    /* Forward reference                        */
                                    /* Defined in include/nuttx/binfmt/binfmt.h */
#endif

struct task_group_s
{
#if defined(HAVE_GROUP_MEMBERS) || defined(CONFIG_ARCH_ADDRENV)
  struct task_group_s *flink;       /* Supports a singly linked list            */
#endif
  pid_t tg_pid;                     /* The ID of the task within the group      */
  pid_t tg_ppid;                    /* This is the ID of the parent thread      */
  uint8_t tg_flags;                 /* See GROUP_FLAG_* definitions             */

  /* User identity **********************************************************/

#ifdef CONFIG_SCHED_USER_IDENTITY
  uid_t   tg_uid;                   /* User identity                            */
  gid_t   tg_gid;                   /* User group identity                      */
#endif

  /* Group membership *******************************************************/

  uint8_t    tg_nmembers;           /* Number of members in the group           */
#ifdef HAVE_GROUP_MEMBERS
  uint8_t    tg_mxmembers;          /* Number of members in allocation          */
  FAR pid_t *tg_members;            /* Members of the group                     */
#endif

#ifdef CONFIG_BINFMT_LOADABLE
  /* Loadable module support ************************************************/

  FAR struct binary_s *tg_bininfo;  /* Describes resources used by program      */
#endif

#ifdef CONFIG_SCHED_HAVE_PARENT
  /* Child exit status ******************************************************/

#ifdef CONFIG_SCHED_CHILD_STATUS
  FAR struct child_status_s *tg_children; /* Head of a list of child status     */
#else
  uint16_t tg_nchildren;                  /* This is the number active children */
#endif
#endif /* CONFIG_SCHED_HAVE_PARENT */

#if defined(CONFIG_SCHED_WAITPID) && !defined(CONFIG_SCHED_HAVE_PARENT)
  /* waitpid support ********************************************************/

  /* Simple mechanism used only when there is no support for SIGCHLD        */

  uint8_t tg_nwaiters;              /* Number of waiters                    */
  uint8_t tg_waitflags;             /* User flags for waitpid behavior      */
  sem_t tg_exitsem;                 /* Support for waitpid                  */
  FAR int *tg_statloc;              /* Location to return exit status       */
#endif

#ifndef CONFIG_DISABLE_PTHREAD
  /* Pthreads ***************************************************************/

                              /* Pthread join Info:                         */

  sem_t tg_joinsem;               /* Mutually exclusive access to join data */
  FAR struct join_s *tg_joinhead; /* Head of a list of join data            */
  FAR struct join_s *tg_jointail; /* Tail of a list of join data            */
#endif

  /* Thread local storage ***************************************************/

  FAR struct task_info_s *tg_info;

  /* POSIX Signal Control Fields ********************************************/

  sq_queue_t tg_sigactionq;         /* List of actions for signals              */
  sq_queue_t tg_sigpendingq;        /* List of pending signals                  */
#ifdef CONFIG_SIG_DEFAULT
  sigset_t tg_sigdefault;           /* Set of signals set to the default action */
#endif

#ifndef CONFIG_DISABLE_ENVIRON
  /* Environment variables **************************************************/

  FAR char **tg_envp;               /* Allocated environment strings            */
#endif

#ifndef CONFIG_DISABLE_POSIX_TIMERS
  /* Interval timer *********************************************************/

  timer_t itimer;
#endif

  /* PIC data space and address environments ********************************/

  /* Logically the PIC data space belongs here (see struct dspace_s).  The
   * current logic needs review:  There are differences in the away that the
   * life of the PIC data is managed.
   */

  /* File descriptors *******************************************************/

  struct filelist tg_filelist;      /* Maps file descriptor to file         */

#ifdef CONFIG_FILE_STREAM
  /* FILE streams ***********************************************************/

  /* In a flat, single-heap build.  The stream list is allocated with this
   * structure.  But kernel mode with a kernel allocator,
  * it must be separately allocated using a user-space allocator.
   */

#ifdef CONFIG_MM_KERNEL_HEAP
  FAR struct streamlist *tg_streamlist;
#else
  struct streamlist tg_streamlist;  /* Holds C buffered I/O info            */
#endif
#endif

#ifdef CONFIG_ARCH_ADDRENV
  /* Address Environment ****************************************************/

  group_addrenv_t tg_addrenv;       /* Task group address environment       */
#endif

#ifdef CONFIG_MM_SHM
  /* Shared Memory **********************************************************/

  struct group_shm_s tg_shm;        /* Task shared memory logic             */
#endif
};

/* struct tcb_s *************************************************************/

/* This is the common part of the task control block (TCB).
 * The TCB is the heart of the NuttX task-control logic.
 * Each task or thread is represented by a TCB that includes these common
 * definitions.
 */

struct tcb_s
{
  /* Fields used to support list management *********************************/

  FAR struct tcb_s *flink;               /* Doubly linked list              */
  FAR struct tcb_s *blink;

  /* Task Group *************************************************************/

  FAR struct task_group_s *group;      /* Pointer to shared task group data */

  /* Task Management Fields *************************************************/

  pid_t    pid;                          /* This is the ID of the thread    */
  uint8_t  sched_priority;               /* Current priority of the thread  */
  uint8_t  init_priority;                /* Initial priority of the thread  */

  start_t  start;                        /* Thread start function           */
  entry_t  entry;                        /* Entry Point into the thread     */

  uint8_t  task_state;                   /* Current state of the thread     */

#ifdef CONFIG_PRIORITY_INHERITANCE
#if CONFIG_SEM_NNESTPRIO > 0
  uint8_t  npend_reprio;             /* Number of nested reprioritizations  */
  uint8_t  pend_reprios[CONFIG_SEM_NNESTPRIO];
#endif
  uint8_t  base_priority;                /* "Normal" priority of the thread */
  FAR struct semholder_s *holdsem;       /* List of held semaphores         */
#endif

#ifdef CONFIG_SMP
  uint8_t  cpu;                          /* CPU index if running/assigned   */
  cpu_set_t affinity;                    /* Bit set of permitted CPUs       */
#endif
  uint16_t flags;                        /* Misc. general status flags      */
  int16_t  lockcount;                    /* 0=preemptible (not-locked)      */
#ifdef CONFIG_IRQCOUNT
  int16_t  irqcount;                     /* 0=Not in critical section       */
#endif
#ifdef CONFIG_CANCELLATION_POINTS
  int16_t  cpcount;                      /* Nested cancellation point count */
#endif
  int16_t  errcode;                      /* Used to pass error information  */

#if CONFIG_RR_INTERVAL > 0 || defined(CONFIG_SCHED_SPORADIC)
  int32_t  timeslice;                    /* RR timeslice OR Sporadic budget */
                                         /* interval remaining              */
#endif
#ifdef CONFIG_SCHED_SPORADIC
  FAR struct sporadic_s *sporadic;       /* Sporadic scheduling parameters  */
#endif

  struct wdog_s waitdog;                 /* All timed waits use this timer  */

  /* Stack-Related Fields ***************************************************/

  size_t    adj_stack_size;              /* Stack size after adjustment     */
                                         /* for hardware, processor, etc.   */
                                         /* (for debug purposes only)       */
  FAR void *stack_alloc_ptr;             /* Pointer to allocated stack      */
                                         /* Needed to deallocate stack      */
  FAR void *stack_base_ptr;              /* Adjusted initial stack pointer  */
                                         /* after the frame has been        */
                                         /* removed from the stack.         */

  /* External Module Support ************************************************/

#ifdef CONFIG_PIC
  FAR struct dspace_s *dspace;           /* Allocated area for .bss and .data   */
#endif

  /* POSIX Semaphore Control Fields *****************************************/

  sem_t *waitsem;                        /* Semaphore ID waiting on         */

  /* POSIX Signal Control Fields ********************************************/

  sigset_t   sigprocmask;                /* Signals that are blocked        */
  sigset_t   sigwaitmask;                /* Waiting for pending signals     */
  sq_queue_t sigpendactionq;             /* List of pending signal actions  */
  sq_queue_t sigpostedq;                 /* List of posted signals          */
  siginfo_t  sigunbinfo;                 /* Signal info when task unblocked */

  /* POSIX Named Message Queue Fields ***************************************/

#ifndef CONFIG_DISABLE_MQUEUE
  FAR struct mqueue_inode_s *msgwaitq;   /* Waiting for this message queue  */
#endif

  /* Robust mutex support ***************************************************/

#if !defined(CONFIG_DISABLE_PTHREAD) && !defined(CONFIG_PTHREAD_MUTEX_UNSAFE)
  FAR struct pthread_mutex_s *mhead;     /* List of mutexes held by thread  */
#endif

  /* CPU load monitoring support ********************************************/

#ifdef CONFIG_SCHED_CPULOAD
  uint32_t ticks;                        /* Number of ticks on this thread */
#endif

  /* Pre-emption monitor support ********************************************/

#ifdef CONFIG_SCHED_CRITMONITOR
  uint32_t premp_start;                  /* Time when preemption disabled       */
  uint32_t premp_max;                    /* Max time preemption disabled        */
  uint32_t crit_start;                   /* Time critical section entered       */
  uint32_t crit_max;                     /* Max time in critical section        */
  uint32_t run_start;                    /* Time when thread begin run          */
  uint32_t run_max;                      /* Max time thread run                 */
#endif

  /* State save areas *******************************************************/

  /* The form and content of these fields are platform-specific.            */

  struct xcptcontext xcp;                /* Interrupt register save area    */

#if CONFIG_TASK_NAME_SIZE > 0
  char name[CONFIG_TASK_NAME_SIZE + 1];  /* Task name (with NUL terminator  */
#endif
};

/* struct task_tcb_s ********************************************************/

/* This is the particular form of the task control block (TCB) structure used
 * by tasks (and kernel threads).  There are two TCB forms:  one for pthreads
 * and one for tasks.
 * Both share the common TCB fields (which must appear at the top of the
 * structure) plus additional fields unique to tasks and threads.
 * Having separate structures for tasks and pthreads adds some complexity,
 * but saves memory in that it prevents pthreads from being burdened with the
 * overhead required for tasks (and vice versa).
 */

struct task_tcb_s
{
  /* Common TCB fields ******************************************************/

  struct tcb_s cmn;                      /* Common TCB fields                   */

  /* Task Management Fields *************************************************/

#ifdef CONFIG_SCHED_STARTHOOK
  starthook_t starthook;                 /* Task startup function               */
  FAR void *starthookarg;                /* The argument passed to the function */
#endif
};

/* struct pthread_tcb_s *****************************************************/

/* This is the particular form of the task control block (TCB) structure used
 * by pthreads. There are two TCB forms:  one for pthreads and one for tasks.
 * Both share the common TCB fields (which must appear at the top of the
 * structure) plus additional fields unique to tasks and threads.
 * Having separate structures for tasks and pthreads adds some complexity,
 * but saves memory in that it prevents pthreads from being burdened with
 * the overhead required for tasks (and vice versa).
 */

#ifndef CONFIG_DISABLE_PTHREAD
struct pthread_tcb_s
{
  /* Common TCB fields ******************************************************/

  struct tcb_s cmn;                      /* Common TCB fields               */

  /* Task Management Fields *************************************************/

  pthread_trampoline_t trampoline;       /* User-space pthread startup function */
  pthread_addr_t arg;                    /* Startup argument                    */
  FAR void *joininfo;                    /* Detach-able info to support join    */
};
#endif /* !CONFIG_DISABLE_PTHREAD */

/* struct tcbinfo_s *********************************************************/

/* The structure save key filed offset of tcb_s while can be used by
 * debuggers to parse the tcb information
 */

#ifdef CONFIG_DEBUG_TCBINFO
begin_packed_struct struct tcbinfo_s
{
  uint16_t pid_off;                      /* Offset of tcb.pid               */
  uint16_t state_off;                    /* Offset of tcb.task_state        */
  uint16_t pri_off;                      /* Offset of tcb.sched_priority    */
  uint16_t name_off;                     /* Offset of tcb.name              */
  uint16_t regs_off;                     /* Offset of tcb.regs              */
  uint16_t basic_num;                    /* Num of genernal regs            */
  uint16_t total_num;                    /* Num of regs in tcbinfo.reg_offs */

  /* Offset pointer of xcp.regs, order in GDB org.gnu.gdb.xxx feature.
   * Please refer:
   * https://sourceware.org/gdb/current/onlinedocs/gdb/ARM-Features.html
   * https://sourceware.org/gdb/current/onlinedocs/gdb/RISC_002dV-Features
   * -.html
   * value UINT16_MAX: This regsiter was not priovided by NuttX
   */

  begin_packed_struct
  union
  {
    uint8_t             u[8];
    FAR const uint16_t *p;
  }
  end_packed_struct reg_off;
} end_packed_struct;
#endif

/* This is the callback type used by nxsched_foreach() */

typedef CODE void (*nxsched_foreach_t)(FAR struct tcb_s *tcb, FAR void *arg);

#endif /* __ASSEMBLY__ */

/****************************************************************************
 * Public Data
 ****************************************************************************/

#ifndef __ASSEMBLY__
#undef EXTERN
#if defined(__cplusplus)
#define EXTERN extern "C"
extern "C"
{
#else
#define EXTERN extern
#endif

#ifdef CONFIG_SCHED_CRITMONITOR
/* Maximum time with pre-emption disabled or within critical section. */

EXTERN uint32_t g_premp_max[CONFIG_SMP_NCPUS];
EXTERN uint32_t g_crit_max[CONFIG_SMP_NCPUS];
#endif /* CONFIG_SCHED_CRITMONITOR */

#ifdef CONFIG_DEBUG_TCBINFO
EXTERN const struct tcbinfo_s g_tcbinfo;
#endif

/****************************************************************************
 * Public Function Prototypes
 ****************************************************************************/

/****************************************************************************
 * Name: nxsched_self
 *
 * Description:
 *   Return the current threads TCB.  Basically, this function just wraps the
 *   head of the ready-to-run list and manages access to the TCB from outside
 *   of the sched/ sub-directory.
 *
 ****************************************************************************/

FAR struct tcb_s *nxsched_self(void);

/****************************************************************************
 * Name: nxsched_foreach
 *
 * Description:
 *   Enumerate over each task and provide the TCB of each task to a user
 *   callback functions.
 *
 *   NOTE:  This function examines the TCB and calls each handler within a
 *   critical section.  However, that critical section is released and
 *   reacquired for each TCB.  When it is released, there may be changes in
 *   tasking.  If the caller requires absolute stability through the
 *   traversal, then the caller should establish the critical section BEFORE
 *   calling this function.
 *
 * Input Parameters:
 *   handler - The function to be called with the TCB of
 *     each task
 *
 * Returned Value:
 *   None
 *
 ****************************************************************************/

void nxsched_foreach(nxsched_foreach_t handler, FAR void *arg);

/****************************************************************************
 * Name: nxsched_get_tcb
 *
 * Description:
 *   Given a task ID, this function will return the a pointer to the
 *   corresponding TCB (or NULL if there is no such task ID).
 *
 *   NOTE:  This function holds a critical section while examining TCB data
 *   data structures but releases that critical section before returning.
 *   When it is released, the TCB may become unstable.  If the caller
 *   requires absolute stability while using the TCB, then the caller
 *   should establish the critical section BEFORE calling this function and
 *   hold that critical section as long as necessary.
 *
 ****************************************************************************/

FAR struct tcb_s *nxsched_get_tcb(pid_t pid);

/****************************************************************************
 * Name:  nxsched_releasepid
 *
 * Description:
 *   When a task is destroyed, this function must be called to make its
 *   process ID available for re-use.
 *
 ****************************************************************************/

int nxsched_release_tcb(FAR struct tcb_s *tcb, uint8_t ttype);

/* File system helpers ******************************************************/

/* These functions all extract lists from the group structure associated with
 * the currently executing task.
 */

FAR struct filelist *nxsched_get_files(void);
#ifdef CONFIG_FILE_STREAM
FAR struct streamlist *nxsched_get_streams(void);
#endif /* CONFIG_FILE_STREAM */

/****************************************************************************
 * Name: nxtask_init
 *
 * Description:
 *   This function initializes a Task Control Block (TCB) in preparation for
 *   starting a new thread.  It performs a subset of the functionality of
 *   task_create()
 *
 *   Unlike task_create():
 *     1. Allocate the TCB.  The pre-allocated TCB is passed in argv.
 *     2. Allocate the stack.  The pre-allocated stack is passed in argv.
 *     3. Activate the task. This must be done by calling nxtask_activate().
 *
 *   Certain fields of the pre-allocated TCB may be set to change the
 *   nature of the created task.  For example:
 *
 *     - Task type may be set in the TCB flags to create kernel thread
 *
 * Input Parameters:
 *   tcb        - Address of the new task's TCB
 *   name       - Name of the new task (not used)
 *   priority   - Priority of the new task
 *   stack      - Start of the pre-allocated stack
 *   stack_size - Size (in bytes) of the stack allocated
 *   entry      - Application start point of the new task
 *   argv       - A pointer to an array of input parameters.  The array
 *                should be terminated with a NULL argv[] value. If no
 *                parameters are required, argv may be NULL.
 *   envp       - A pointer to the program's environment, envp may be NULL
 *
 * Returned Value:
 *   OK on success; negative error value on failure appropriately.  (See
 *   nxtask_setup_scheduler() for possible failure conditions).  On failure,
 *   the caller is responsible for freeing the stack memory and for calling
 *   nxsched_release_tcb() to free the TCB (which could be in most any
 *   state).
 *
 ****************************************************************************/

int nxtask_init(FAR struct task_tcb_s *tcb, const char *name, int priority,
                FAR void *stack, uint32_t stack_size, main_t entry,
                FAR char * const argv[], FAR char * const envp[]);

/****************************************************************************
 * Name: nxtask_uninit
 *
 * Description:
 *   Undo all operations on a TCB performed by task_init() and release the
 *   TCB by calling kmm_free().  This is intended primarily to support
 *   error recovery operations after a successful call to task_init() such
 *   was when a subsequent call to task_activate fails.
 *
 *   Caution:  Freeing of the TCB itself might be an unexpected side-effect.
 *
 * Input Parameters:
 *   tcb - Address of the TCB initialized by task_init()
 *
 * Returned Value:
 *   OK on success; negative error value on failure appropriately.
 *
 ****************************************************************************/

void nxtask_uninit(FAR struct task_tcb_s *tcb);

/****************************************************************************
 * Name: nxtask_create
 *
 * Description:
 *   This function creates and activates a new user task with a specified
 *   priority and returns its system-assigned ID.
 *
 *   The entry address entry is the address of the "main" function of the
 *   task.  This function will be called once the C environment has been
 *   set up.  The specified function will be called with four arguments.
 *   Should the specified routine return, a call to exit() will
 *   automatically be made.
 *
 *   Note that four (and only four) arguments must be passed for the spawned
 *   functions.
 *
 *   nxtask_create() is identical to the function task_create(), differing
 *   only in its return value:  This function does not modify the errno
 *   variable.  This is a non-standard, internal OS function and is not
 *   intended for use by application logic.  Applications should use
 *   task_create().
 *
 * Input Parameters:
 *   name       - Name of the new task
 *   priority   - Priority of the new task
 *   stack_size - size (in bytes) of the stack needed
 *   entry      - Entry point of a new task
 *   arg        - A pointer to an array of input parameters.  The array
 *                should be terminated with a NULL argv[] value. If no
 *                parameters are required, argv may be NULL.
 *
 * Returned Value:
 *   Returns the positive, non-zero process ID of the new task or a negated
 *   errno value to indicate the nature of any failure.  If memory is
 *   insufficient or the task cannot be created -ENOMEM will be returned.
 *
 ****************************************************************************/

int nxtask_create(FAR const char *name, int priority,
                  int stack_size, main_t entry, FAR char * const argv[]);

/****************************************************************************
 * Name: nxtask_delete
 *
 * Description:
 *   This function causes a specified task to cease to exist.  Its stack and
 *   TCB will be deallocated.
 *
 *   The logic in this function only deletes non-running tasks.  If the
 *   'pid' parameter refers to the currently running task, then processing
 *   is redirected to exit(). This can only happen if a task calls
 *   nxtask_delete() in order to delete itself.
 *
 *   This function obeys the semantics of pthread cancellation:  task
 *   deletion is deferred if cancellation is disabled or if deferred
 *   cancellation is supported (with cancellation points enabled).
 *
 * Input Parameters:
 *   pid - The task ID of the task to delete.  A pid of zero
 *         signifies the calling task.
 *
 * Returned Value:
 *   OK on success; or negated errno on failure
 *
 ****************************************************************************/

int nxtask_delete(pid_t pid);

/****************************************************************************
 * Name: nxtask_activate
 *
 * Description:
 *   This function activates tasks initialized by nxtask_setup_scheduler().
 *   Without activation, a task is ineligible for execution by the
 *   scheduler.
 *
 * Input Parameters:
 *   tcb - The TCB for the task for the task (same as the nxtask_init
 *         argument).
 *
 * Returned Value:
 *   None
 *
 ****************************************************************************/

void nxtask_activate(FAR struct tcb_s *tcb);

/****************************************************************************
 * Name: nxtask_starthook
 *
 * Description:
 *   Configure a start hook... a function that will be called on the thread
 *   of the new task before the new task's main entry point is called.
 *   The start hook is useful, for example, for setting up automatic
 *   configuration of C++ constructors.
 *
 * Input Parameters:
 *   tcb - The new, unstarted task task that needs the start hook
 *   starthook - The pointer to the start hook function
 *   arg - The argument to pass to the start hook function.
 *
 * Returned Value:
 *   None
 *
 ****************************************************************************/

#ifdef CONFIG_SCHED_STARTHOOK
void nxtask_starthook(FAR struct task_tcb_s *tcb, starthook_t starthook,
                      FAR void *arg);
#endif

/****************************************************************************
 * Name: nxtask_startup
 *
 * Description:
 *   This function is the user-space, task startup function.  It is called
 *   from up_task_start() in user-mode.
 *
 * Input Parameters:
 *   entrypt - The user-space address of the task entry point
 *   argc and argv - Standard arguments for the task entry point
 *
 * Returned Value:
 *   None.  This function does not return.
 *
 ****************************************************************************/

#ifndef CONFIG_BUILD_KERNEL
void nxtask_startup(main_t entrypt, int argc, FAR char *argv[]);
#endif

/****************************************************************************
 * Internal vfork support.  The overall sequence is:
 *
 * 1) User code calls vfork().  vfork() is provided in architecture-specific
 *    code.
 * 2) vfork()and calls nxtask_setup_vfork().
 * 3) nxtask_setup_vfork() allocates and configures the child task's TCB.
 *    This consists of:
 *    - Allocation of the child task's TCB.
 *    - Initialization of file descriptors and streams
 *    - Configuration of environment variables
 *    - Allocate and initialize the stack
 *    - Setup the input parameters for the task.
 *    - Initialization of the TCB (including call to up_initial_state())
 * 4) vfork() provides any additional operating context. vfork must:
 *    - Initialize special values in any CPU registers that were not
 *      already configured by up_initial_state()
 * 5) vfork() then calls nxtask_start_vfork()
 * 6) nxtask_start_vfork() then executes the child thread.
 *
 * nxtask_abort_vfork() may be called if an error occurs between
 * steps 3 and 6.
 *
 ****************************************************************************/

FAR struct task_tcb_s *nxtask_setup_vfork(start_t retaddr);
pid_t nxtask_start_vfork(FAR struct task_tcb_s *child);
void nxtask_abort_vfork(FAR struct task_tcb_s *child, int errcode);

/****************************************************************************
 * Name: group_exitinfo
 *
 * Description:
 *   This function may be called to when a task is loaded into memory.  It
 *   will setup the to automatically unload the module when the task exits.
 *
 * Input Parameters:
 *   pid     - The task ID of the newly loaded task
 *   bininfo - This structure allocated with kmm_malloc().  This memory
 *             persists until the task exits and will be used unloads
 *             the module from memory.
 *
 * Returned Value:
 *   This is a NuttX internal function so it follows the convention that
 *   0 (OK) is returned on success and a negated errno is returned on
 *   failure.
 *
 ****************************************************************************/

#ifdef CONFIG_BINFMT_LOADABLE
struct binary_s;  /* Forward reference */
int group_exitinfo(pid_t pid, FAR struct binary_s *bininfo);
#endif

/****************************************************************************
 * Name: nxsched_resume_scheduler
 *
 * Description:
 *   Called by architecture specific implementations that block task
 *   execution.
 *   This function prepares the scheduler for the thread that is about to be
 *   restarted.
 *
 * Input Parameters:
 *   tcb - The TCB of the thread to be restarted.
 *
 * Returned Value:
 *   None
 *
 ****************************************************************************/

#if CONFIG_RR_INTERVAL > 0 || defined(CONFIG_SCHED_RESUMESCHEDULER)
void nxsched_resume_scheduler(FAR struct tcb_s *tcb);
#else
#  define nxsched_resume_scheduler(tcb)
#endif

/****************************************************************************
 * Name: nxsched_suspend_scheduler
 *
 * Description:
 *   Called by architecture specific implementations to resume task
 *   execution.
 *   This function performs scheduler operations for the thread that is about
 *   to be suspended.
 *
 * Input Parameters:
 *   tcb - The TCB of the thread to be restarted.
 *
 * Returned Value:
 *   None
 *
 ****************************************************************************/

#ifdef CONFIG_SCHED_SUSPENDSCHEDULER
void nxsched_suspend_scheduler(FAR struct tcb_s *tcb);
#else
#  define nxsched_suspend_scheduler(tcb)
#endif

/****************************************************************************
 * Name: nxsched_get_param
 *
 * Description:
 *   This function gets the scheduling priority of the task specified by
 *   pid.  It is identical in function, differing only in its return value:
 *   This function does not modify the errno variable.
 *
 *   This is a non-standard, internal OS function and is not intended for
 *   use by application logic.  Applications should use the standard
 *   sched_getparam().
 *
 * Input Parameters:
 *   pid - the task ID of the task.  If pid is zero, the priority
 *     of the calling task is returned.
 *   param - A structure whose member sched_priority is the integer
 *     priority.  The task's priority is copied to the sched_priority
 *     element of this structure.
 *
 * Returned Value:
 *   0 (OK) if successful, otherwise a negated errno value is returned to
 *   indicate the nature of the failure..
 *
 *   This function can fail if param is null (EINVAL) or if pid does
 *   not correspond to any task (ESRCH).
 *
 ****************************************************************************/

struct sched_param;  /* Forward reference */
int nxsched_get_param (pid_t pid, FAR struct sched_param *param);

/****************************************************************************
 * Name:  nxsched_set_param
 *
 * Description:
 *   This function sets the priority of a specified task.  It is identical
 *   to the function sched_setparam(), differing only in its return value:
 *   This function does not modify the errno variable.
 *
 *   NOTE: Setting a task's priority to the same value has a similar effect
 *   to sched_yield() -- The task will be moved to  after all other tasks
 *   with the same priority.
 *
 *   This is a non-standard, internal OS function and is not intended for
 *   use by application logic.  Applications should use the standard
 *   sched_setparam().
 *
 * Input Parameters:
 *   pid - the task ID of the task to reprioritize.  If pid is zero, the
 *      priority of the calling task is changed.
 *   param - A structure whose member sched_priority is the integer priority.
 *      The range of valid priority numbers is from SCHED_PRIORITY_MIN
 *      through SCHED_PRIORITY_MAX.
 *
 * Returned Value:
 *   0 (OK) if successful, otherwise a negated errno value is returned to
 *   indicate the nature of the failure..
 *
 *   EINVAL The parameter 'param' is invalid or does not make sense for the
 *          current scheduling policy.
 *   EPERM  The calling task does not have appropriate privileges.
 *   ESRCH  The task whose ID is pid could not be found.
 *
 ****************************************************************************/

struct sched_param;  /* Forward reference */
int nxsched_set_param(pid_t pid, FAR const struct sched_param *param);

/****************************************************************************
 * Name: nxsched_get_scheduler
 *
 * Description:
 *   sched_getscheduler() returns the scheduling policy currently
 *   applied to the task identified by pid.  If pid equals zero, the
 *   policy of the calling task will be retrieved.
 *
 *   This functions is identical to the function sched_getscheduler(),
 *   differing only in its return value:  This function does not modify
 *   the errno variable.
 *
 *   This is a non-standard, internal OS function and is not intended for
 *   use by application logic.  Applications should use the standard
 *   sched_getscheduler().
 *
 * Input Parameters:
 *   pid - the task ID of the task to query.  If pid is zero, the
 *     calling task is queried.
 *
 * Returned Value:
 *    On success, sched_getscheduler() returns the policy for the task
 *    (either SCHED_FIFO or SCHED_RR).  On error,  a negated errno value
 *    returned:
 *
 *      ESRCH  The task whose ID is pid could not be found.
 *
 ****************************************************************************/

int nxsched_get_scheduler(pid_t pid);

/****************************************************************************
 * Name: nxsched_set_scheduler
 *
 * Description:
 *   nxsched_set_scheduler() sets both the scheduling policy and the priority
 *   for the task identified by pid. If pid equals zero, the scheduler of
 *   the calling task will be set.  The parameter 'param' holds the priority
 *   of the thread under the new policy.
 *
 *   nxsched_set_scheduler() is identical to the function sched_getparam(),
 *   differing only in its return value:  This function does not modify the
 *    errno variable.
 *
 *   This is a non-standard, internal OS function and is not intended for
 *   use by application logic.  Applications should use the standard
 *   sched_getparam().
 *
 * Input Parameters:
 *   pid - the task ID of the task to modify.  If pid is zero, the calling
 *      task is modified.
 *   policy - Scheduling policy requested (either SCHED_FIFO or SCHED_RR)
 *   param - A structure whose member sched_priority is the new priority.
 *      The range of valid priority numbers is from SCHED_PRIORITY_MIN
 *      through SCHED_PRIORITY_MAX.
 *
 * Returned Value:
 *   On success, nxsched_set_scheduler() returns OK (zero).  On error, a
 *   negated errno value is returned:
 *
 *   EINVAL The scheduling policy is not one of the recognized policies.
 *   ESRCH  The task whose ID is pid could not be found.
 *
 ****************************************************************************/

int nxsched_set_scheduler(pid_t pid, int policy,
                          FAR const struct sched_param *param);

/****************************************************************************
 * Name: nxsched_get_affinity
 *
 * Description:
 *   nxsched_get_affinity() writes the affinity mask of the thread whose ID
 *   is pid into the cpu_set_t pointed to by mask.  The  cpusetsize
 *   argument specifies the size (in bytes) of mask.  If pid is zero, then
 *   the mask of the calling thread is returned.
 *
 *   nxsched_get_affinity() is identical to the function sched_getaffinity(),
 *   differing only in its return value:  This function does not modify the
 *   errno variable.
 *
 *   This is a non-standard, internal OS function and is not intended for
 *   use by application logic.  Applications should use the standard
 *   sched_getparam().
 *
 * Input Parameters:
 *   pid        - The ID of thread whose affinity set will be retrieved.
 *   cpusetsize - Size of mask.  MUST be sizeofcpu_set_t().
 *   mask       - The location to return the thread's new affinity set.
 *
 * Returned Value:
 *   Zero (OK) if successful.  Otherwise, a negated errno value is returned:
 *
 *     ESRCH  The task whose ID is pid could not be found.
 *
 ****************************************************************************/

#ifdef CONFIG_SMP
int nxsched_get_affinity(pid_t pid, size_t cpusetsize, FAR cpu_set_t *mask);
#endif

/****************************************************************************
 * Name: nxsched_set_affinity
 *
 * Description:
 *   sched_setaffinity() sets the CPU affinity mask of the thread whose ID
 *   is pid to the value specified by mask.  If pid is zero, then the
 *   calling thread is used.  The argument cpusetsize is the length (i
 *   bytes) of the data pointed to by mask.  Normally this argument would
 *   be specified as sizeof(cpu_set_t).
 *
 *   If the thread specified by pid is not currently running on one of the
 *   CPUs specified in mask, then that thread is migrated to one of the
 *   CPUs specified in mask.
 *
 *   nxsched_set_affinity() is identical to the function sched_setparam(),
 *   differing only in its return value:  This function does not modify
 *   the errno variable.  This is a non-standard, internal OS function and
 *   is not intended for use by application logic.  Applications should
 *   use the standard sched_setparam().
 *
 * Input Parameters:
 *   pid        - The ID of thread whose affinity set will be modified.
 *   cpusetsize - Size of mask.  MUST be sizeofcpu_set_t().
 *   mask       - The location to return the thread's new affinity set.
 *
 * Returned Value:
 *   Zero (OK) if successful.  Otherwise, a negated errno value is returned:
 *
 *     ESRCH  The task whose ID is pid could not be found.
 *
 ****************************************************************************/

#ifdef CONFIG_SMP
int nxsched_set_affinity(pid_t pid, size_t cpusetsize,
                         FAR const cpu_set_t *mask);
#endif

/****************************************************************************
 * Name: nxsched_get_stackinfo
 *
 * Description:
 *   Report information about a thread's stack allocation.
 *
 * Input Parameters:
 *   pid       - Identifies the thread to query.  Zero is interpreted as the
 *               the calling thread, -1 is interpreted as the calling task.
 *   stackinfo - User-provided location to return the stack information.
 *
 * Returned Value:
 *   Zero (OK) if successful.  Otherwise, a negated errno value is returned.
 *
 *     -ENOENT  Returned if pid does not refer to an active task
 *     -EACCES  The calling thread does not have privileges to access the
 *              stack of the thread associated with the pid.
 *
 ****************************************************************************/

int nxsched_get_stackinfo(pid_t pid, FAR struct stackinfo_s *stackinfo);

/****************************************************************************
 * Name: nx_wait/nx_waitid/nx_waitpid
 ****************************************************************************/

#ifdef CONFIG_SCHED_WAITPID
pid_t nx_wait(FAR int *stat_loc);
int   nx_waitid(int idtype, id_t id, FAR siginfo_t *info, int options);
pid_t nx_waitpid(pid_t pid, FAR int *stat_loc, int options);
#endif

#undef EXTERN
#if defined(__cplusplus)
}
#endif
#endif /* __ASSEMBLY__ */

#endif /* __INCLUDE_NUTTX_SCHED_H */<|MERGE_RESOLUTION|>--- conflicted
+++ resolved
@@ -42,6 +42,8 @@
 #include <nuttx/mm/shm.h>
 #include <nuttx/fs/fs.h>
 #include <nuttx/net/net.h>
+
+#include <arch/arch.h>
 
 /****************************************************************************
  * Pre-processor Definitions
@@ -174,16 +176,12 @@
 #  define TCB_PID_OFF                offsetof(struct tcb_s, pid)
 #  define TCB_STATE_OFF              offsetof(struct tcb_s, task_state)
 #  define TCB_PRI_OFF                offsetof(struct tcb_s, sched_priority)
-#  define TCB_REGS_OFF               offsetof(struct tcb_s, xcp.regs)
 #if CONFIG_TASK_NAME_SIZE > 0
 #  define TCB_NAME_OFF               offsetof(struct tcb_s, name)
 #else
 #  define TCB_NAME_OFF               0
 #endif
-<<<<<<< HEAD
-=======
 #  define TCB_REGS_OFF               offsetof(struct tcb_s, xcp.regs)
->>>>>>> 9be737c8
 #  define TCB_REG_OFF(reg)           (reg * sizeof(uint32_t))
 #endif
 
