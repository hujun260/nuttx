/****************************************************************************
 * include/nuttx/mm/mm.h
 *
 * Licensed to the Apache Software Foundation (ASF) under one or more
 * contributor license agreements.  See the NOTICE file distributed with
 * this work for additional information regarding copyright ownership.  The
 * ASF licenses this file to you under the Apache License, Version 2.0 (the
 * "License"); you may not use this file except in compliance with the
 * License.  You may obtain a copy of the License at
 *
 *   http://www.apache.org/licenses/LICENSE-2.0
 *
 * Unless required by applicable law or agreed to in writing, software
 * distributed under the License is distributed on an "AS IS" BASIS, WITHOUT
 * WARRANTIES OR CONDITIONS OF ANY KIND, either express or implied.  See the
 * License for the specific language governing permissions and limitations
 * under the License.
 *
 ****************************************************************************/

#ifndef __INCLUDE_NUTTX_MM_MM_H
#define __INCLUDE_NUTTX_MM_MM_H

/****************************************************************************
 * Included Files
 ****************************************************************************/

#include <nuttx/config.h>

#include <sys/types.h>
#include <stdbool.h>

/****************************************************************************
 * Pre-processor Definitions
 ****************************************************************************/

/* Configuration ************************************************************/

/* If the MCU has a small (16-bit) address capability, then we will use
 * a smaller chunk header that contains 16-bit size/offset information.
 * We will also use the smaller header on MCUs with wider addresses if
 * CONFIG_MM_SMALL is selected.  This configuration is common with MCUs
 * that have a large FLASH space, but only a tiny internal SRAM.
 */

#ifdef CONFIG_SMALL_MEMORY
  /* If the MCU has a small addressing capability, then force the smaller
   * chunk header.
   */

#  undef  CONFIG_MM_SMALL
#  define CONFIG_MM_SMALL 1
#endif

/* Terminology:
 *
 * - Flat Build: In the flat build (CONFIG_BUILD_FLAT=y), there is only a
 *   single heap access with the standard allocations (malloc/free).  This
 *   heap is referred to as the user heap.  The kernel logic must
 *   initialize this single heap at boot time.
 * - Protected build: In the protected build (CONFIG_BUILD_PROTECTED=y)
 *   where an MPU is used to protect a region of otherwise flat memory,
 *   there will be two allocators:  One that allocates protected (kernel)
 *   memory and one that allocates unprotected (user) memory.  These are
 *   referred to as the kernel and user heaps, respectively.  Both must be
 *   initialized by the kernel logic at boot time.
 * - Kernel Build: If the architecture has an MMU, then it may support the
 *   kernel build (CONFIG_BUILD_KERNEL=y).  In this configuration, there
 *   is one kernel heap but multiple user heaps:  One per task group.
 *   However, in this case, the kernel need only be concerned about
 *   initializing the single kernel heap here.  User heaps will be created
 *   as tasks are created.
 *
 * These special definitions are provided:
 *
 *   MM_KERNEL_USRHEAP_INIT
 *     Special kernel interfaces to the kernel user-heap are required
 *     for heap initialization.
 *   CONFIG_MM_KERNEL_HEAP
 *     The configuration requires a kernel heap that must initialized
 *     at boot-up.
 */

#undef MM_KERNEL_USRHEAP_INIT
#if !defined(CONFIG_BUILD_KERNEL) && defined(__KERNEL__)
#  define MM_KERNEL_USRHEAP_INIT 1
#endif

/* The kernel heap is never accessible from user code */

#ifndef __KERNEL__
#  undef CONFIG_MM_KERNEL_HEAP
#endif

/****************************************************************************
 * Public Types
 ****************************************************************************/

struct mm_heap_s; /* Forward reference */

/****************************************************************************
 * Public Data
 ****************************************************************************/

#undef EXTERN
#if defined(__cplusplus)
#define EXTERN extern "C"
extern "C"
{
#else
#define EXTERN extern
#endif

/* User heap structure:
 *
 * - Flat build:  In the FLAT build, the user heap structure is a globally
 *   accessible variable.
 * - Protected build:  The user heap structure is directly available only
 *   in user space.
 * - Kernel build: There are multiple heaps, one per process.  The heap
 *   structure is associated with the address environment and there is
 *   no global user heap structure.
 */

/* In the kernel build, there a multiple user heaps; one for each task
 * group.  In this build configuration, the user heap structure lies
 * in a reserved region at the beginning of the .bss/.data address
 * space (CONFIG_ARCH_DATA_VBASE).  The size of that region is given by
 * ARCH_DATA_RESERVE_SIZE
 */

/* In the protected mode, there are two heaps:  A kernel heap and a single
 * user heap.  In that case the user heap structure lies in the user space
 * (with a reference in the userspace interface).
 */

#if defined(CONFIG_BUILD_FLAT) || !defined(__KERNEL__)
/* Otherwise, the user heap data structures are in common .bss */

EXTERN FAR struct mm_heap_s *g_mmheap;
#endif

#ifdef CONFIG_MM_KERNEL_HEAP
/* This is the kernel heap */

EXTERN FAR struct mm_heap_s *g_kmmheap;
#endif

/****************************************************************************
 * Public Function Prototypes
 ****************************************************************************/

/* Functions contained in mm_initialize.c ***********************************/

FAR struct mm_heap_s *mm_initialize(FAR const char *name,
                                    FAR void *heap_start, size_t heap_size);
void mm_addregion(FAR struct mm_heap_s *heap, FAR void *heapstart,
                  size_t heapsize);

/* Functions contained in umm_initialize.c **********************************/

void umm_initialize(FAR void *heap_start, size_t heap_size);

/* Functions contained in kmm_initialize.c **********************************/

#ifdef CONFIG_MM_KERNEL_HEAP
void kmm_initialize(FAR void *heap_start, size_t heap_size);
#endif

/* Functions contained in umm_addregion.c ***********************************/

void umm_addregion(FAR void *heapstart, size_t heapsize);

/* Functions contained in kmm_addregion.c ***********************************/

#ifdef CONFIG_MM_KERNEL_HEAP
void kmm_addregion(FAR void *heapstart, size_t heapsize);
#endif

/* Functions contained in mm_malloc.c ***************************************/

FAR void *mm_malloc(FAR struct mm_heap_s *heap, size_t size);

/* Functions contained in kmm_malloc.c **************************************/

#ifdef CONFIG_MM_KERNEL_HEAP
FAR void *kmm_malloc(size_t size);
#endif

/* Functions contained in mm_malloc_size.c **********************************/

size_t mm_malloc_size(FAR void *mem);

/* Functions contained in kmm_malloc_size.c *********************************/

#ifdef CONFIG_MM_KERNEL_HEAP
size_t kmm_malloc_size(FAR void *mem);
#endif

/* Functions contained in mm_free.c *****************************************/

void mm_free(FAR struct mm_heap_s *heap, FAR void *mem);

/* Functions contained in kmm_free.c ****************************************/

#ifdef CONFIG_MM_KERNEL_HEAP
void kmm_free(FAR void *mem);
#endif

/* Functions contained in mm_realloc.c **************************************/

FAR void *mm_realloc(FAR struct mm_heap_s *heap, FAR void *oldmem,
                     size_t size);

/* Functions contained in kmm_realloc.c *************************************/

#ifdef CONFIG_MM_KERNEL_HEAP
FAR void *kmm_realloc(FAR void *oldmem, size_t newsize);
#endif

/* Functions contained in mm_calloc.c ***************************************/

FAR void *mm_calloc(FAR struct mm_heap_s *heap, size_t n, size_t elem_size);

/* Functions contained in kmm_calloc.c **************************************/

#ifdef CONFIG_MM_KERNEL_HEAP
FAR void *kmm_calloc(size_t n, size_t elem_size);
#endif

/* Functions contained in mm_zalloc.c ***************************************/

FAR void *mm_zalloc(FAR struct mm_heap_s *heap, size_t size);

/* Functions contained in kmm_zalloc.c **************************************/

#ifdef CONFIG_MM_KERNEL_HEAP
FAR void *kmm_zalloc(size_t size);
#endif

/* Functions contained in mm_memalign.c *************************************/

FAR void *mm_memalign(FAR struct mm_heap_s *heap, size_t alignment,
                      size_t size);

/* Functions contained in kmm_memalign.c ************************************/

#ifdef CONFIG_MM_KERNEL_HEAP
FAR void *kmm_memalign(size_t alignment, size_t size);
#endif

/* Functions contained in mm_heapmember.c ***********************************/

bool mm_heapmember(FAR struct mm_heap_s *heap, FAR void *mem);

/* Functions contained in mm_uheapmember.c **********************************/

bool umm_heapmember(FAR void *mem);

/* Functions contained in kmm_heapmember.c **********************************/

#ifdef CONFIG_MM_KERNEL_HEAP
bool kmm_heapmember(FAR void *mem);
#endif

/* Functions contained in mm_brkaddr.c **************************************/

FAR void *mm_brkaddr(FAR struct mm_heap_s *heap, int region);

/* Functions contained in umm_brkaddr.c *************************************/

FAR void *umm_brkaddr(int region);

/* Functions contained in kmm_brkaddr.c *************************************/

#ifdef CONFIG_MM_KERNEL_HEAP
FAR void *kmm_brkaddr(int region);
#endif

/* Functions contained in mm_extend.c ***************************************/

void mm_extend(FAR struct mm_heap_s *heap, FAR void *mem, size_t size,
               int region);

/* Functions contained in umm_extend.c **************************************/

void umm_extend(FAR void *mem, size_t size, int region);

/* Functions contained in kmm_extend.c **************************************/

#ifdef CONFIG_MM_KERNEL_HEAP
void kmm_extend(FAR void *mem, size_t size, int region);
#endif

/* Functions contained in mm_mallinfo.c *************************************/

struct mallinfo; /* Forward reference */
int mm_mallinfo(FAR struct mm_heap_s *heap, FAR struct mallinfo *info);
#ifdef CONFIG_DEBUG_MM
struct mallinfo_task; /* Forward reference */
int mm_mallinfo_task(FAR struct mm_heap_s *heap,
                     FAR struct mallinfo_task *info);
#endif

/* Functions contained in kmm_mallinfo.c ************************************/

#ifdef CONFIG_MM_KERNEL_HEAP
struct mallinfo kmm_mallinfo(void);
#  ifdef CONFIG_DEBUG_MM
struct mallinfo_task kmm_mallinfo_task(pid_t pid);
#  endif
#endif

<<<<<<< HEAD
/* Functions contained in mm_memdump.c *************************************/
=======
/* Functions contained in mm_memdump.c **************************************/
>>>>>>> 572f9611

void mm_memdump(FAR struct mm_heap_s *heap, pid_t pid);

#ifdef CONFIG_DEBUG_MM
/* Functions contained in mm_checkcorruption.c ******************************/

void mm_checkcorruption(FAR struct mm_heap_s *heap);

/* Functions contained in umm_checkcorruption.c *****************************/

FAR void umm_checkcorruption(void);

/* Functions contained in kmm_checkcorruption.c *****************************/

#ifdef CONFIG_MM_KERNEL_HEAP
FAR void kmm_checkcorruption(void);
#else
#define kmm_checkcorruption()  umm_checkcorruption()
#endif

#else /* CONFIG_DEBUG_MM */

#define mm_checkcorruption(h)
#define umm_checkcorruption()
#define kmm_checkcorruption()

#endif /* CONFIG_DEBUG_MM */

#undef EXTERN
#ifdef __cplusplus
}
#endif

#endif /* __INCLUDE_NUTTX_MM_MM_H */<|MERGE_RESOLUTION|>--- conflicted
+++ resolved
@@ -311,11 +311,7 @@
 #  endif
 #endif
 
-<<<<<<< HEAD
-/* Functions contained in mm_memdump.c *************************************/
-=======
 /* Functions contained in mm_memdump.c **************************************/
->>>>>>> 572f9611
 
 void mm_memdump(FAR struct mm_heap_s *heap, pid_t pid);
 
