/****************************************************************************
 * fs/procfs/fs_procfs.c
 *
 * Licensed to the Apache Software Foundation (ASF) under one or more
 * contributor license agreements.  See the NOTICE file distributed with
 * this work for additional information regarding copyright ownership.  The
 * ASF licenses this file to you under the Apache License, Version 2.0 (the
 * "License"); you may not use this file except in compliance with the
 * License.  You may obtain a copy of the License at
 *
 *   http://www.apache.org/licenses/LICENSE-2.0
 *
 * Unless required by applicable law or agreed to in writing, software
 * distributed under the License is distributed on an "AS IS" BASIS, WITHOUT
 * WARRANTIES OR CONDITIONS OF ANY KIND, either express or implied.  See the
 * License for the specific language governing permissions and limitations
 * under the License.
 *
 ****************************************************************************/

/****************************************************************************
 * Included Files
 ****************************************************************************/

#include <nuttx/config.h>

#include <sys/types.h>
#include <sys/statfs.h>
#include <sys/stat.h>

#include <stdint.h>
#include <stdbool.h>
#include <stdio.h>
#include <stdlib.h>
#include <string.h>
#include <fcntl.h>
#include <fnmatch.h>
#include <assert.h>
#include <errno.h>
#include <debug.h>

#include <nuttx/irq.h>
#include <nuttx/arch.h>
#include <nuttx/sched.h>
#include <nuttx/kmalloc.h>
#include <nuttx/fs/fs.h>
#include <nuttx/fs/procfs.h>
#include <nuttx/fs/dirent.h>

#include "mount/mount.h"

#if !defined(CONFIG_DISABLE_MOUNTPOINT) && defined(CONFIG_FS_PROCFS)

/****************************************************************************
 * Pre-processor Definitions
 ****************************************************************************/

#define PROCFS_NATTRS  2

/****************************************************************************
 * External Definitions
 ****************************************************************************/

extern const struct procfs_operations proc_operations;
extern const struct procfs_operations irq_operations;
extern const struct procfs_operations cpuload_operations;
extern const struct procfs_operations critmon_operations;
extern const struct procfs_operations meminfo_operations;
extern const struct procfs_operations memdump_operations;
extern const struct procfs_operations iobinfo_operations;
extern const struct procfs_operations module_operations;
extern const struct procfs_operations uptime_operations;
extern const struct procfs_operations version_operations;
extern const struct procfs_operations tcbinfo_operations;

/* This is not good.  These are implemented in other sub-systems.  Having to
 * deal with them here is not a good coupling. What is really needed is a
 * run-time procfs registration system vs. a build time, fixed procfs
 * configuration.
 */

extern const struct procfs_operations net_procfsoperations;
extern const struct procfs_operations net_procfs_routeoperations;
extern const struct procfs_operations part_procfsoperations;
extern const struct procfs_operations mount_procfsoperations;
extern const struct procfs_operations smartfs_procfsoperations;

/****************************************************************************
 * Private Types
 ****************************************************************************/

/* Table of all known / pre-registered procfs handlers / participants. */

#ifdef CONFIG_FS_PROCFS_REGISTER
static const struct procfs_entry_s g_base_entries[] =
#else
static const struct procfs_entry_s g_procfs_entries[] =
#endif
{
#ifndef CONFIG_FS_PROCFS_EXCLUDE_PROCESS
  { "[0-9]*/**",     &proc_operations,            PROCFS_UNKOWN_TYPE },
  { "[0-9]*",        &proc_operations,            PROCFS_DIR_TYPE    },
#endif

#if defined(CONFIG_SCHED_CPULOAD) && !defined(CONFIG_FS_PROCFS_EXCLUDE_CPULOAD)
  { "cpuload",       &cpuload_operations,         PROCFS_FILE_TYPE   },
#endif

#if defined(CONFIG_SCHED_CRITMONITOR)
  { "critmon",       &critmon_operations,         PROCFS_FILE_TYPE   },
#endif

#ifdef CONFIG_SCHED_IRQMONITOR
  { "irqs",          &irq_operations,             PROCFS_FILE_TYPE   },
#endif

#ifndef CONFIG_FS_PROCFS_EXCLUDE_MEMINFO
  { "meminfo",       &meminfo_operations,         PROCFS_FILE_TYPE   },
<<<<<<< HEAD

#ifndef CONFIG_FS_PROCFS_EXCLUDE_MEMDUMP
  { "memdump",       &memdump_operations,         PROCFS_FILE_TYPE   },
#endif

=======
#ifndef CONFIG_FS_PROCFS_EXCLUDE_MEMDUMP
  { "memdump",       &memdump_operations,         PROCFS_FILE_TYPE   },
#endif
>>>>>>> 572f9611
#endif

#if defined(CONFIG_MM_IOB) && !defined(CONFIG_FS_PROCFS_EXCLUDE_IOBINFO)
  { "iobinfo",       &iobinfo_operations,         PROCFS_FILE_TYPE   },
#endif

#if defined(CONFIG_MODULE) && !defined(CONFIG_FS_PROCFS_EXCLUDE_MODULE)
  { "modules",       &module_operations,          PROCFS_FILE_TYPE   },
#endif

#ifndef CONFIG_FS_PROCFS_EXCLUDE_BLOCKS
  { "fs/blocks",     &mount_procfsoperations,     PROCFS_FILE_TYPE   },
#endif

#ifndef CONFIG_FS_PROCFS_EXCLUDE_MOUNT
  { "fs/mount",      &mount_procfsoperations,     PROCFS_FILE_TYPE   },
#endif

#ifndef CONFIG_FS_PROCFS_EXCLUDE_USAGE
  { "fs/usage",      &mount_procfsoperations,     PROCFS_FILE_TYPE   },
#endif

#if defined(CONFIG_FS_SMARTFS) && !defined(CONFIG_FS_PROCFS_EXCLUDE_SMARTFS)
  { "fs/smartfs**",  &smartfs_procfsoperations,   PROCFS_UNKOWN_TYPE },
#endif

#if defined(CONFIG_NET) && !defined(CONFIG_FS_PROCFS_EXCLUDE_NET)
  { "net",           &net_procfsoperations,       PROCFS_DIR_TYPE    },
#if defined(CONFIG_NET_ROUTE) && !defined(CONFIG_FS_PROCFS_EXCLUDE_ROUTE)
  { "net/route",     &net_procfs_routeoperations, PROCFS_DIR_TYPE    },
  { "net/route/**",  &net_procfs_routeoperations, PROCFS_UNKOWN_TYPE },
#endif
  { "net/**",        &net_procfsoperations,       PROCFS_UNKOWN_TYPE },
#endif

#if defined(CONFIG_MTD_PARTITION) && !defined(CONFIG_FS_PROCFS_EXCLUDE_PARTITIONS)
  { "partitions",    &part_procfsoperations,      PROCFS_FILE_TYPE   },
#endif

#ifndef CONFIG_FS_PROCFS_EXCLUDE_PROCESS
  { "self",          &proc_operations,            PROCFS_DIR_TYPE    },
  { "self/**",       &proc_operations,            PROCFS_UNKOWN_TYPE },
#endif

#if !defined(CONFIG_FS_PROCFS_EXCLUDE_UPTIME)
  { "uptime",        &uptime_operations,          PROCFS_FILE_TYPE   },
#endif

#if !defined(CONFIG_FS_PROCFS_EXCLUDE_VERSION)
  { "version",       &version_operations,         PROCFS_FILE_TYPE   },
#endif

#if defined(CONFIG_DEBUG_TCBINFO) && !defined(CONFIG_FS_PROCFS_EXCLUDE_TCBINFO)
  { "tcbinfo",       &tcbinfo_operations,         PROCFS_FILE_TYPE   },
#endif
};

#ifdef CONFIG_FS_PROCFS_REGISTER
static const uint8_t g_base_entrycount = sizeof(g_base_entries) /
                                         sizeof(struct procfs_entry_s);

static FAR struct procfs_entry_s *g_procfs_entries;
static uint8_t g_procfs_entrycount;
#else
static const uint8_t g_procfs_entrycount = sizeof(g_procfs_entries) /
                                           sizeof(struct procfs_entry_s);
#endif

/****************************************************************************
 * Private Function Prototypes
 ****************************************************************************/

/* Helpers */

static void    procfs_enum(FAR struct tcb_s *tcb, FAR void *arg);

/* File system methods */

static int     procfs_open(FAR struct file *filep, FAR const char *relpath,
                 int oflags, mode_t mode);
static int     procfs_close(FAR struct file *filep);
static ssize_t procfs_read(FAR struct file *filep, FAR char *buffer,
                 size_t buflen);
static ssize_t procfs_write(FAR struct file *filep, FAR const char *buffer,
                 size_t buflen);
static int     procfs_ioctl(FAR struct file *filep, int cmd,
                 unsigned long arg);

static int     procfs_dup(FAR const struct file *oldp,
                 FAR struct file *newp);
static int     procfs_fstat(FAR const struct file *filep,
                 FAR struct stat *buf);

static int     procfs_opendir(FAR struct inode *mountpt, const char *relpath,
                 FAR struct fs_dirent_s *dir);
static int     procfs_closedir(FAR struct inode *mountpt,
                 FAR struct fs_dirent_s *dir);
static int     procfs_readdir(FAR struct inode *mountpt,
                 FAR struct fs_dirent_s *dir);
static int     procfs_rewinddir(FAR struct inode *mountpt,
                 FAR struct fs_dirent_s *dir);

static int     procfs_bind(FAR struct inode *blkdriver,
                 FAR const void *data, FAR void **handle);
static int     procfs_unbind(FAR void *handle, FAR struct inode **blkdriver,
                 unsigned int flags);
static int     procfs_statfs(FAR struct inode *mountpt,
                 FAR struct statfs *buf);

static int     procfs_stat(FAR struct inode *mountpt,
                 FAR const char *relpath, FAR struct stat *buf);

/* Initialization */

#ifdef CONFIG_FS_PROCFS_REGISTER
static int     procfs_initialize(void);
#endif

/****************************************************************************
 * Public Data
 ****************************************************************************/

/* See fs_mount.c -- this structure is explicitly externed there.
 * We use the old-fashioned kind of initializers so that this will compile
 * with any compiler.
 */

const struct mountpt_operations procfs_operations =
{
  procfs_open,       /* open */
  procfs_close,      /* close */
  procfs_read,       /* read */
  procfs_write,      /* write */
  NULL,              /* seek */
  procfs_ioctl,      /* ioctl */

  NULL,              /* sync */
  procfs_dup,        /* dup */
  procfs_fstat,      /* fstat */
  NULL,              /* fchstat */
  NULL,              /* truncate */

  procfs_opendir,    /* opendir */
  procfs_closedir,   /* closedir */
  procfs_readdir,    /* readdir */
  procfs_rewinddir,  /* rewinddir */

  procfs_bind,       /* bind */
  procfs_unbind,     /* unbind */
  procfs_statfs,     /* statfs */

  NULL,              /* unlink */
  NULL,              /* mkdir */
  NULL,              /* rmdir */
  NULL,              /* rename */
  procfs_stat,       /* stat */
  NULL               /* chstat */
};

/* Level 0 contains the directory of active tasks in addition to other
 * statically registered entries with custom handlers.  This structure
 * contains a snapshot of the active tasks when the directory is first
 * opened.
 */

struct procfs_level0_s
{
  struct procfs_dir_priv_s base;    /* Base struct for ProcFS dir */

  /* Our private data */

  uint8_t lastlen;                       /* length of last reported static dir */
  pid_t pid[CONFIG_FS_PROCFS_MAX_TASKS]; /* Snapshot of all active task IDs */
  FAR const char *lastread;              /* Pointer to last static dir read */
};

/* Level 1 is an internal virtual directory (such as /proc/fs) which
 * will contain one or more additional static entries based on the
 * configuration.
 */

struct procfs_level1_s
{
  struct procfs_dir_priv_s base;    /* Base struct for ProcFS dir */

  /* Our private data */

  uint8_t lastlen;                   /* length of last reported static dir */
  uint8_t subdirlen;                 /* Length of the subdir search */
  uint16_t firstindex;               /* Index of 1st entry matching this subdir */
  FAR const char *lastread;          /* Pointer to last static dir read */
};

/****************************************************************************
 * Private Functions
 ****************************************************************************/

#ifndef CONFIG_FS_PROCFS_EXCLUDE_PROCESS

/****************************************************************************
 * Name: procfs_enum
 ****************************************************************************/

static void procfs_enum(FAR struct tcb_s *tcb, FAR void *arg)
{
  FAR struct procfs_level0_s *dir = (FAR struct procfs_level0_s *)arg;
  int index;

  DEBUGASSERT(dir);

  /* Add the PID to the list */

  index = dir->base.nentries;
  if (index >= CONFIG_FS_PROCFS_MAX_TASKS)
    {
      return;
    }

  dir->pid[index] = tcb->pid;
  dir->base.nentries = index + 1;
}
#endif

/****************************************************************************
 * Name: procfs_open
 ****************************************************************************/

static int procfs_open(FAR struct file *filep, FAR const char *relpath,
                      int oflags, mode_t mode)
{
  int x;
  int ret = -ENOENT;

  finfo("Open '%s'\n", relpath);

  /* Perform the stat based on the procfs_entry operations */

  for (x = 0; x < g_procfs_entrycount; x++)
    {
      /* Test if the path matches this entry's specification */

      if (fnmatch(g_procfs_entries[x].pathpattern, relpath, 0) == 0)
        {
          /* Match found!  Stat using this procfs entry */

          DEBUGASSERT(g_procfs_entries[x].ops &&
              g_procfs_entries[x].ops->open);

          ret = g_procfs_entries[x].ops->open(filep, relpath, oflags, mode);

          if (ret == OK)
            {
              DEBUGASSERT(filep->f_priv);

              ((struct procfs_file_s *) filep->f_priv)->procfsentry =
                                    &g_procfs_entries[x];
              break;
            }
        }
    }

  return ret;
}

/****************************************************************************
 * Name: procfs_close
 ****************************************************************************/

static int procfs_close(FAR struct file *filep)
{
  FAR struct procfs_file_s *attr;

  /* Recover our private data from the struct file instance */

  attr = (FAR struct procfs_file_s *)filep->f_priv;
  DEBUGASSERT(attr);

  /* Release the file attributes structure */

  kmm_free(attr);
  filep->f_priv = NULL;
  return OK;
}

/****************************************************************************
 * Name: procfs_read
 ****************************************************************************/

static ssize_t procfs_read(FAR struct file *filep, FAR char *buffer,
                           size_t buflen)
{
  FAR struct procfs_file_s *handler;
  ssize_t ret = 0;

  finfo("buffer=%p buflen=%d\n", buffer, (int)buflen);

  /* Recover our private data from the struct file instance */

  handler = (FAR struct procfs_file_s *)filep->f_priv;
  DEBUGASSERT(handler);

  /* Call the handler's read routine */

  ret = handler->procfsentry->ops->read(filep, buffer, buflen);

  return ret;
}

/****************************************************************************
 * Name: procfs_write
 ****************************************************************************/

static ssize_t procfs_write(FAR struct file *filep, FAR const char *buffer,
                           size_t buflen)
{
  FAR struct procfs_file_s *handler;
  ssize_t ret = 0;

  finfo("buffer=%p buflen=%d\n", buffer, (int)buflen);

  /* Recover our private data from the struct file instance */

  handler = (FAR struct procfs_file_s *)filep->f_priv;
  DEBUGASSERT(handler);

  /* Call the handler's read routine */

  if (handler->procfsentry->ops->write)
    {
      ret = handler->procfsentry->ops->write(filep, buffer, buflen);
    }

  return ret;
}

/****************************************************************************
 * Name: procfs_ioctl
 ****************************************************************************/

static int procfs_ioctl(FAR struct file *filep, int cmd, unsigned long arg)
{
  finfo("cmd: %d arg: %08lx\n", cmd, arg);

  /* No IOCTL commands supported */

  return -ENOTTY;
}

/****************************************************************************
 * Name: procfs_dup
 *
 * Description:
 *   Duplicate open file data in the new file structure.
 *
 ****************************************************************************/

static int procfs_dup(FAR const struct file *oldp, FAR struct file *newp)
{
  FAR struct procfs_file_s *oldattr;

  finfo("Dup %p->%p\n", oldp, newp);

  /* Recover our private data from the old struct file instance */

  oldattr = (FAR struct procfs_file_s *)oldp->f_priv;
  DEBUGASSERT(oldattr);

  /* Allow lower-level handler do the dup to get it's extra data */

  return oldattr->procfsentry->ops->dup(oldp, newp);
}

/****************************************************************************
 * Name: procfs_fstat
 *
 * Description:
 *   Obtain information about an open file associated with the file
 *   descriptor 'fd', and will write it to the area pointed to by 'buf'.
 *
 ****************************************************************************/

static int procfs_fstat(FAR const struct file *filep, FAR struct stat *buf)
{
  FAR struct procfs_file_s *handler;

  finfo("buf=%p\n", buf);

  /* Recover our private data from the struct file instance */

  handler = (FAR struct procfs_file_s *)filep->f_priv;
  DEBUGASSERT(handler);

  /* The procfs file system contains only directory and data file entries.
   * Since the file has been opened, we know that this is a data file and,
   * at a minimum, readable.
   */

  memset(buf, 0, sizeof(struct stat));
  buf->st_mode = S_IFREG | S_IROTH | S_IRGRP | S_IRUSR;

  /* If the write method is provided, then let's also claim that the file is
   * writable.
   */

  if (handler->procfsentry->ops->write != NULL)
    {
      buf->st_mode |= S_IWOTH | S_IWGRP | S_IWUSR;
    }

  return OK;
}

/****************************************************************************
 * Name: procfs_opendir
 *
 * Description:
 *   Open a directory for read access
 *
 ****************************************************************************/

static int procfs_opendir(FAR struct inode *mountpt, FAR const char *relpath,
                          FAR struct fs_dirent_s *dir)
{
  FAR struct procfs_level0_s *level0;
  FAR struct procfs_dir_priv_s *dirpriv;
  FAR void *priv = NULL;

  finfo("relpath: \"%s\"\n", relpath ? relpath : "NULL");
  DEBUGASSERT(mountpt && relpath && dir && !dir->u.procfs);

  /* The relative must be either:
   *
   * ""      - The top level directory of task/thread IDs
   * "<pid>" - The sub-directory of task/thread attributes
   */

  if (!relpath || relpath[0] == '\0')
    {
      /* The path refers to the top level directory.  Allocate the level0
       * dirent structure.
       */

      level0 = (FAR struct procfs_level0_s *)
         kmm_zalloc(sizeof(struct procfs_level0_s));

      if (!level0)
        {
          ferr("ERROR: Failed to allocate the level0 directory structure\n");
          return -ENOMEM;
        }

      /* Take a snapshot of all currently active tasks.  Any new tasks
       * added between the opendir() and closedir() call will not be
       * visible.
       *
       * NOTE that interrupts must be disabled throughout the traversal.
       */

#ifndef CONFIG_FS_PROCFS_EXCLUDE_PROCESS
      nxsched_foreach(procfs_enum, level0);
#else
      level0->base.index = 0;
      level0->base.nentries = 0;
#endif

      /* Initialize lastread entries */

      level0->lastread = "";
      level0->lastlen = 0;
      level0->base.procfsentry = NULL;

      priv = (FAR void *)level0;
    }
  else
    {
      int x;
      int ret;
      int len = strlen(relpath);

      /* Search the static array of procfs_entries */

      for (x = 0; x < g_procfs_entrycount; x++)
        {
          /* Test if the path matches this entry's specification */

          if (fnmatch(g_procfs_entries[x].pathpattern, relpath, 0) == 0)
            {
              /* Match found!  Call the handler's opendir routine.  If
               * successful, this opendir routine will create an entry
               * derived from struct procfs_dir_priv_s as dir->u.procfs.
               */

              DEBUGASSERT(g_procfs_entries[x].ops != NULL &&
                          g_procfs_entries[x].ops->opendir != NULL);

              ret = g_procfs_entries[x].ops->opendir(relpath, dir);

              if (ret == OK)
                {
                  DEBUGASSERT(dir->u.procfs);

                  /* Set the procfs_entry handler */

                  dirpriv = (FAR struct procfs_dir_priv_s *)dir->u.procfs;
                  dirpriv->procfsentry = &g_procfs_entries[x];
                }

              return ret;
            }

          /* Test for a sub-string match (e.g. "ls /proc/fs") */

          else if (strncmp(g_procfs_entries[x].pathpattern, relpath,
                           len) == 0)
            {
              FAR struct procfs_level1_s *level1;

              /* Doing an intermediate directory search */

              /* The path refers to the top level directory.  Allocate
               * the level1 dirent structure.
               */

              level1 = (FAR struct procfs_level1_s *)
                 kmm_zalloc(sizeof(struct procfs_level1_s));

              if (!level1)
                {
                  ferr("ERROR: Failed to allocate the level0 directory "
                       "structure\n");
                  return -ENOMEM;
                }

              level1->base.level = 1;
              level1->base.index = x;
              level1->firstindex = x;
              level1->subdirlen = len;
              level1->lastread = "";
              level1->lastlen = 0;
              level1->base.procfsentry = NULL;

              priv = (FAR void *)level1;
              break;
            }
        }
    }

  dir->u.procfs = priv;
  return OK;
}

/****************************************************************************
 * Name: procfs_closedir
 *
 * Description: Close the directory listing
 *
 ****************************************************************************/

static int procfs_closedir(FAR struct inode *mountpt,
                           FAR struct fs_dirent_s *dir)
{
  FAR struct procfs_dir_priv_s *priv;

  DEBUGASSERT(mountpt && dir && dir->u.procfs);
  priv = dir->u.procfs;

  if (priv)
    {
      kmm_free(priv);
    }

  dir->u.procfs = NULL;
  return OK;
}

/****************************************************************************
 * Name: procfs_readdir
 *
 * Description: Read the next directory entry
 *
 ****************************************************************************/

static int procfs_readdir(struct inode *mountpt, struct fs_dirent_s *dir)
{
  FAR const struct procfs_entry_s *entry = NULL;
  FAR struct procfs_dir_priv_s *priv;
  FAR struct procfs_level0_s *level0;
  FAR struct tcb_s *tcb;
  FAR const char *name = NULL;
  unsigned int index;
  pid_t pid;
  int ret = -ENOENT;

  DEBUGASSERT(mountpt && dir && dir->u.procfs);
  priv = dir->u.procfs;

  /* Are we reading the 1st directory level with dynamic PID and static
   * entries?
   */

  if (priv->level == 0)
    {
      level0 = (FAR struct procfs_level0_s *)priv;

      /* Have we reached the end of the PID information */

      index = priv->index;
      if (index >= priv->nentries)
        {
          /* We must report the next static entry ... no more PID entries.
           * skip any entries with wildcards in the first segment of the
           * directory name.
           */

          while (index < priv->nentries + g_procfs_entrycount)
            {
              entry = &g_procfs_entries[index - priv->nentries];
              name  = entry->pathpattern;

              while (*name != '/' && *name != '\0')
                {
                  if (*name == '*' || *name == '[' || *name == '?')
                    {
                      /* Wildcard found.  Skip this entry */

                      index++;
                      name = NULL;
                      break;
                    }

                  name++;
                }

              /* Test if we skipped this entry */

              if (name != NULL)
                {
                  /* This entry is okay to report. Test if it has a
                   * duplicate first level name as the one we just reported.
                   * This could happen in the event of procfs_entry_s such
                   * as:
                   *
                   *    fs/smartfs
                   *    fs/nfs
                   *    fs/nxffs
                   */

                  name =
                    g_procfs_entries[index - priv->nentries].pathpattern;

                  if (!level0->lastlen || (strncmp(name, level0->lastread,
                      level0->lastlen) != 0))
                    {
                      /* Not a duplicate, return the first segment of this
                       * entry
                       */

                      break;
                    }
                  else
                    {
                      /* Skip this entry ... duplicate 1st level name found */

                      index++;
                    }
                }
            }

          /* Test if we are at the end of the directory */

          if (index >= priv->nentries + g_procfs_entrycount)
            {
              /* We signal the end of the directory by returning the special
               * error -ENOENT
               */

              finfo("Entry %d: End of directory\n", index);
              ret = -ENOENT;
            }
          else
            {
              /* Report the next static entry */

              level0->lastlen = strcspn(name, "/");
              level0->lastread = name;
              strlcpy(dir->fd_dir.d_name, name, level0->lastlen + 1);

              /* If the entry is a directory type OR if the reported name is
               * only a sub-string of the entry (meaning that it contains
               * '/'), then report this entry as a directory.
               */

              if (entry->type == PROCFS_DIR_TYPE ||
                  level0->lastlen != strlen(name))
                {
                  dir->fd_dir.d_type = DTYPE_DIRECTORY;
                }
              else
                {
                  dir->fd_dir.d_type = DTYPE_FILE;
                }

              /* Advance to next entry for the next read */

              priv->index = index;
              ret = OK;
            }
        }
#ifndef CONFIG_FS_PROCFS_EXCLUDE_PROCESS
      else
        {
          /* Verify that the pid still refers to an active task/thread */

          pid = level0->pid[index];

          tcb = nxsched_get_tcb(pid);
          if (!tcb)
            {
              ferr("ERROR: PID %d is no longer valid\n", (int)pid);
              return -ENOENT;
            }

          /* Save the filename=pid and file type=directory */

          dir->fd_dir.d_type = DTYPE_DIRECTORY;
          procfs_snprintf(dir->fd_dir.d_name, NAME_MAX + 1, "%d", (int)pid);

          /* Set up the next directory entry offset.  NOTE that we could use
           * the standard f_pos instead of our own private index.
           */

          level0->base.index = index + 1;
          ret = OK;
        }
#endif /* CONFIG_FS_PROCFS_EXCLUDE_PROCESS */
    }

  /* Are we reading an intermediate subdirectory? */

  else if (priv->level > 0 && priv->procfsentry == NULL)
    {
      FAR struct procfs_level1_s *level1;

      level1 = (FAR struct procfs_level1_s *) priv;

      /* Test if this entry matches.  We assume all entries of the same
       * subdirectory are listed in order in the procfs_entry array.
       */

      if (strncmp(g_procfs_entries[level1->base.index].pathpattern,
                  g_procfs_entries[level1->firstindex].pathpattern,
                  level1->subdirlen) == 0)
        {
          /* This entry matches.  Report the subdir entry */

          name = &g_procfs_entries[level1->base.index].pathpattern[
                    level1->subdirlen + 1];
          level1->lastlen = strcspn(name, "/");
          level1->lastread = name;
          strncpy(dir->fd_dir.d_name, name, level1->lastlen);

          /* Some of the search entries contain '**' wildcards.  When we
           * report the entry name, we must remove this wildcard search
           * specifier.
           */

          while (dir->fd_dir.d_name[level1->lastlen - 1] == '*')
            {
              level1->lastlen--;
            }

          dir->fd_dir.d_name[level1->lastlen] = '\0';

          if (name[level1->lastlen] == '/')
            {
              dir->fd_dir.d_type = DTYPE_DIRECTORY;
            }
          else
            {
              dir->fd_dir.d_type = DTYPE_FILE;
            }

          level1->base.index++;
          ret = OK;
        }
      else
        {
          /* No more entries in the subdirectory */

          ret = -ENOENT;
        }
    }
  else
    {
      /* We are performing a directory search of one of the subdirectories
       * and we must let the handler perform the read.
       */

      DEBUGASSERT(priv->procfsentry && priv->procfsentry->ops->readdir);
      ret = priv->procfsentry->ops->readdir(dir);
    }

  return ret;
}

/****************************************************************************
 * Name: procfs_rewindir
 *
 * Description: Reset directory read to the first entry
 *
 ****************************************************************************/

static int procfs_rewinddir(struct inode *mountpt, struct fs_dirent_s *dir)
{
  FAR struct procfs_dir_priv_s *priv;

  DEBUGASSERT(mountpt && dir && dir->u.procfs);
  priv = dir->u.procfs;

  if (priv->level > 0 && priv->procfsentry == NULL)
    {
      priv->index = ((struct procfs_level1_s *) priv)->firstindex;
    }
  else
    {
      priv->index = 0;
    }

  return OK;
}

/****************************************************************************
 * Name: procfs_bind
 *
 * Description: This implements a portion of the mount operation. This
 *  function allocates and initializes the mountpoint private data and
 *  binds the block driver inode to the filesystem private data.  The final
 *  binding of the private data (containing the block driver) to the
 *  mountpoint is performed by mount().
 *
 ****************************************************************************/

static int procfs_bind(FAR struct inode *blkdriver, const void *data,
                       void **handle)
{
#ifdef CONFIG_FS_PROCFS_REGISTER
  /* Make sure that we are properly initialized */

  procfs_initialize();
#endif

  return OK;
}

/****************************************************************************
 * Name: procfs_unbind
 *
 * Description: This implements the filesystem portion of the umount
 *   operation.
 *
 ****************************************************************************/

static int procfs_unbind(void *handle, FAR struct inode **blkdriver,
                         unsigned int flags)
{
  return OK;
}

/****************************************************************************
 * Name: procfs_statfs
 *
 * Description: Return filesystem statistics
 *
 ****************************************************************************/

static int procfs_statfs(struct inode *mountpt, struct statfs *buf)
{
  /* Fill in the statfs info */

  memset(buf, 0, sizeof(struct statfs));
  buf->f_type    = PROCFS_MAGIC;
  buf->f_bsize   = 0;
  buf->f_blocks  = 0;
  buf->f_bfree   = 0;
  buf->f_bavail  = 0;
  buf->f_namelen = NAME_MAX;
  return OK;
}

/****************************************************************************
 * Name: procfs_stat
 *
 * Description: Return information about a file or directory
 *
 ****************************************************************************/

static int procfs_stat(struct inode *mountpt, const char *relpath,
                       struct stat *buf)
{
  int ret = -ENOSYS;

  /* Three path forms are accepted:
   *
   * ""      - The relative path refers to the top level directory
   * "<pid>" - If <pid> refers to a currently active task/thread, then it
   *   is a directory
   * "<pid>/<attr>" - If <attr> is a recognized attribute then, then it
   *   is a file.
   */

  memset(buf, 0, sizeof(struct stat));
  if (!relpath || relpath[0] == '\0')
    {
      /* The path refers to the top level directory.
       * It's a read-only directory.
       */

      buf->st_mode = S_IFDIR | S_IROTH | S_IRGRP | S_IRUSR;
      ret = OK;
    }
  else
    {
      int x;
      int len = strlen(relpath);

      /* Perform the stat based on the procfs_entry operations */

      for (x = 0; x < g_procfs_entrycount; x++)
        {
          /* Test if the path matches this entry's specification */

          if (fnmatch(g_procfs_entries[x].pathpattern, relpath, 0) == 0)
            {
              /* Match found!  Stat using this procfs entry */

              DEBUGASSERT(g_procfs_entries[x].ops &&
                  g_procfs_entries[x].ops->stat);

              return g_procfs_entries[x].ops->stat(relpath, buf);
            }

          /* Test for an internal subdirectory stat */

          else if (strncmp(g_procfs_entries[x].pathpattern, relpath,
                           len) == 0)
            {
              /* It's an internal subdirectory */

              buf->st_mode = S_IFDIR | S_IROTH | S_IRGRP | S_IRUSR;
              ret = OK;
              break;
            }
        }
    }

  return ret;
}

/****************************************************************************
 * Name: procfs_initialize
 *
 * Description:
 *   Configure the initial set of entries in the procfs file system.
 *
 * Input Parameters:
 *   None
 *
 * Returned Value:
 *   Zero (OK) on success; a negated errno value on failure
 *
 ****************************************************************************/

#ifdef CONFIG_FS_PROCFS_REGISTER
int procfs_initialize(void)
{
  /* Are we already initialized? */

  if (g_procfs_entries == NULL)
    {
      /* No.. allocate a modifiable list of entries */

      g_procfs_entries = (FAR struct procfs_entry_s *)
        kmm_malloc(sizeof(g_base_entries));

      if (g_procfs_entries == NULL)
        {
          return -ENOMEM;
        }

      /* And copy the fixed entries into the allocated array */

      memcpy(g_procfs_entries, g_base_entries, sizeof(g_base_entries));
      g_procfs_entrycount = g_base_entrycount;
    }

  return OK;
}
#endif

/****************************************************************************
 * Public Functions
 ****************************************************************************/

/****************************************************************************
 * Name: procfs_register
 *
 * Description:
 *   Add a new entry to the procfs file system.
 *
 *   NOTE: This function should be called *prior* to mounting the procfs
 *   file system to prevent concurrency problems with the modification of
 *   the procfs data set while it is in use.
 *
 * Input Parameters:
 *   entry - Describes the entry to be registered.
 *
 * Returned Value:
 *   Zero (OK) on success; a negated errno value on failure
 *
 ****************************************************************************/

#ifdef CONFIG_FS_PROCFS_REGISTER
int procfs_register(FAR const struct procfs_entry_s *entry)
{
  FAR struct procfs_entry_s *newtable;
  unsigned int newcount;
  size_t newsize;
  int ret;

  /* Make sure that we are properly initialized */

  procfs_initialize();

  /* realloc the table of procfs entries.
   *
   * REVISIT:  This reallocation may free memory previously used for the
   * procfs entry table.  If that table were actively in use, then that
   * could cause procfs logic to use a stale memory pointer!  We avoid that
   * problem by requiring that the procfs file be unmounted when the new
   * entry is added.  That requirement, however, is not enforced explicitly.
   *
   * Locking the scheduler as done below is insufficient.  As would be just
   * marking the entries as volatile.
   */

  newcount = g_procfs_entrycount + 1;
  newsize  = newcount * sizeof(struct procfs_entry_s);

  sched_lock();
  newtable = (FAR struct procfs_entry_s *)
    kmm_realloc(g_procfs_entries, newsize);

  if (newtable == NULL)
    {
      /* Reallocation failed! */

      ret = -ENOMEM;
    }
  else
    {
      /* Copy the new entry at the end of the reallocated table */

      memcpy(&newtable[g_procfs_entrycount], entry,
             sizeof(struct procfs_entry_s));

      /* Instantiate the reallocated table */

      g_procfs_entries    = newtable;
      g_procfs_entrycount = newcount;
      ret = OK;
    }

  sched_unlock();
  return ret;
}
#endif

#endif /* !CONFIG_DISABLE_MOUNTPOINT && CONFIG_FS_PROCFS */<|MERGE_RESOLUTION|>--- conflicted
+++ resolved
@@ -116,17 +116,9 @@
 
 #ifndef CONFIG_FS_PROCFS_EXCLUDE_MEMINFO
   { "meminfo",       &meminfo_operations,         PROCFS_FILE_TYPE   },
-<<<<<<< HEAD
-
 #ifndef CONFIG_FS_PROCFS_EXCLUDE_MEMDUMP
   { "memdump",       &memdump_operations,         PROCFS_FILE_TYPE   },
 #endif
-
-=======
-#ifndef CONFIG_FS_PROCFS_EXCLUDE_MEMDUMP
-  { "memdump",       &memdump_operations,         PROCFS_FILE_TYPE   },
-#endif
->>>>>>> 572f9611
 #endif
 
 #if defined(CONFIG_MM_IOB) && !defined(CONFIG_FS_PROCFS_EXCLUDE_IOBINFO)
