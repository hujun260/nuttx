--- conflicted
+++ resolved
@@ -14,11 +14,7 @@
 
 config FS_ROMFS_CACHE_NODE
 	bool "Enable cache node of ROMFS file system"
-<<<<<<< HEAD
-	default n
-=======
 	default !DEFAULT_SMALL
->>>>>>> 572f9611
 	---help---
 		All node will be cached to ram when file system
 		is mounted so that we can quick access entry of ROMFS
