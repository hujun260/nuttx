/****************************************************************************
 * fs/mmap/fs_rammap.c
 *
 * Licensed to the Apache Software Foundation (ASF) under one or more
 * contributor license agreements.  See the NOTICE file distributed with
 * this work for additional information regarding copyright ownership.  The
 * ASF licenses this file to you under the Apache License, Version 2.0 (the
 * "License"); you may not use this file except in compliance with the
 * License.  You may obtain a copy of the License at
 *
 *   http://www.apache.org/licenses/LICENSE-2.0
 *
 * Unless required by applicable law or agreed to in writing, software
 * distributed under the License is distributed on an "AS IS" BASIS, WITHOUT
 * WARRANTIES OR CONDITIONS OF ANY KIND, either express or implied.  See the
 * License for the specific language governing permissions and limitations
 * under the License.
 *
 ****************************************************************************/

/****************************************************************************
 * Included Files
 ****************************************************************************/

#include <nuttx/config.h>

#include <sys/types.h>
#include <sys/mman.h>

#include <string.h>
#include <unistd.h>
#include <errno.h>
#include <debug.h>

#include <nuttx/fs/fs.h>
#include <nuttx/kmalloc.h>

#include "inode/inode.h"
#include "fs_rammap.h"

#ifdef CONFIG_FS_RAMMAP

/****************************************************************************
 * Public Data
 ****************************************************************************/

/* This is the list of all mapped files */

struct fs_allmaps_s g_rammaps;

/****************************************************************************
 * Public Functions
 ****************************************************************************/

/****************************************************************************
 * Name: rammap_initialize
 *
 * Description:
 *   Verified that this capability has been initialized.
 *
 * Input Parameters:
 *   None
 *
 * Returned Value:
 *   None
 *
 ****************************************************************************/

void rammap_initialize(void)
{
  if (!g_rammaps.initialized)
    {
      nxsem_init(&g_rammaps.exclsem, 0, 1);
      g_rammaps.initialized = true;
    }
}

/****************************************************************************
 * Name: rammmap
 *
 * Description:
 *   Support simulation of memory mapped files by copying files into RAM.
 *
 * Input Parameters:
 *   fd      file descriptor of the backing file -- required.
 *   length  The length of the mapping.  For exception #1 above, this length
 *           ignored:  The entire underlying media is always accessible.
 *   offset  The offset into the file to map
 *
 * Returned Value:
 *   On success, rammmap() returns a pointer to the mapped area. On error,
 *   the value MAP_FAILED is returned, and errno is set  appropriately.
 *
 *     EBADF
 *      'fd' is not a valid file descriptor.
 *     EINVAL
 *       'length' or 'offset' are invalid
 *     ENOMEM
 *       Insufficient memory is available to map the file.
 *
 ****************************************************************************/

FAR void *rammap(int fd, size_t length, off_t offset)
{
  FAR struct fs_rammap_s *map;
  FAR uint8_t *alloc;
  FAR uint8_t *rdbuffer;
  ssize_t nread;
  off_t fpos;
  int ret;

  /* There is a major design flaw that I have not yet thought of fix for:
   * The goal is to have a single region of memory that represents a single
   * file and can be shared by many threads.  That is, given a filename a
   * thread should be able to open the file, get a file descriptor, and
   * call mmap() to get a memory region.  Different file descriptors opened
   * with the same file path should get the same memory region when mapped.
   *
   * The design flaw is that I don't have sufficient knowledge to know that
   * these different file descriptors map to the same file.  So, for the time
   * being, a new memory region is created each time that rammap() is called.
   * Not very useful!
   */

  /* Allocate a region of memory of the specified size */

  alloc = (FAR uint8_t *)kumm_malloc(sizeof(struct fs_rammap_s) + length);
  if (!alloc)
    {
      ferr("ERROR: Region allocation failed, length: %d\n", (int)length);
      ret = -ENOMEM;
      goto errout;
    }

  /* Initialize the region */

  map         = (FAR struct fs_rammap_s *)alloc;
  memset(map, 0, sizeof(struct fs_rammap_s));
  map->addr   = alloc + sizeof(struct fs_rammap_s);
  map->length = length;
  map->offset = offset;

  /* Seek to the specified file offset */

  fpos = nx_seek(fd, offset,  SEEK_SET);
  if (fpos < 0)
    {
      ferr("ERROR: Seek to position %d failed\n", (int)offset);
<<<<<<< HEAD
      errcode = get_errno();
=======
      ret = fpos;
>>>>>>> 1bded73f
      goto errout_with_region;
    }

  /* Read the file data into the memory region */

  rdbuffer = map->addr;
  while (length > 0)
    {
      nread = nx_read(fd, rdbuffer, length);
      if (nread < 0)
        {
          /* Handle the special case where the read was interrupted by a
           * signal.
           */

          if (nread != -EINTR)
            {
              /* All other read errors are bad. */

              ferr("ERROR: Read failed: offset=%d ret=%d\n",
                   (int)offset, (int)nread);

              ret = nread;
              goto errout_with_region;
            }
        }

      /* Check for end of file. */

      if (nread == 0)
        {
          break;
        }

      /* Increment number of bytes read */

      rdbuffer += nread;
      length   -= nread;
    }

  /* Zero any memory beyond the amount read from the file */

  memset(rdbuffer, 0, length);

  /* Add the buffer to the list of regions */

  rammap_initialize();
  ret = nxsem_wait(&g_rammaps.exclsem);
  if (ret < 0)
    {
      goto errout_with_region;
    }

  map->flink = g_rammaps.head;
  g_rammaps.head = map;

  nxsem_post(&g_rammaps.exclsem);
  return map->addr;

errout_with_region:
  kumm_free(alloc);

errout:
  set_errno(-ret);
  return MAP_FAILED;
}

#endif /* CONFIG_FS_RAMMAP */<|MERGE_RESOLUTION|>--- conflicted
+++ resolved
@@ -146,11 +146,7 @@
   if (fpos < 0)
     {
       ferr("ERROR: Seek to position %d failed\n", (int)offset);
-<<<<<<< HEAD
-      errcode = get_errno();
-=======
       ret = fpos;
->>>>>>> 1bded73f
       goto errout_with_region;
     }
 
