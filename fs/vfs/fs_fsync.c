--- conflicted
+++ resolved
@@ -65,22 +65,14 @@
   inode = filep->f_inode;
   if (inode != NULL)
     {
-<<<<<<< HEAD
-      if (INODE_IS_MOUNTPT(inode) && inode->u.i_mops->sync)
-=======
       if (INODE_IS_MOUNTPT(inode) && inode->u.i_mops &&
           inode->u.i_mops->sync)
->>>>>>> 9be737c8
         {
           /* Yes, then tell the mountpoint to sync this file */
 
           return inode->u.i_mops->sync(filep);
         }
-<<<<<<< HEAD
-      else if (inode->u.i_ops->ioctl)
-=======
       else if (inode->u.i_ops && inode->u.i_ops->ioctl)
->>>>>>> 9be737c8
         {
           ret = inode->u.i_ops->ioctl(filep, BIOC_FLUSH, 0);
           return ret >= 0 ? 0 : ret;
