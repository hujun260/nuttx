/****************************************************************************
 * fs/rpmsgfs/rpmsgfs_client.c
 *
 * Licensed to the Apache Software Foundation (ASF) under one or more
 * contributor license agreements.  See the NOTICE file distributed with
 * this work for additional information regarding copyright ownership.  The
 * ASF licenses this file to you under the Apache License, Version 2.0 (the
 * "License"); you may not use this file except in compliance with the
 * License.  You may obtain a copy of the License at
 *
 *   http://www.apache.org/licenses/LICENSE-2.0
 *
 * Unless required by applicable law or agreed to in writing, software
 * distributed under the License is distributed on an "AS IS" BASIS, WITHOUT
 * WARRANTIES OR CONDITIONS OF ANY KIND, either express or implied.  See the
 * License for the specific language governing permissions and limitations
 * under the License.
 *
 ****************************************************************************/

/****************************************************************************
 * Included Files
 ****************************************************************************/

#include <nuttx/config.h>

#include <string.h>
#include <stdio.h>
#include <sys/uio.h>

#include <nuttx/kmalloc.h>
#include <nuttx/fs/ioctl.h>
#include <nuttx/fs/rpmsgfs.h>
#include <nuttx/rptun/openamp.h>
#include <nuttx/semaphore.h>

#include "rpmsgfs.h"

/****************************************************************************
 * Private Types
 ****************************************************************************/

struct rpmsgfs_s
{
  struct rpmsg_endpoint ept;
  char                  cpuname[RPMSG_NAME_SIZE];
  sem_t                 wait;
};

struct rpmsgfs_cookie_s
{
  sem_t    sem;
  int      result;
  FAR void *data;
};

/****************************************************************************
 * Private Function Prototypes
 ****************************************************************************/

static int rpmsgfs_default_handler(FAR struct rpmsg_endpoint *ept,
                                   FAR void *data, size_t len,
                                   uint32_t src, FAR void *priv);
static int rpmsgfs_read_handler(FAR struct rpmsg_endpoint *ept,
                                FAR void *data, size_t len,
                                uint32_t src, FAR void *priv);
static int rpmsgfs_ioctl_handler(FAR struct rpmsg_endpoint *ept,
                                 FAR void *data, size_t len,
                                 uint32_t src, FAR void *priv);
static int rpmsgfs_readdir_handler(FAR struct rpmsg_endpoint *ept,
                                  FAR void *data, size_t len,
                                  uint32_t src, FAR void *priv);
static int rpmsgfs_statfs_handler(FAR struct rpmsg_endpoint *ept,
                                  FAR void *data, size_t len,
                                  uint32_t src, FAR void *priv);
static int rpmsgfs_stat_handler(FAR struct rpmsg_endpoint *ept,
                                 FAR void *data, size_t len,
                                 uint32_t src, FAR void *priv);
static void rpmsgfs_device_created(struct rpmsg_device *rdev,
                                   FAR void *priv_);
static void rpmsgfs_device_destroy(struct rpmsg_device *rdev,
                                   FAR void *priv_);
static int  rpmsgfs_ept_cb(FAR struct rpmsg_endpoint *ept,
                           FAR void *data, size_t len, uint32_t src,
                           FAR void *priv);
static int rpmsgfs_send_recv(FAR struct rpmsgfs_s *priv,
                             uint32_t command, bool copy,
                             FAR struct rpmsgfs_header_s *msg,
                             int len, FAR void *data);

/****************************************************************************
 * Private Data
 ****************************************************************************/

static const rpmsg_ept_cb g_rpmsgfs_handler[] =
{
  [RPMSGFS_OPEN]      = rpmsgfs_default_handler,
  [RPMSGFS_CLOSE]     = rpmsgfs_default_handler,
  [RPMSGFS_READ]      = rpmsgfs_read_handler,
  [RPMSGFS_WRITE]     = rpmsgfs_default_handler,
  [RPMSGFS_LSEEK]     = rpmsgfs_default_handler,
  [RPMSGFS_IOCTL]     = rpmsgfs_ioctl_handler,
  [RPMSGFS_SYNC]      = rpmsgfs_default_handler,
  [RPMSGFS_DUP]       = rpmsgfs_default_handler,
  [RPMSGFS_FSTAT]     = rpmsgfs_stat_handler,
  [RPMSGFS_FTRUNCATE] = rpmsgfs_default_handler,
  [RPMSGFS_OPENDIR]   = rpmsgfs_default_handler,
  [RPMSGFS_READDIR]   = rpmsgfs_readdir_handler,
  [RPMSGFS_REWINDDIR] = rpmsgfs_default_handler,
  [RPMSGFS_CLOSEDIR]  = rpmsgfs_default_handler,
  [RPMSGFS_STATFS]    = rpmsgfs_statfs_handler,
  [RPMSGFS_UNLINK]    = rpmsgfs_default_handler,
  [RPMSGFS_MKDIR]     = rpmsgfs_default_handler,
  [RPMSGFS_RMDIR]     = rpmsgfs_default_handler,
  [RPMSGFS_RENAME]    = rpmsgfs_default_handler,
  [RPMSGFS_STAT]      = rpmsgfs_stat_handler,
  [RPMSGFS_FCHSTAT]   = rpmsgfs_default_handler,
  [RPMSGFS_CHSTAT]    = rpmsgfs_default_handler,
};

/****************************************************************************
 * Private Functions
 ****************************************************************************/

static int rpmsgfs_default_handler(FAR struct rpmsg_endpoint *ept,
                                   FAR void *data, size_t len,
                                   uint32_t src, FAR void *priv)
{
  FAR struct rpmsgfs_header_s *header = data;
  FAR struct rpmsgfs_cookie_s *cookie =
      (struct rpmsgfs_cookie_s *)(uintptr_t)header->cookie;

  cookie->result = header->result;
  if (cookie->result >= 0 && cookie->data)
    {
      memcpy(cookie->data, data, len);
    }

  rpmsg_post(ept, &cookie->sem);

  return 0;
}

static int rpmsgfs_read_handler(FAR struct rpmsg_endpoint *ept,
                                FAR void *data, size_t len,
                                uint32_t src, FAR void *priv)
{
  FAR struct rpmsgfs_header_s *header = data;
  FAR struct rpmsgfs_cookie_s *cookie =
      (struct rpmsgfs_cookie_s *)(uintptr_t)header->cookie;
  FAR struct rpmsgfs_read_s *rsp = data;
  FAR struct iovec *read = cookie->data;

  cookie->result = header->result;
  if (cookie->result > 0)
    {
      memcpy(read->iov_base + read->iov_len, rsp->buf, cookie->result);
      read->iov_len += cookie->result;
    }

  if (cookie->result <= 0 || read->iov_len >= rsp->count)
    {
      rpmsg_post(ept, &cookie->sem);
    }

  return 0;
}

static int rpmsgfs_ioctl_handler(FAR struct rpmsg_endpoint *ept,
                                 FAR void *data, size_t len,
                                 uint32_t src, FAR void *priv)
{
  FAR struct rpmsgfs_header_s *header = data;
  FAR struct rpmsgfs_cookie_s *cookie =
<<<<<<< HEAD
      (struct rpmsgfs_cookie_s *)(uintptr_t)header->cookie;
=======
      (FAR struct rpmsgfs_cookie_s *)(uintptr_t)header->cookie;
>>>>>>> 9be737c8
  FAR struct rpmsgfs_ioctl_s *rsp = data;

  if (cookie->result >= 0 && rsp->arglen > 0)
    {
<<<<<<< HEAD
      memcpy(cookie->data, (void *)(uintptr_t)rsp->arg, rsp->arglen);
=======
      memcpy(cookie->data, (FAR void *)(uintptr_t)rsp->arg, rsp->arglen);
>>>>>>> 9be737c8
    }

  rpmsg_post(ept, &cookie->sem);

  return 0;
}

static int rpmsgfs_readdir_handler(FAR struct rpmsg_endpoint *ept,
                                   FAR void *data, size_t len,
                                   uint32_t src, FAR void *priv)
{
  FAR struct rpmsgfs_header_s *header = data;
  FAR struct rpmsgfs_cookie_s *cookie =
      (struct rpmsgfs_cookie_s *)(uintptr_t)header->cookie;
  FAR struct rpmsgfs_readdir_s *rsp = data;
  FAR struct dirent *entry = cookie->data;

  cookie->result = header->result;
  if (cookie->result >= 0)
    {
      strlcpy(entry->d_name, rsp->name, sizeof(entry->d_name));
      entry->d_type = rsp->type;
    }

  rpmsg_post(ept, &cookie->sem);

  return 0;
}

static int rpmsgfs_statfs_handler(FAR struct rpmsg_endpoint *ept,
                                  FAR void *data, size_t len,
                                  uint32_t src, FAR void *priv)
{
  FAR struct rpmsgfs_header_s *header = data;
  FAR struct rpmsgfs_cookie_s *cookie =
      (struct rpmsgfs_cookie_s *)(uintptr_t)header->cookie;
  FAR struct rpmsgfs_statfs_s *rsp = data;
  FAR struct statfs *buf = cookie->data;

  cookie->result = header->result;
  if (cookie->result >= 0)
    {
      buf->f_type    = rsp->buf.f_type;
      buf->f_namelen = rsp->buf.f_namelen;
      buf->f_bsize   = rsp->buf.f_bsize;
      buf->f_blocks  = rsp->buf.f_blocks;
      buf->f_bfree   = rsp->buf.f_bfree;
      buf->f_bavail  = rsp->buf.f_bavail;
      buf->f_files   = rsp->buf.f_files;
      buf->f_ffree   = rsp->buf.f_ffree;
    }

  rpmsg_post(ept, &cookie->sem);

  return 0;
}

static int rpmsgfs_stat_handler(FAR struct rpmsg_endpoint *ept,
                                FAR void *data, size_t len,
                                uint32_t src, FAR void *priv)
{
  FAR struct rpmsgfs_header_s *header = data;
  FAR struct rpmsgfs_cookie_s *cookie =
      (struct rpmsgfs_cookie_s *)(uintptr_t)header->cookie;
  FAR struct rpmsgfs_stat_s *rsp = data;
  FAR struct stat *buf = cookie->data;

  cookie->result = header->result;
  if (cookie->result >= 0)
    {
      buf->st_dev     = rsp->buf.st_dev;
      buf->st_ino     = rsp->buf.st_ino;
      buf->st_mode    = rsp->buf.st_mode;
      buf->st_nlink   = rsp->buf.st_nlink;
      buf->st_uid     = rsp->buf.st_uid;
      buf->st_gid     = rsp->buf.st_gid;
      buf->st_rdev    = rsp->buf.st_rdev;
      buf->st_size    = rsp->buf.st_size;
      buf->st_atime   = rsp->buf.st_atime;
      buf->st_mtime   = rsp->buf.st_mtime;
      buf->st_ctime   = rsp->buf.st_ctime;
      buf->st_blksize = rsp->buf.st_blksize;
      buf->st_blocks  = rsp->buf.st_blocks;
    }

  rpmsg_post(ept, &cookie->sem);

  return 0;
}

static FAR void *rpmsgfs_get_tx_payload_buffer(FAR struct rpmsgfs_s *priv,
                                               FAR uint32_t *len)
{
  int sval;

  nxsem_get_value(&priv->wait, &sval);
  if (sval <= 0)
    {
      rpmsg_wait(&priv->ept, &priv->wait);
      rpmsg_post(&priv->ept, &priv->wait);
    }

  return rpmsg_get_tx_payload_buffer(&priv->ept, len, true);
}

static void rpmsgfs_ns_bound(struct rpmsg_endpoint *ept)
{
  FAR struct rpmsgfs_s *priv = ept->priv;
  rpmsg_post(&priv->ept, &priv->wait);
}

static void rpmsgfs_device_created(FAR struct rpmsg_device *rdev,
                                   FAR void *priv_)
{
  FAR struct rpmsgfs_s *priv = priv_;
  char buf[RPMSG_NAME_SIZE];

  if (strcmp(priv->cpuname, rpmsg_get_cpuname(rdev)) == 0)
    {
      priv->ept.priv = priv;
      priv->ept.ns_bound_cb = rpmsgfs_ns_bound;
      snprintf(buf, sizeof(buf), "%s%p", RPMSGFS_NAME_PREFIX, priv);
      rpmsg_create_ept(&priv->ept, rdev, buf,
                       RPMSG_ADDR_ANY, RPMSG_ADDR_ANY,
                       rpmsgfs_ept_cb, NULL);
    }
}

static void rpmsgfs_device_destroy(FAR struct rpmsg_device *rdev,
                                   FAR void *priv_)
{
  struct rpmsgfs_s *priv = priv_;

  if (strcmp(priv->cpuname, rpmsg_get_cpuname(rdev)) == 0)
    {
      rpmsg_destroy_ept(&priv->ept);
    }
}

static int rpmsgfs_ept_cb(FAR struct rpmsg_endpoint *ept,
                          FAR void *data, size_t len, uint32_t src,
                          FAR void *priv)
{
  FAR struct rpmsgfs_header_s *header = data;
  uint32_t command = header->command;

  if (command < ARRAY_SIZE(g_rpmsgfs_handler))
    {
      return g_rpmsgfs_handler[command](ept, data, len, src, priv);
    }

  return -EINVAL;
}

static int rpmsgfs_send_recv(FAR struct rpmsgfs_s *priv,
                             uint32_t command, bool copy,
                             FAR struct rpmsgfs_header_s *msg,
                             int len, FAR void *data)
{
  FAR struct rpmsgfs_cookie_s cookie;
  int ret;

  memset(&cookie, 0, sizeof(cookie));
  nxsem_init(&cookie.sem, 0, 0);
  nxsem_set_protocol(&cookie.sem, SEM_PRIO_NONE);

  if (data)
    {
      cookie.data = data;
    }
  else if (copy)
    {
      cookie.data = msg;
    }

  msg->command = command;
  msg->result  = -ENXIO;
  msg->cookie  = (uintptr_t)&cookie;

  if (copy)
    {
      ret = rpmsg_send(&priv->ept, msg, len);
    }
  else
    {
      ret = rpmsg_send_nocopy(&priv->ept, msg, len);
    }

  if (ret < 0)
    {
      goto fail;
    }

  ret = rpmsg_wait(&priv->ept, &cookie.sem);
  if (ret == 0)
    {
      ret = cookie.result;
    }

fail:
  nxsem_destroy(&cookie.sem);
  return ret;
}

static size_t rpmsgfs_ioctl_arglen(int cmd)
{
  switch (cmd)
    {
      case FIONBIO:
      case FIONWRITE:
      case FIONREAD:
        return sizeof(int);
      default:
        return 0;
    }
}

/****************************************************************************
 * Public Functions
 ****************************************************************************/

int rpmsgfs_client_open(FAR void *handle, FAR const char *pathname,
                        int flags, int mode)
{
  FAR struct rpmsgfs_s *priv = handle;
  FAR struct rpmsgfs_open_s *msg;
  uint32_t space;
  size_t len;

  len  = sizeof(*msg);
  len += strlen(pathname) + 1;

  msg = rpmsgfs_get_tx_payload_buffer(priv, &space);
  if (!msg)
    {
      return -ENOMEM;
    }

  DEBUGASSERT(len <= space);

  msg->flags = flags;
  msg->mode  = mode;
  strcpy(msg->pathname, pathname);

  return rpmsgfs_send_recv(priv, RPMSGFS_OPEN, false,
          (struct rpmsgfs_header_s *)msg, len, NULL);
}

int rpmsgfs_client_close(FAR void *handle, int fd)
{
  struct rpmsgfs_close_s msg =
  {
    .fd = fd,
  };

  return rpmsgfs_send_recv(handle, RPMSGFS_CLOSE, true,
          (struct rpmsgfs_header_s *)&msg, sizeof(msg), NULL);
}

ssize_t rpmsgfs_client_read(FAR void *handle, int fd,
                            FAR void *buf, size_t count)
{
  FAR struct rpmsgfs_s *priv = handle;
  struct iovec read =
    {
      .iov_base = buf,
      .iov_len  = 0,
    };

  struct rpmsgfs_cookie_s cookie;
  struct rpmsgfs_read_s msg;
  int ret = 0;

  if (!buf || count <= 0)
    {
      return 0;
    }

  memset(&cookie, 0, sizeof(cookie));

  nxsem_init(&cookie.sem, 0, 0);
  nxsem_set_protocol(&cookie.sem, SEM_PRIO_NONE);
  cookie.data = &read;

  msg.header.command = RPMSGFS_READ;
  msg.header.result  = -ENXIO;
  msg.header.cookie  = (uintptr_t)&cookie;
  msg.fd             = fd;
  msg.count          = count;

  ret = rpmsg_send(&priv->ept, &msg, sizeof(msg));
  if (ret < 0)
    {
      goto out;
    }

  ret = rpmsg_wait(&priv->ept, &cookie.sem);
  if (ret < 0)
    {
      goto out;
    }

  ret = cookie.result;

out:
  nxsem_destroy(&cookie.sem);
<<<<<<< HEAD
  return read.iov_len ? read.iov_len : ret;
=======
  return read.iov_len > 0 ? read.iov_len : ret;
>>>>>>> 9be737c8
}

ssize_t rpmsgfs_client_write(FAR void *handle, int fd,
                             FAR const void *buf, size_t count)
{
  FAR struct rpmsgfs_s *priv = handle;
  struct rpmsgfs_cookie_s cookie;
  size_t written = 0;
  int ret = 0;

  if (!buf || count <= 0)
    {
      return 0;
    }

  memset(&cookie, 0, sizeof(cookie));
  nxsem_init(&cookie.sem, 0, 0);
  nxsem_set_protocol(&cookie.sem, SEM_PRIO_NONE);

  while (written < count)
    {
      FAR struct rpmsgfs_write_s *msg;
      uint32_t space;

      msg = rpmsgfs_get_tx_payload_buffer(priv, &space);
      if (!msg)
        {
          ret = -ENOMEM;
          goto out;
        }

      space -= sizeof(*msg);
      if (space >= count - written)
        {
          space = count - written;
          msg->header.cookie = (uintptr_t)&cookie;
        }
      else
        {
          msg->header.cookie = 0;
        }

      msg->header.command = RPMSGFS_WRITE;
      msg->header.result  = -ENXIO;
      msg->fd             = fd;
      msg->count          = space;
      memcpy(msg->buf, buf + written, space);

      ret = rpmsg_send_nocopy(&priv->ept, msg, sizeof(*msg) + space);
      if (ret < 0)
        {
          goto out;
        }

      written += space;
    }

  ret = rpmsg_wait(&priv->ept, &cookie.sem);
  if (ret < 0)
    {
      goto out;
    }

  ret = cookie.result;

out:
  nxsem_destroy(&cookie.sem);
  return ret < 0 ? ret : count;
}

off_t rpmsgfs_client_lseek(FAR void *handle, int fd,
                           off_t offset, int whence)
{
  struct rpmsgfs_lseek_s msg =
  {
    .fd     = fd,
    .offset = offset,
    .whence = whence,
  };

  return rpmsgfs_send_recv(handle, RPMSGFS_LSEEK, true,
           (struct rpmsgfs_header_s *)&msg, sizeof(msg), NULL);
}

int rpmsgfs_client_ioctl(FAR void *handle, int fd,
                         int request, unsigned long arg)
{
  size_t arglen = rpmsgfs_ioctl_arglen(request);
  FAR struct rpmsgfs_s *priv = handle;
  FAR struct rpmsgfs_ioctl_s *msg;
  uint32_t space;
  size_t len;

  len = sizeof(*msg) + arglen;
  msg = rpmsgfs_get_tx_payload_buffer(priv, &space);
<<<<<<< HEAD
  if (!msg)
=======
  if (msg == NULL)
>>>>>>> 9be737c8
    {
      return -ENOMEM;
    }

  DEBUGASSERT(len <= space);

  msg->fd      = fd;
  msg->request = request;
  msg->arg     = arg;
  msg->arglen  = arglen;

  if (arglen > 0)
    {
<<<<<<< HEAD
      memcpy(msg->buf, (void *)(uintptr_t)arg, arglen);
    }

  return rpmsgfs_send_recv(handle, RPMSGFS_IOCTL, false,
                           (struct rpmsgfs_header_s *)msg, len,
                           arglen > 0 ? (void *)arg : NULL);
=======
      memcpy(msg->buf, (FAR void *)(uintptr_t)arg, arglen);
    }

  return rpmsgfs_send_recv(handle, RPMSGFS_IOCTL, false,
                           (FAR struct rpmsgfs_header_s *)msg, len,
                           arglen > 0 ? (FAR void *)arg : NULL);
>>>>>>> 9be737c8
}

void rpmsgfs_client_sync(FAR void *handle, int fd)
{
  struct rpmsgfs_sync_s msg =
  {
    .fd = fd,
  };

  rpmsgfs_send_recv(handle, RPMSGFS_SYNC, true,
          (struct rpmsgfs_header_s *)&msg, sizeof(msg), NULL);
}

int rpmsgfs_client_dup(FAR void *handle, int fd)
{
  struct rpmsgfs_dup_s msg =
  {
    .fd = fd,
  };

  return rpmsgfs_send_recv(handle, RPMSGFS_DUP, true,
          (struct rpmsgfs_header_s *)&msg, sizeof(msg), NULL);
}

int rpmsgfs_client_fstat(FAR void *handle, int fd, struct stat *buf)
{
  struct rpmsgfs_fstat_s msg =
  {
    .fd = fd,
  };

  return rpmsgfs_send_recv(handle, RPMSGFS_FSTAT, true,
          (struct rpmsgfs_header_s *)&msg, sizeof(msg), buf);
}

int rpmsgfs_client_ftruncate(FAR void *handle, int fd, off_t length)
{
  struct rpmsgfs_ftruncate_s msg =
  {
    .fd     = fd,
    .length = length,
  };

  return rpmsgfs_send_recv(handle, RPMSGFS_FTRUNCATE, true,
          (struct rpmsgfs_header_s *)&msg, sizeof(msg), NULL);
}

FAR void *rpmsgfs_client_opendir(FAR void *handle, FAR const char *name)
{
  FAR struct rpmsgfs_s *priv = handle;
  FAR struct rpmsgfs_opendir_s *msg;
  uint32_t space;
  size_t len;
  int ret;

  len  = sizeof(*msg);
  len += strlen(name) + 1;

  msg = rpmsgfs_get_tx_payload_buffer(priv, &space);
  if (!msg)
    {
      return NULL;
    }

  DEBUGASSERT(len <= space);

  strcpy(msg->pathname, name);

  ret = rpmsgfs_send_recv(priv, RPMSGFS_OPENDIR, false,
          (struct rpmsgfs_header_s *)msg, len, NULL);

  return ret < 0 ? NULL : (FAR void *)((uintptr_t)ret);
}

int rpmsgfs_client_readdir(FAR void *handle, FAR void *dirp,
                           FAR struct dirent *entry)
{
  struct rpmsgfs_readdir_s msg =
  {
    .fd = (uintptr_t)dirp,
  };

  return rpmsgfs_send_recv(handle, RPMSGFS_READDIR, true,
          (struct rpmsgfs_header_s *)&msg, sizeof(msg), entry);
}

void rpmsgfs_client_rewinddir(FAR void *handle, FAR void *dirp)
{
  struct rpmsgfs_rewinddir_s msg =
  {
    .fd = (uintptr_t)dirp,
  };

  rpmsgfs_send_recv(handle, RPMSGFS_REWINDDIR, true,
          (struct rpmsgfs_header_s *)&msg, sizeof(msg), NULL);
}

int rpmsgfs_client_bind(FAR void **handle, FAR const char *cpuname)
{
  struct rpmsgfs_s *priv;
  int ret;

  if (!cpuname)
    {
      return -EINVAL;
    }

  priv = kmm_zalloc(sizeof(struct rpmsgfs_s));
  if (!priv)
    {
      return -ENOMEM;
    }

  strlcpy(priv->cpuname, cpuname, sizeof(priv->cpuname));
  ret = rpmsg_register_callback(priv,
                                rpmsgfs_device_created,
                                rpmsgfs_device_destroy,
                                NULL,
                                NULL);
  if (ret < 0)
    {
      kmm_free(priv);
      return ret;
    }

  nxsem_init(&priv->wait, 0, 0);
  nxsem_set_protocol(&priv->wait, SEM_PRIO_NONE);
  *handle = priv;

  return 0;
}

int rpmsgfs_client_unbind(FAR void *handle)
{
  struct rpmsgfs_s *priv = handle;

  rpmsg_unregister_callback(priv,
                            rpmsgfs_device_created,
                            rpmsgfs_device_destroy,
                            NULL,
                            NULL);

  nxsem_destroy(&priv->wait);
  kmm_free(priv);
  return 0;
}

int rpmsgfs_client_closedir(FAR void *handle, FAR void *dirp)
{
  struct rpmsgfs_closedir_s msg =
  {
    .fd = (uintptr_t)dirp,
  };

  return rpmsgfs_send_recv(handle, RPMSGFS_CLOSEDIR, true,
          (struct rpmsgfs_header_s *)&msg, sizeof(msg), NULL);
}

int rpmsgfs_client_statfs(FAR void *handle, FAR const char *path,
                          FAR struct statfs *buf)
{
  struct rpmsgfs_s *priv = handle;
  struct rpmsgfs_statfs_s *msg;
  uint32_t space;
  size_t len;

  len  = sizeof(*msg);
  len += strlen(path) + 1;

  msg = rpmsgfs_get_tx_payload_buffer(priv, &space);
  if (!msg)
    {
      return -ENOMEM;
    }

  DEBUGASSERT(len <= space);

  strcpy(msg->pathname, path);

  return rpmsgfs_send_recv(priv, RPMSGFS_STATFS, false,
          (struct rpmsgfs_header_s *)msg, len, buf);
}

int rpmsgfs_client_unlink(FAR void *handle, FAR const char *pathname)
{
  struct rpmsgfs_s *priv = handle;
  struct rpmsgfs_unlink_s *msg;
  uint32_t space;
  size_t len;

  len  = sizeof(*msg);
  len += strlen(pathname) + 1;

  msg = rpmsgfs_get_tx_payload_buffer(priv, &space);
  if (!msg)
    {
      return -ENOMEM;
    }

  DEBUGASSERT(len <= space);

  strcpy(msg->pathname, pathname);

  return rpmsgfs_send_recv(priv, RPMSGFS_UNLINK, false,
          (struct rpmsgfs_header_s *)msg, len, NULL);
}

int rpmsgfs_client_mkdir(FAR void *handle, FAR const char *pathname,
                         mode_t mode)
{
  struct rpmsgfs_s *priv = handle;
  struct rpmsgfs_mkdir_s *msg;
  uint32_t space;
  size_t len;

  len  = sizeof(*msg);
  len += strlen(pathname) + 1;

  msg = rpmsgfs_get_tx_payload_buffer(priv, &space);
  if (!msg)
    {
      return -ENOMEM;
    }

  msg->mode = mode;
  strcpy(msg->pathname, pathname);

  return rpmsgfs_send_recv(priv, RPMSGFS_MKDIR, false,
          (struct rpmsgfs_header_s *)msg, len, NULL);
}

int rpmsgfs_client_rmdir(FAR void *handle, FAR const char *pathname)
{
  struct rpmsgfs_s *priv = handle;
  struct rpmsgfs_rmdir_s *msg;
  uint32_t space;
  size_t len;

  len  = sizeof(*msg);
  len += strlen(pathname) + 1;

  msg = rpmsgfs_get_tx_payload_buffer(priv, &space);
  if (!msg)
    {
      return -ENOMEM;
    }

  DEBUGASSERT(len <= space);

  strcpy(msg->pathname, pathname);

  return rpmsgfs_send_recv(priv, RPMSGFS_RMDIR, false,
          (struct rpmsgfs_header_s *)msg, len, NULL);
}

int rpmsgfs_client_rename(FAR void *handle, FAR const char *oldpath,
                          FAR const char *newpath)
{
  struct rpmsgfs_s *priv = handle;
  struct rpmsgfs_rename_s *msg;
  size_t len;
  size_t oldlen;
  size_t newlen;
  size_t alignlen;
  uint32_t space;

  oldlen   = strlen(oldpath) + 1;
  alignlen = (oldlen + 0x7) & ~0x7;
  newlen   = strlen(newpath) + 1;
  len      = sizeof(*msg) + alignlen + newlen;

  msg = rpmsgfs_get_tx_payload_buffer(priv, &space);
  if (!msg)
    {
      return -ENOMEM;
    }

  DEBUGASSERT(len <= space);

  memcpy(msg->pathname, oldpath, oldlen);
  memcpy(msg->pathname + alignlen, newpath, newlen);

  return rpmsgfs_send_recv(priv, RPMSGFS_RENAME, false,
          (struct rpmsgfs_header_s *)msg, len, NULL);
}

int rpmsgfs_client_stat(FAR void *handle, FAR const char *path,
                        FAR struct stat *buf)
{
  FAR struct rpmsgfs_s *priv = handle;
  FAR struct rpmsgfs_stat_s *msg;
  uint32_t space;
  size_t len;

  len  = sizeof(*msg);
  len += strlen(path) + 1;

  msg = rpmsgfs_get_tx_payload_buffer(priv, &space);
  if (!msg)
    {
      return -ENOMEM;
    }

  DEBUGASSERT(len <= space);

  strcpy(msg->pathname, path);

  return rpmsgfs_send_recv(priv, RPMSGFS_STAT, false,
          (struct rpmsgfs_header_s *)msg, len, buf);
}

int rpmsgfs_client_fchstat(FAR void *handle, int fd,
                           const struct stat *buf, int flags)
{
  struct rpmsgfs_fchstat_s msg =
  {
    .flags = flags,
    .buf = *buf,
    .fd = fd,
  };

  return rpmsgfs_send_recv(handle, RPMSGFS_FCHSTAT, true,
          (struct rpmsgfs_header_s *)&msg, sizeof(msg), NULL);
}

int rpmsgfs_client_chstat(FAR void *handle, FAR const char *path,
                          FAR const struct stat *buf, int flags)
{
  FAR struct rpmsgfs_s *priv = handle;
  FAR struct rpmsgfs_chstat_s *msg;
  uint32_t space;
  size_t len;

  len  = sizeof(*msg);
  len += strlen(path) + 1;

  msg = rpmsgfs_get_tx_payload_buffer(priv, &space);
  if (!msg)
    {
      return -ENOMEM;
    }

  DEBUGASSERT(len <= space);

  msg->flags = flags;
  memcpy(&msg->buf, buf, sizeof(*buf));
  strcpy(msg->pathname, path);

  return rpmsgfs_send_recv(priv, RPMSGFS_CHSTAT, false,
          (struct rpmsgfs_header_s *)msg, len, NULL);
}<|MERGE_RESOLUTION|>--- conflicted
+++ resolved
@@ -172,20 +172,12 @@
 {
   FAR struct rpmsgfs_header_s *header = data;
   FAR struct rpmsgfs_cookie_s *cookie =
-<<<<<<< HEAD
-      (struct rpmsgfs_cookie_s *)(uintptr_t)header->cookie;
-=======
       (FAR struct rpmsgfs_cookie_s *)(uintptr_t)header->cookie;
->>>>>>> 9be737c8
   FAR struct rpmsgfs_ioctl_s *rsp = data;
 
   if (cookie->result >= 0 && rsp->arglen > 0)
     {
-<<<<<<< HEAD
-      memcpy(cookie->data, (void *)(uintptr_t)rsp->arg, rsp->arglen);
-=======
       memcpy(cookie->data, (FAR void *)(uintptr_t)rsp->arg, rsp->arglen);
->>>>>>> 9be737c8
     }
 
   rpmsg_post(ept, &cookie->sem);
@@ -492,11 +484,7 @@
 
 out:
   nxsem_destroy(&cookie.sem);
-<<<<<<< HEAD
-  return read.iov_len ? read.iov_len : ret;
-=======
   return read.iov_len > 0 ? read.iov_len : ret;
->>>>>>> 9be737c8
 }
 
 ssize_t rpmsgfs_client_write(FAR void *handle, int fd,
@@ -592,11 +580,7 @@
 
   len = sizeof(*msg) + arglen;
   msg = rpmsgfs_get_tx_payload_buffer(priv, &space);
-<<<<<<< HEAD
-  if (!msg)
-=======
   if (msg == NULL)
->>>>>>> 9be737c8
     {
       return -ENOMEM;
     }
@@ -610,21 +594,12 @@
 
   if (arglen > 0)
     {
-<<<<<<< HEAD
-      memcpy(msg->buf, (void *)(uintptr_t)arg, arglen);
-    }
-
-  return rpmsgfs_send_recv(handle, RPMSGFS_IOCTL, false,
-                           (struct rpmsgfs_header_s *)msg, len,
-                           arglen > 0 ? (void *)arg : NULL);
-=======
       memcpy(msg->buf, (FAR void *)(uintptr_t)arg, arglen);
     }
 
   return rpmsgfs_send_recv(handle, RPMSGFS_IOCTL, false,
                            (FAR struct rpmsgfs_header_s *)msg, len,
                            arglen > 0 ? (FAR void *)arg : NULL);
->>>>>>> 9be737c8
 }
 
 void rpmsgfs_client_sync(FAR void *handle, int fd)
