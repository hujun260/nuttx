/****************************************************************************
 * fs/rpmsgfs/rpmsgfs_server.c
 *
 * Licensed to the Apache Software Foundation (ASF) under one or more
 * contributor license agreements.  See the NOTICE file distributed with
 * this work for additional information regarding copyright ownership.  The
 * ASF licenses this file to you under the Apache License, Version 2.0 (the
 * "License"); you may not use this file except in compliance with the
 * License.  You may obtain a copy of the License at
 *
 *   http://www.apache.org/licenses/LICENSE-2.0
 *
 * Unless required by applicable law or agreed to in writing, software
 * distributed under the License is distributed on an "AS IS" BASIS, WITHOUT
 * WARRANTIES OR CONDITIONS OF ANY KIND, either express or implied.  See the
 * License for the specific language governing permissions and limitations
 * under the License.
 *
 ****************************************************************************/

/****************************************************************************
 * Included Files
 ****************************************************************************/

#include <nuttx/config.h>

#include <dirent.h>
#include <stdio.h>
#include <string.h>
#include <fcntl.h>
#include <assert.h>
#include <errno.h>

#include <nuttx/kmalloc.h>
#include <nuttx/fs/fs.h>
#include <nuttx/fs/rpmsgfs.h>
#include <nuttx/rptun/openamp.h>

#include "rpmsgfs.h"

/****************************************************************************
 * Private Types
 ****************************************************************************/

struct rpmsgfs_server_s
{
  struct rpmsg_endpoint ept;
  FAR struct file     **files;
  FAR void            **dirs;
  int                   file_rows;
  int                   dir_nums;
  sem_t                 sem;
};

/****************************************************************************
 * Private Function Prototypes
 ****************************************************************************/

static int rpmsgfs_open_handler(FAR struct rpmsg_endpoint *ept,
                                FAR void *data, size_t len,
                                uint32_t src, FAR void *priv);
static int rpmsgfs_close_handler(FAR struct rpmsg_endpoint *ept,
                                 FAR void *data, size_t len,
                                 uint32_t src, FAR void *priv);
static int rpmsgfs_read_handler(FAR struct rpmsg_endpoint *ept,
                                FAR void *data, size_t len,
                                uint32_t src, FAR void *priv);
static int rpmsgfs_write_handler(FAR struct rpmsg_endpoint *ept,
                                 FAR void *data, size_t len,
                                 uint32_t src, FAR void *priv);
static int rpmsgfs_lseek_handler(FAR struct rpmsg_endpoint *ept,
                                 FAR void *data, size_t len,
                                 uint32_t src, FAR void *priv);
static int rpmsgfs_ioctl_handler(FAR struct rpmsg_endpoint *ept,
                                 FAR void *data, size_t len,
                                 uint32_t src, FAR void *priv);
static int rpmsgfs_sync_handler(FAR struct rpmsg_endpoint *ept,
                                FAR void *data, size_t len,
                                uint32_t src, FAR void *priv);
static int rpmsgfs_dup_handler(FAR struct rpmsg_endpoint *ept,
                               FAR void *data, size_t len,
                               uint32_t src, FAR void *priv);
static int rpmsgfs_fstat_handler(FAR struct rpmsg_endpoint *ept,
                                 FAR void *data, size_t len,
                                 uint32_t src, FAR void *priv);
static int rpmsgfs_ftruncate_handler(FAR struct rpmsg_endpoint *ept,
                                     FAR void *data, size_t len,
                                     uint32_t src, FAR void *priv);
static int rpmsgfs_opendir_handler(FAR struct rpmsg_endpoint *ept,
                                   FAR void *data, size_t len,
                                   uint32_t src, FAR void *priv);
static int rpmsgfs_readdir_handler(FAR struct rpmsg_endpoint *ept,
                                   FAR void *data, size_t len,
                                   uint32_t src, FAR void *priv);
static int rpmsgfs_rewinddir_handler(FAR struct rpmsg_endpoint *ept,
                                     FAR void *data, size_t len,
                                     uint32_t src, FAR void *priv);
static int rpmsgfs_closedir_handler(FAR struct rpmsg_endpoint *ept,
                                    FAR void *data, size_t len,
                                    uint32_t src, FAR void *priv);
static int rpmsgfs_statfs_handler(FAR struct rpmsg_endpoint *ept,
                                  FAR void *data, size_t len,
                                  uint32_t src, FAR void *priv);
static int rpmsgfs_unlink_handler(FAR struct rpmsg_endpoint *ept,
                                  FAR void *data, size_t len,
                                  uint32_t src, FAR void *priv);
static int rpmsgfs_mkdir_handler(FAR struct rpmsg_endpoint *ept,
                                 FAR void *data, size_t len,
                                 uint32_t src, FAR void *priv);
static int rpmsgfs_rmdir_handler(FAR struct rpmsg_endpoint *ept,
                                 FAR void *data, size_t len,
                                 uint32_t src, FAR void *priv);
static int rpmsgfs_rename_handler(FAR struct rpmsg_endpoint *ept,
                                  FAR void *data, size_t len,
                                  uint32_t src, FAR void *priv);
static int rpmsgfs_stat_handler(FAR struct rpmsg_endpoint *ept,
                                FAR void *data, size_t len,
                                uint32_t src, FAR void *priv);
static int rpmsgfs_fchstat_handler(FAR struct rpmsg_endpoint *ept,
                                   FAR void *data, size_t len,
                                   uint32_t src, FAR void *priv);
static int rpmsgfs_chstat_handler(FAR struct rpmsg_endpoint *ept,
                                  FAR void *data, size_t len,
                                  uint32_t src, FAR void *priv);

static bool rpmsgfs_ns_match(FAR struct rpmsg_device *rdev,
                             FAR void *priv_, FAR const char *name,
                             uint32_t dest);
static void rpmsgfs_ns_bind(FAR struct rpmsg_device *rdev,
                            FAR void *priv_, FAR const char *name,
                            uint32_t dest);
static void rpmsgfs_ns_unbind(FAR struct rpmsg_endpoint *ept);
static int  rpmsgfs_ept_cb(FAR struct rpmsg_endpoint *ept,
                           FAR void *data, size_t len, uint32_t src,
                           FAR void *priv);

/****************************************************************************
 * Private Data
 ****************************************************************************/

static const rpmsg_ept_cb g_rpmsgfs_handler[] =
{
  [RPMSGFS_OPEN]      = rpmsgfs_open_handler,
  [RPMSGFS_CLOSE]     = rpmsgfs_close_handler,
  [RPMSGFS_READ]      = rpmsgfs_read_handler,
  [RPMSGFS_WRITE]     = rpmsgfs_write_handler,
  [RPMSGFS_LSEEK]     = rpmsgfs_lseek_handler,
  [RPMSGFS_IOCTL]     = rpmsgfs_ioctl_handler,
  [RPMSGFS_SYNC]      = rpmsgfs_sync_handler,
  [RPMSGFS_DUP]       = rpmsgfs_dup_handler,
  [RPMSGFS_FSTAT]     = rpmsgfs_fstat_handler,
  [RPMSGFS_FTRUNCATE] = rpmsgfs_ftruncate_handler,
  [RPMSGFS_OPENDIR]   = rpmsgfs_opendir_handler,
  [RPMSGFS_READDIR]   = rpmsgfs_readdir_handler,
  [RPMSGFS_REWINDDIR] = rpmsgfs_rewinddir_handler,
  [RPMSGFS_CLOSEDIR]  = rpmsgfs_closedir_handler,
  [RPMSGFS_STATFS]    = rpmsgfs_statfs_handler,
  [RPMSGFS_UNLINK]    = rpmsgfs_unlink_handler,
  [RPMSGFS_MKDIR]     = rpmsgfs_mkdir_handler,
  [RPMSGFS_RMDIR]     = rpmsgfs_rmdir_handler,
  [RPMSGFS_RENAME]    = rpmsgfs_rename_handler,
  [RPMSGFS_STAT]      = rpmsgfs_stat_handler,
  [RPMSGFS_FCHSTAT]   = rpmsgfs_fchstat_handler,
  [RPMSGFS_CHSTAT]    = rpmsgfs_chstat_handler,
};

/****************************************************************************
 * Private Functions
 ****************************************************************************/

static int rpmsgfs_attach_file(FAR struct rpmsgfs_server_s *priv,
                               FAR struct file *filep)
{
  FAR struct file **tmp;
  int ret;
  int i;
  int j;

  nxsem_wait(&priv->sem);

  for (i = 0; i < priv->file_rows; i++)
    {
      for (j = 0; j < CONFIG_NFILE_DESCRIPTORS_PER_BLOCK; j++)
        {
          if (priv->files[i][j].f_inode == NULL)
            {
              memcpy(&priv->files[i][j], filep, sizeof(*filep));
              ret = i * CONFIG_NFILE_DESCRIPTORS_PER_BLOCK + j;
              goto out;
            }
        }
    }

  tmp = kmm_realloc(priv->files, sizeof(FAR struct file *) * (i + 1));
  DEBUGASSERT(tmp);
  if (tmp == NULL)
    {
      ret = -ENFILE;
      goto out;
    }

  tmp[i] = kmm_zalloc(sizeof(struct file) *
                      CONFIG_NFILE_DESCRIPTORS_PER_BLOCK);
  DEBUGASSERT(tmp[i]);
  if (tmp[i] == NULL)
    {
      kmm_free(tmp);
      ret = -ENFILE;
      goto out;
    }

  priv->files = tmp;
  priv->file_rows++;

  memcpy(&priv->files[i][0], filep, sizeof(*filep));
  ret = i * CONFIG_NFILE_DESCRIPTORS_PER_BLOCK;

out:
  nxsem_post(&priv->sem);
  return ret;
}

static int rpmsgfs_detach_file(FAR struct rpmsgfs_server_s *priv,
                               int fd, FAR struct file *filep)
{
  struct file *tfilep;

  if (fd < 0 || fd >= priv->file_rows * CONFIG_NFILE_DESCRIPTORS_PER_BLOCK)
    {
      return -EBADF;
    }

  nxsem_wait(&priv->sem);
  tfilep = &priv->files[fd / CONFIG_NFILE_DESCRIPTORS_PER_BLOCK]
                       [fd % CONFIG_NFILE_DESCRIPTORS_PER_BLOCK];
  memcpy(filep, tfilep, sizeof(*filep));
  memset(tfilep, 0, sizeof(*tfilep));
  nxsem_post(&priv->sem);

  return 0;
}

static FAR struct file *rpmsgfs_get_file(
                              FAR struct rpmsgfs_server_s *priv,
                              int fd)
{
  FAR struct file *filep;

  if (fd < 0 || fd >= priv->file_rows * CONFIG_NFILE_DESCRIPTORS_PER_BLOCK)
    {
      return NULL;
    }

  nxsem_wait(&priv->sem);
  filep = &priv->files[fd / CONFIG_NFILE_DESCRIPTORS_PER_BLOCK]
                      [fd % CONFIG_NFILE_DESCRIPTORS_PER_BLOCK];
  nxsem_post(&priv->sem);

  return filep;
}

static int rpmsgfs_attach_dir(FAR struct rpmsgfs_server_s *priv,
                              FAR void *dir)
{
  FAR void **tmp;
  int i;

  nxsem_wait(&priv->sem);
  for (i = 1; i < priv->dir_nums; i++)
    {
      if (priv->dirs[i] == NULL)
        {
          priv->dirs[i] = dir;
          nxsem_post(&priv->sem);
          return i;
        }
    }

  tmp = kmm_realloc(priv->dirs, sizeof(FAR void *) *
                    (priv->dir_nums + CONFIG_NFILE_DESCRIPTORS_PER_BLOCK));
  DEBUGASSERT(tmp);
  if (tmp == NULL)
    {
      nxsem_post(&priv->sem);
      return -ENOMEM;
    }

  priv->dirs = tmp;
  priv->dir_nums += CONFIG_NFILE_DESCRIPTORS_PER_BLOCK;

  priv->dirs[i] = dir;
  nxsem_post(&priv->sem);
  return i;
}

static void *rpmsgfs_detach_dir(FAR struct rpmsgfs_server_s *priv,
                                    int fd)
{
  FAR void *dir = NULL;

  if (fd >= 1 && fd < priv->dir_nums)
    {
      nxsem_wait(&priv->sem);
      dir = priv->dirs[fd];
      priv->dirs[fd] = NULL;
      nxsem_post(&priv->sem);
    }

  return dir;
}

static FAR void *rpmsgfs_get_dir(
                              FAR struct rpmsgfs_server_s *priv,
                              int fd)
{
  FAR void *dir = NULL;

  if (fd >= 1 && fd < priv->dir_nums)
    {
      nxsem_wait(&priv->sem);
      dir = priv->dirs[fd];
      nxsem_post(&priv->sem);
    }

  return dir;
}

static int rpmsgfs_open_handler(FAR struct rpmsg_endpoint *ept,
                                FAR void *data, size_t len,
                                uint32_t src, FAR void *priv)
{
  FAR struct rpmsgfs_open_s *msg = data;
  struct file file;
  int ret;

  ret = file_open(&file, msg->pathname, msg->flags, msg->mode);
  if (ret >= 0)
    {
      ret = rpmsgfs_attach_file(priv, &file);
      if (ret < 0)
        {
          file_close(&file);
        }
    }

  msg->header.result = ret;
  return rpmsg_send(ept, msg, sizeof(*msg));
}

static int rpmsgfs_close_handler(FAR struct rpmsg_endpoint *ept,
                                 FAR void *data, size_t len,
                                 uint32_t src, FAR void *priv)
{
  FAR struct rpmsgfs_close_s *msg = data;
  struct file file;
  int ret;

  ret = rpmsgfs_detach_file(priv, msg->fd, &file);
  if (ret >= 0)
    {
      ret = file_close(&file);
    }

  msg->header.result = ret;
  return rpmsg_send(ept, msg, sizeof(*msg));
}

static int rpmsgfs_read_handler(FAR struct rpmsg_endpoint *ept,
                                FAR void *data, size_t len,
                                uint32_t src, FAR void *priv)
{
  FAR struct rpmsgfs_read_s *msg = data;
  FAR struct rpmsgfs_read_s *rsp;
  FAR struct file *filep;
  int ret = -ENOENT;
  size_t read = 0;
  uint32_t space;

  filep = rpmsgfs_get_file(priv, msg->fd);

  while (read < msg->count)
    {
      rsp = rpmsg_get_tx_payload_buffer(ept, &space, true);
<<<<<<< HEAD
      if (!rsp)
=======
      if (rsp == NULL)
>>>>>>> 9be737c8
        {
          return -ENOMEM;
        }

      *rsp = *msg;

      space -= sizeof(*msg);
      if (space > msg->count - read)
        {
          space = msg->count - read;
        }

      if (filep != NULL)
        {
          ret = file_read(filep, rsp->buf, space);
        }

      rsp->header.result = ret;
      rpmsg_send_nocopy(ept, rsp, (ret < 0 ? 0 : ret) + sizeof(*rsp));

      if (ret <= 0)
        {
          break;
        }

      read += ret;
    }

  return 0;
}

static int rpmsgfs_write_handler(FAR struct rpmsg_endpoint *ept,
                                 FAR void *data, size_t len,
                                 uint32_t src, FAR void *priv)
{
  FAR struct rpmsgfs_write_s *msg = data;
  FAR struct file *filep;
  int ret = -ENOENT;

  filep = rpmsgfs_get_file(priv, msg->fd);
  if (filep != NULL)
    {
      size_t written = 0;

      while (written < msg->count)
        {
          ret = file_write(filep, msg->buf + written, msg->count - written);
          if (ret < 0)
            {
              break;
            }

          written += ret;
        }
    }

  if (msg->header.cookie != 0)
    {
      msg->header.result = ret;
      rpmsg_send(ept, msg, sizeof(*msg));
    }

  return 0;
}

static int rpmsgfs_lseek_handler(FAR struct rpmsg_endpoint *ept,
                                 FAR void *data, size_t len,
                                 uint32_t src, FAR void *priv)
{
  FAR struct rpmsgfs_lseek_s *msg = data;
  FAR struct file *filep;
  int ret = -ENOENT;

  filep = rpmsgfs_get_file(priv, msg->fd);
  if (filep != NULL)
    {
      ret = file_seek(filep, msg->offset, msg->whence);
    }

  msg->header.result = ret;
  return rpmsg_send(ept, msg, sizeof(*msg));
}

static int rpmsgfs_ioctl_handler(FAR struct rpmsg_endpoint *ept,
                                 FAR void *data, size_t len,
                                 uint32_t src, FAR void *priv)
{
  FAR struct rpmsgfs_ioctl_s *msg = data;
  FAR struct file *filep;
  int ret = -ENOENT;

  filep = rpmsgfs_get_file(priv, msg->fd);
  if (filep != NULL)
    {
      ret = file_ioctl(filep, msg->request, msg->arglen > 0 ?
                       (unsigned long)msg->buf : msg->arg);
    }

  msg->header.result = ret;
  return rpmsg_send(ept, msg, sizeof(*msg));
}

static int rpmsgfs_sync_handler(FAR struct rpmsg_endpoint *ept,
                                FAR void *data, size_t len,
                                uint32_t src, FAR void *priv)
{
  FAR struct rpmsgfs_sync_s *msg = data;
  FAR struct file *filep;
  int ret = -ENOENT;

  filep = rpmsgfs_get_file(priv, msg->fd);
  if (filep != NULL)
    {
      ret = file_fsync(filep);
    }

  msg->header.result = ret;
  return rpmsg_send(ept, msg, sizeof(*msg));
}

static int rpmsgfs_dup_handler(FAR struct rpmsg_endpoint *ept,
                               FAR void *data, size_t len,
                               uint32_t src, FAR void *priv)
{
  FAR struct rpmsgfs_dup_s *msg = data;
  FAR struct file *filep;
  struct file newfile;
  int ret = -ENOENT;

  filep = rpmsgfs_get_file(priv, msg->fd);
  if (filep != NULL)
    {
      ret = file_dup2(filep, &newfile);
      if (ret >= 0)
        {
          ret = rpmsgfs_attach_file(priv, &newfile);
          if (ret < 0)
            {
              file_close(&newfile);
            }
        }
    }

  msg->header.result = ret;
  return rpmsg_send(ept, msg, sizeof(*msg));
}

static int rpmsgfs_fstat_handler(FAR struct rpmsg_endpoint *ept,
                                 FAR void *data, size_t len,
                                 uint32_t src, FAR void *priv)
{
  FAR struct rpmsgfs_fstat_s *msg = data;
  FAR struct file *filep;
  int ret = -ENOENT;
  struct stat buf;

  filep = rpmsgfs_get_file(priv, msg->fd);
  if (filep != NULL)
    {
      ret = file_fstat(filep, &buf);
      if (ret >= 0)
        {
          msg->buf = buf;
        }
    }

  msg->header.result = ret;
  return rpmsg_send(ept, msg, sizeof(*msg));
}

static int rpmsgfs_ftruncate_handler(FAR struct rpmsg_endpoint *ept,
                                     FAR void *data, size_t len,
                                     uint32_t src, FAR void *priv)
{
  FAR struct rpmsgfs_ftruncate_s *msg = data;
  FAR struct file *filep;
  int ret = -ENOENT;

  filep = rpmsgfs_get_file(priv, msg->fd);
  if (filep != NULL)
    {
      ret = file_truncate(filep, msg->length);
    }

  msg->header.result = ret;
  return rpmsg_send(ept, msg, sizeof(*msg));
}

static int rpmsgfs_opendir_handler(FAR struct rpmsg_endpoint *ept,
                                   FAR void *data, size_t len,
                                   uint32_t src, FAR void *priv)
{
  FAR struct rpmsgfs_opendir_s *msg = data;
  FAR void *dir;
  int ret = -ENOENT;

  dir = opendir(msg->pathname);
  if (dir)
    {
      ret = rpmsgfs_attach_dir(priv, dir);
      if (ret < 0)
        {
          closedir(dir);
        }
    }

  msg->header.result = ret;
  return rpmsg_send(ept, msg, sizeof(*msg));
}

static int rpmsgfs_readdir_handler(FAR struct rpmsg_endpoint *ept,
                                   FAR void *data, size_t len,
                                   uint32_t src, FAR void *priv)
{
  FAR struct rpmsgfs_readdir_s *msg = data;
  FAR struct dirent *entry;
  int ret = -ENOENT;
  FAR void *dir;

  dir = rpmsgfs_get_dir(priv, msg->fd);
  if (dir)
    {
      entry = readdir(dir);
      if (entry)
        {
          msg->type = entry->d_type;
          strcpy(msg->name, entry->d_name);
          len += strlen(entry->d_name) + 1;
          ret = 0;
        }
    }

  msg->header.result = ret;
  return rpmsg_send(ept, msg, len);
}

static int rpmsgfs_rewinddir_handler(FAR struct rpmsg_endpoint *ept,
                                     FAR void *data, size_t len,
                                     uint32_t src, FAR void *priv)
{
  FAR struct rpmsgfs_rewinddir_s *msg = data;
  int ret = -ENOENT;
  FAR void *dir;

  dir = rpmsgfs_get_dir(priv, msg->fd);
  if (dir)
    {
      rewinddir(dir);
      ret = 0;
    }

  msg->header.result = ret;
  return rpmsg_send(ept, msg, sizeof(*msg));
}

static int rpmsgfs_closedir_handler(FAR struct rpmsg_endpoint *ept,
                                    FAR void *data, size_t len,
                                    uint32_t src, FAR void *priv)
{
  FAR struct rpmsgfs_closedir_s *msg = data;
  int ret = -ENOENT;
  FAR void *dir;

  dir = rpmsgfs_detach_dir(priv, msg->fd);
  if (dir)
    {
      ret = closedir(dir) ? -get_errno() : 0;
    }

  msg->header.result = ret;
  return rpmsg_send(ept, msg, sizeof(*msg));
}

static int rpmsgfs_statfs_handler(FAR struct rpmsg_endpoint *ept,
                                  FAR void *data, size_t len,
                                  uint32_t src, FAR void *priv)
{
  FAR struct rpmsgfs_statfs_s *msg = data;
  struct statfs buf;
  int ret;

  ret = statfs(msg->pathname, &buf);
  if (ret)
    {
      ret = -get_errno();
    }
  else
    {
      msg->buf = buf;
    }

  msg->header.result = ret;
  return rpmsg_send(ept, msg, sizeof(*msg));
}

static int rpmsgfs_unlink_handler(FAR struct rpmsg_endpoint *ept,
                                  FAR void *data, size_t len,
                                  uint32_t src, FAR void *priv)
{
  FAR struct rpmsgfs_unlink_s *msg = data;

  msg->header.result = nx_unlink(msg->pathname);
  return rpmsg_send(ept, msg, sizeof(*msg));
}

static int rpmsgfs_mkdir_handler(FAR struct rpmsg_endpoint *ept,
                                 FAR void *data, size_t len,
                                 uint32_t src, FAR void *priv)
{
  FAR struct rpmsgfs_mkdir_s *msg = data;
  int ret;

  ret = mkdir(msg->pathname, msg->mode);
  msg->header.result = ret ? -get_errno() : 0;
  return rpmsg_send(ept, msg, sizeof(*msg));
}

static int rpmsgfs_rmdir_handler(FAR struct rpmsg_endpoint *ept,
                                 FAR void *data, size_t len,
                                 uint32_t src, FAR void *priv)
{
  FAR struct rpmsgfs_rmdir_s *msg = data;
  int ret;

  ret = rmdir(msg->pathname);
  msg->header.result = ret ? -get_errno() : 0;
  return rpmsg_send(ept, msg, sizeof(*msg));
}

static int rpmsgfs_rename_handler(FAR struct rpmsg_endpoint *ept,
                                  FAR void *data, size_t len,
                                  uint32_t src, FAR void *priv)
{
  FAR struct rpmsgfs_rename_s *msg = data;
  FAR char *newpath;
  size_t oldlen;
  int ret;

  oldlen = (strlen(msg->pathname) + 1 + 0x7) & ~0x7;
  newpath = msg->pathname + oldlen;

  ret = rename(msg->pathname, newpath);
  msg->header.result = ret ? -get_errno() : 0;
  return rpmsg_send(ept, msg, sizeof(*msg));
}

static int rpmsgfs_stat_handler(FAR struct rpmsg_endpoint *ept,
                                FAR void *data, size_t len,
                                uint32_t src, FAR void *priv)
{
  FAR struct rpmsgfs_stat_s *msg = data;
  struct stat buf;
  int ret;

  ret = nx_stat(msg->pathname, &buf, 1);
  if (ret >= 0)
    {
      msg->buf = buf;
    }

  msg->header.result = ret;
  return rpmsg_send(ept, msg, sizeof(*msg));
}

static int rpmsgfs_fchstat_handler(FAR struct rpmsg_endpoint *ept,
                                   FAR void *data, size_t len,
                                   uint32_t src, FAR void *priv)
{
  FAR struct rpmsgfs_fchstat_s *msg = data;
  FAR struct file *filep;
  int ret = -ENOENT;
  struct stat buf;

  filep = rpmsgfs_get_file(priv, msg->fd);
  if (filep != NULL)
    {
      buf = msg->buf;
      ret = file_fchstat(filep, &buf, msg->flags);
    }

  msg->header.result = ret;
  return rpmsg_send(ept, msg, sizeof(*msg));
}

static int rpmsgfs_chstat_handler(FAR struct rpmsg_endpoint *ept,
                                  FAR void *data, size_t len,
                                  uint32_t src, FAR void *priv)
{
  FAR struct rpmsgfs_chstat_s *msg = data;
  struct timespec times[2];
  int ret = 0;

  if (msg->flags & CH_STAT_MODE)
    {
      ret = chmod(msg->pathname, msg->buf.st_mode);
      if (ret < 0)
        {
          ret = -get_errno();
          goto out;
        }
    }

  if (msg->flags & (CH_STAT_UID | CH_STAT_GID))
    {
      ret = chown(msg->pathname, msg->buf.st_uid, msg->buf.st_gid);
      if (ret < 0)
        {
          ret = -get_errno();
          goto out;
        }
    }

  if (msg->flags & (CH_STAT_ATIME | CH_STAT_MTIME))
    {
      if (msg->flags & CH_STAT_ATIME)
        {
          times[0] = msg->buf.st_atim;
        }
      else
        {
          times[0].tv_sec = 0;
          times[0].tv_nsec = UTIME_OMIT;
        }

      if (msg->flags & CH_STAT_MTIME)
        {
          times[1] = msg->buf.st_mtim;
        }
      else
        {
          times[1].tv_sec = 0;
          times[1].tv_nsec = UTIME_OMIT;
        }

      ret = utimens(msg->pathname, times);
      if (ret < 0)
        {
          ret = -get_errno();
          goto out;
        }
    }

out:
  msg->header.result = ret;
  return rpmsg_send(ept, msg, sizeof(*msg));
}

static bool rpmsgfs_ns_match(FAR struct rpmsg_device *rdev,
                             FAR void *priv_, FAR const char *name,
                             uint32_t dest)
{
  return !strncmp(name, RPMSGFS_NAME_PREFIX, strlen(RPMSGFS_NAME_PREFIX));
}

static void rpmsgfs_ns_bind(FAR struct rpmsg_device *rdev,
                            FAR void *priv_, FAR const char *name,
                            uint32_t dest)
{
  FAR struct rpmsgfs_server_s *priv;
  int ret;

  priv = kmm_zalloc(sizeof(*priv));
  if (!priv)
    {
      return;
    }

  priv->ept.priv = priv;
  nxsem_init(&priv->sem, 0, 1);

  ret = rpmsg_create_ept(&priv->ept, rdev, name,
                         RPMSG_ADDR_ANY, dest,
                         rpmsgfs_ept_cb, rpmsgfs_ns_unbind);
  if (ret)
    {
      nxsem_destroy(&priv->sem);
      kmm_free(priv);
    }
}

static void rpmsgfs_ns_unbind(FAR struct rpmsg_endpoint *ept)
{
  FAR struct rpmsgfs_server_s *priv = ept->priv;
  int i;
  int j;

  for (i = 0; i < priv->file_rows; i++)
    {
      for (j = 0; j < CONFIG_NFILE_DESCRIPTORS_PER_BLOCK; j++)
        {
          if (priv->files[i][j].f_inode)
            {
              file_close(&priv->files[i][j]);
            }
        }

      kmm_free(priv->files[i]);
    }

  for (i = 0; i < priv->dir_nums; i++)
    {
      if (priv->dirs[i])
        {
          closedir(priv->dirs[i]);
        }
    }

  rpmsg_destroy_ept(&priv->ept);
  nxsem_destroy(&priv->sem);

  kmm_free(priv->files);
  kmm_free(priv->dirs);
  kmm_free(priv);
}

static int rpmsgfs_ept_cb(FAR struct rpmsg_endpoint *ept,
                          FAR void *data, size_t len, uint32_t src,
                          FAR void *priv)
{
  struct rpmsgfs_header_s *header = data;
  uint32_t command = header->command;

  if (command < ARRAY_SIZE(g_rpmsgfs_handler))
    {
      return g_rpmsgfs_handler[command](ept, data, len, src, priv);
    }

  return -EINVAL;
}

int rpmsgfs_server_init(void)
{
  return rpmsg_register_callback(NULL,
                                 NULL,
                                 NULL,
                                 rpmsgfs_ns_match,
                                 rpmsgfs_ns_bind);
}<|MERGE_RESOLUTION|>--- conflicted
+++ resolved
@@ -381,11 +381,7 @@
   while (read < msg->count)
     {
       rsp = rpmsg_get_tx_payload_buffer(ept, &space, true);
-<<<<<<< HEAD
-      if (!rsp)
-=======
       if (rsp == NULL)
->>>>>>> 9be737c8
         {
           return -ENOMEM;
         }
