--- conflicted
+++ resolved
@@ -272,11 +272,7 @@
           break;
         }
 
-<<<<<<< HEAD
-      usleep(RPMSGFS_RETRY_DELAY_MS * 1000);
-=======
       usleep(RPMSGFS_RETRY_DELAY_MS * USEC_PER_MSEC);
->>>>>>> 9be737c8
       fs->timeout -= RPMSGFS_RETRY_DELAY_MS;
     }
 }
@@ -1123,7 +1119,6 @@
    */
 
   fs->fs_head = NULL;
-  fs->timeout = INT32_MAX;
 
   /* Now perform the mount.  */
 
