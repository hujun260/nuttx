/****************************************************************************
 * sched/pthread/pthread_condwait.c
 *
 * Licensed to the Apache Software Foundation (ASF) under one or more
 * contributor license agreements.  See the NOTICE file distributed with
 * this work for additional information regarding copyright ownership.  The
 * ASF licenses this file to you under the Apache License, Version 2.0 (the
 * "License"); you may not use this file except in compliance with the
 * License.  You may obtain a copy of the License at
 *
 *   http://www.apache.org/licenses/LICENSE-2.0
 *
 * Unless required by applicable law or agreed to in writing, software
 * distributed under the License is distributed on an "AS IS" BASIS, WITHOUT
 * WARRANTIES OR CONDITIONS OF ANY KIND, either express or implied.  See the
 * License for the specific language governing permissions and limitations
 * under the License.
 *
 ****************************************************************************/

/****************************************************************************
 * Included Files
 ****************************************************************************/

#include <nuttx/config.h>

#include <unistd.h>
#include <pthread.h>
#include <sched.h>
#include <errno.h>
#include <debug.h>

#include <nuttx/cancelpt.h>

#include "pthread/pthread.h"

/****************************************************************************
 * Public Functions
 ****************************************************************************/

/****************************************************************************
 * Name: int pthread_cond_wait
 *
 * Description:
 *   A thread can wait for a condition variable to be signalled or broadcast.
 *
 * Input Parameters:
 *   None
 *
 * Returned Value:
 *   None
 *
 * Assumptions:
 *
 ****************************************************************************/

int pthread_cond_wait(FAR pthread_cond_t *cond, FAR pthread_mutex_t *mutex)
{
  int status;
  int ret;

  sinfo("cond=%p mutex=%p\n", cond, mutex);

  /* pthread_cond_wait() is a cancellation point */

  enter_cancellation_point();

  /* Make sure that non-NULL references were provided. */

  if (cond == NULL || mutex == NULL)
    {
      ret = EINVAL;
    }

  /* Make sure that the caller holds the mutex */

<<<<<<< HEAD
  else if (mutex->pid != (int)gettid())
=======
  else if (mutex->pid != gettid())
>>>>>>> 1c84fc9c
    {
      ret = EPERM;
    }
  else
    {
#ifndef CONFIG_PTHREAD_MUTEX_UNSAFE
      uint8_t mflags;
#endif
#ifdef CONFIG_PTHREAD_MUTEX_TYPES
      uint8_t type;
      int16_t nlocks;
#endif

      /* Give up the mutex */

      sinfo("Give up mutex / take cond\n");

      sched_lock();
      mutex->pid = INVALID_PROCESS_ID;
#ifndef CONFIG_PTHREAD_MUTEX_UNSAFE
      mflags     = mutex->flags;
#endif
#ifdef CONFIG_PTHREAD_MUTEX_TYPES
      type       = mutex->type;
      nlocks     = mutex->nlocks;
#endif
      ret        = pthread_mutex_give(mutex);

      /* Take the semaphore.  This may be awakened only be a signal (EINTR)
       * or if the thread is canceled (ECANCELED)
       */

<<<<<<< HEAD
      status = pthread_sem_take(&cond->sem, NULL, false);
=======
      status = pthread_sem_take(&cond->sem, NULL);
>>>>>>> 1c84fc9c
      if (ret == OK)
        {
          /* Report the first failure that occurs */

          ret = status;
        }

      sched_unlock();

      /* Reacquire the mutex.
       *
       * When cancellation points are enabled, we need to hold the mutex
       * when the pthread is canceled and cleanup handlers, if any, are
       * entered.
       */

      sinfo("Reacquire mutex...\n");

      status = pthread_mutex_take(mutex, NULL);
      if (ret == OK)
        {
          /* Report the first failure that occurs */

          ret = status;
        }

      /* Did we get the mutex? */

      if (status == OK)
        {
          /* Yes.. Then initialize it properly */

          mutex->pid    = gettid();
#ifndef CONFIG_PTHREAD_MUTEX_UNSAFE
          mutex->flags  = mflags;
#endif
#ifdef CONFIG_PTHREAD_MUTEX_TYPES
          mutex->type   = type;
          mutex->nlocks = nlocks;
#endif
        }
    }

  leave_cancellation_point();
  sinfo("Returning %d\n", ret);
  return ret;
}<|MERGE_RESOLUTION|>--- conflicted
+++ resolved
@@ -74,11 +74,7 @@
 
   /* Make sure that the caller holds the mutex */
 
-<<<<<<< HEAD
-  else if (mutex->pid != (int)gettid())
-=======
   else if (mutex->pid != gettid())
->>>>>>> 1c84fc9c
     {
       ret = EPERM;
     }
@@ -111,11 +107,7 @@
        * or if the thread is canceled (ECANCELED)
        */
 
-<<<<<<< HEAD
-      status = pthread_sem_take(&cond->sem, NULL, false);
-=======
       status = pthread_sem_take(&cond->sem, NULL);
->>>>>>> 1c84fc9c
       if (ret == OK)
         {
           /* Report the first failure that occurs */
