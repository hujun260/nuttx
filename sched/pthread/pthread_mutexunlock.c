--- conflicted
+++ resolved
@@ -142,11 +142,7 @@
        * thread owns the semaphore.
        */
 
-<<<<<<< HEAD
-      if (mutex->pid != (int)gettid())
-=======
       if (mutex->pid != gettid())
->>>>>>> 1c84fc9c
 
 #elif defined(CONFIG_PTHREAD_MUTEX_UNSAFE) && defined(CONFIG_PTHREAD_MUTEX_TYPES)
       /* If mutex types are not supported, then all mutexes are NORMAL (or
@@ -154,11 +150,7 @@
        * non-robust NORMAL mutex type.
        */
 
-<<<<<<< HEAD
-      if (mutex->type != PTHREAD_MUTEX_NORMAL && mutex->pid != (int)gettid())
-=======
       if (mutex->type != PTHREAD_MUTEX_NORMAL && mutex->pid != gettid())
->>>>>>> 1c84fc9c
 
 #else /* CONFIG_PTHREAD_MUTEX_BOTH */
       /* Skip the error check if this is a non-robust NORMAL mutex */
@@ -172,11 +164,7 @@
        * the EPERM error?
        */
 
-<<<<<<< HEAD
-      if (errcheck && mutex->pid != (int)gettid())
-=======
       if (errcheck && mutex->pid != gettid())
->>>>>>> 1c84fc9c
 #endif
         {
           /* No... return an EPERM error.
