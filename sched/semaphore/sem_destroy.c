--- conflicted
+++ resolved
@@ -70,15 +70,9 @@
    * leave the count unchanged but still return OK.
    */
 
-<<<<<<< HEAD
-  if (sem->semcount > 0)
-    {
-      sem->semcount = 0;
-=======
   if (sem->semcount >= 0)
     {
       sem->semcount = 1;
->>>>>>> 1c84fc9c
     }
 
   /* Release holders of the semaphore */
