--- conflicted
+++ resolved
@@ -312,11 +312,7 @@
 {
   struct sched_param param;
   pid_t proxy;
-<<<<<<< HEAD
-  pid_t pid;
-=======
   pid_t pid = INVALID_PROCESS_ID;
->>>>>>> 2e43815c
 #ifdef CONFIG_SCHED_WAITPID
   int status;
 #endif
