--- conflicted
+++ resolved
@@ -787,7 +787,6 @@
   syslog(LOG_INFO, "CPU0: Beginning Idle Loop\n");
   for (; ; )
     {
-<<<<<<< HEAD
 #if defined(CONFIG_STACK_COLORATION) && defined(CONFIG_DEBUG_MM)
       irqstate_t flags;
 
@@ -813,19 +812,6 @@
 
       kmm_checkcorruption();
 
-=======
-      /* Check heap & stack in idle thread */
-
-      kmm_checkcorruption();
-
-#if defined(CONFIG_STACK_COLORATION) && defined(CONFIG_DEBUG_MM)
-      for (i = 0; i < CONFIG_MAX_TASKS && g_pidhash[i].tcb; i++)
-        {
-          assert(up_check_tcbstack_remain(g_pidhash[i].tcb) > 0);
-        }
-#endif
-
->>>>>>> 1bded73f
       /* Perform any processor-specific idle state operations */
 
       up_idle();
