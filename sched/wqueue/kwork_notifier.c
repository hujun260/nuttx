/****************************************************************************
 * sched/wqueue/kwork_notifier.c
 *
 * Licensed to the Apache Software Foundation (ASF) under one or more
 * contributor license agreements.  See the NOTICE file distributed with
 * this work for additional information regarding copyright ownership.  The
 * ASF licenses this file to you under the Apache License, Version 2.0 (the
 * "License"); you may not use this file except in compliance with the
 * License.  You may obtain a copy of the License at
 *
 *   http://www.apache.org/licenses/LICENSE-2.0
 *
 * Unless required by applicable law or agreed to in writing, software
 * distributed under the License is distributed on an "AS IS" BASIS, WITHOUT
 * WARRANTIES OR CONDITIONS OF ANY KIND, either express or implied.  See the
 * License for the specific language governing permissions and limitations
 * under the License.
 *
 ****************************************************************************/

/****************************************************************************
 * Included Files
 ****************************************************************************/

#include <nuttx/config.h>

#include <sys/types.h>
#include <stdint.h>
#include <stdbool.h>
#include <unistd.h>
#include <string.h>
#include <sched.h>
#include <assert.h>

#include <nuttx/kmalloc.h>
#include <nuttx/semaphore.h>
#include <nuttx/wqueue.h>

#include "wqueue/wqueue.h"

#ifdef CONFIG_WQUEUE_NOTIFIER

/****************************************************************************
 * Private Types
 ****************************************************************************/

/* This structure describes one notification list entry.  It is cast-
 * compatible with struct work_notifier_s.  This structure is an allocated
 * container for the user notification data.   It is allocated because it
 * must persist until the work is executed.
 */

struct work_notifier_entry_s
{
  /* This must appear at the beginning of the structure.  A reference to
   * the struct work_notifier_entry_s instance must be cast-compatible with
   * struct dq_entry_s.
   */

  struct work_s work;           /* Used for scheduling the work */

  /* User notification information */

  struct work_notifier_s info;  /* The notification info */

  /* Additional payload needed to manage the notification */

  uint32_t key;                 /* Unique ID for the notification */
};

/****************************************************************************
 * Private Data
 ****************************************************************************/

/* This is a doubly linked list of free notifications. */

static dq_queue_t g_notifier_free;

/* This is a doubly linked list of pending notifications.  When an event
 * occurs available, *all* of the waiters for that event in this list will
 * be notified and the entry will be freed.  If there are multiple waiters
 * for some resource, then only the first to execute thread will get the
 * resource.  Lower priority threads will need to call work_notifier_setup()
 * once again.
 */

static dq_queue_t g_notifier_pending;

/****************************************************************************
 * Private Functions
 ****************************************************************************/

/****************************************************************************
 * Name: work_notifier_find
 *
 * Description:
 *   Given a unique key for notification, find the corresponding notification
 *   structure in the pending notification list.
 *
 ****************************************************************************/

static FAR struct work_notifier_entry_s *work_notifier_find(uint32_t key)
{
  FAR struct work_notifier_entry_s *notifier;
  FAR dq_entry_t *entry;

  /* Find the entry matching this key in the g_notifier_pending list. */

  for (entry  = dq_peek(&g_notifier_pending);
       entry != NULL;
       entry  = dq_next(entry))
    {
      notifier = (FAR struct work_notifier_entry_s *)entry;

      /* Is this the one we were looking for? */

      if (notifier->key == key)
        {
          /* Yes.. return a reference to it */

          return notifier;
        }
    }

  return NULL;
}

/****************************************************************************
 * Name: work_notifier_key
 *
 * Description:
 *   Generate a unique key for this notification.
 *
 ****************************************************************************/

static uint32_t work_notifier_key(void)
{
  static uint32_t notifier_key;

  if (++notifier_key == 0)
    {
<<<<<<< HEAD
      ++notifier_key;
=======
      notifier_key = 1;
>>>>>>> 1bded73f
    }

  return notifier_key;
}

/****************************************************************************
 * Name: work_notifier_worker
 *
 * Description:
 *   Forward to the real worker and free the notification.
 *
 ****************************************************************************/

static void work_notifier_worker(FAR void *arg)
{
  FAR struct work_notifier_entry_s *notifier =
    (FAR struct work_notifier_entry_s *)arg;
  irqstate_t flags;

  /* Forward to the real worker */

  notifier->info.worker(notifier->info.arg);

  /* Disable interrupts very briefly. */

  flags = enter_critical_section();

  /* Put the notification to the free list */

  dq_addlast((FAR dq_entry_t *)notifier, &g_notifier_free);

  leave_critical_section(flags);
}

/****************************************************************************
 * Public Functions
 ****************************************************************************/

/****************************************************************************
 * Name: work_notifier_setup
 *
 * Description:
 *   Set up to provide a notification when an event occurs.
 *
 * Input Parameters:
 *   info - Describes the work notification.
 *
 * Returned Value:
 *   > 0   - The key which may be used later in a call to
 *           work_notifier_teardown().
 *   == 0  - Not used (reserved for wrapper functions).
 *   < 0   - An unexpected error occurred and no notification will be sent.
 *           The returned value is a negated errno value that indicates the
 *           nature of the failure.
 *
 ****************************************************************************/

int work_notifier_setup(FAR struct work_notifier_s *info)
{
  FAR struct work_notifier_entry_s *notifier;
  irqstate_t flags;
  int ret;

  DEBUGASSERT(info != NULL && info->worker != NULL);
  DEBUGASSERT(info->qid == HPWORK || info->qid == LPWORK);

  /* Disable interrupts very briefly. */

  flags = enter_critical_section();

  /* Try to get the entry from the free list */

  notifier = (FAR struct work_notifier_entry_s *)
    dq_remfirst(&g_notifier_free);

  leave_critical_section(flags);

  if (notifier == NULL)
    {
      /* Allocate a new notification entry */

      notifier = kmm_malloc(sizeof(struct work_notifier_entry_s));
    }

  if (notifier == NULL)
    {
      ret = -ENOMEM;
    }
  else
    {
      /* Initialize the work structure */

      memset(&notifier->work, 0, sizeof(notifier->work));

      /* Duplicate the notification info */

      memcpy(&notifier->info, info, sizeof(struct work_notifier_s));

      /* Disable interrupts very briefly. */

      flags = enter_critical_section();

      /* Generate a unique key for this notification */

      notifier->key = work_notifier_key();

      /* Add the notification to the tail of the pending list
       *
       * REVISIT:  Work will be processed in FIFO order.  Perhaps
       * we should should consider saving the notification is the
       * order of the caller's execution priority so that the
       * notifications executed in a saner order?
       */

      dq_addlast((FAR dq_entry_t *)notifier, &g_notifier_pending);
      ret = notifier->key;

      leave_critical_section(flags);
    }

  return ret;
}

/****************************************************************************
 * Name: work_notifier_teardown
 *
 * Description:
 *   Eliminate a notification previously setup by work_notifier_setup().
 *   This function should only be called if the notification should be
 *   aborted prior to the notification.  The notification will automatically
 *   be torn down after the notification executes.
 *
 * Input Parameters:
 *   key - The key value returned from a previous call to
 *         work_notifier_setup().
 *
 * Returned Value:
 *   Zero (OK) is returned on success; a negated errno value is returned on
 *   any failure.
 *
 ****************************************************************************/

int work_notifier_teardown(int key)
{
  FAR struct work_notifier_entry_s *notifier;
  irqstate_t flags;
  int ret = OK;

  /* Disable interrupts very briefly. */

  flags = enter_critical_section();

  /* Find the entry matching this PID in the g_notifier_pending list.  We
   * assume that there is only one.
   */

  notifier = work_notifier_find(key);
  if (notifier == NULL)
    {
      /* There is no notification with this key in the pending list */

      ret = -ENOENT;
    }
  else
    {
      /* Found it!  Remove the notification from the pending list */

      dq_rem((FAR dq_entry_t *)notifier, &g_notifier_pending);

      /* Put the notification to the free list */

      dq_addlast((FAR dq_entry_t *)notifier, &g_notifier_free);
    }

  leave_critical_section(flags);
  return ret;
}

/****************************************************************************
 * Name: work_notifier_signal
 *
 * Description:
 *   An event has just occurred.  Notify all threads waiting for that event.
 *
 *   When an event of interest occurs, *all* of the workers waiting for this
 *   event will be executed.  If there are multiple workers for a resource
 *   then only the first to execute will get the resource.  Others will
 *   need to call work_notifier_setup() once again.
 *
 * Input Parameters:
 *   evtype   - The type of the event that just occurred.
 *   qualifier - Event qualifier to distinguish different cases of the
 *               generic event type.
 *
 * Returned Value:
 *   None.
 *
 ****************************************************************************/

void work_notifier_signal(enum work_evtype_e evtype,
                          FAR void *qualifier)
{
  FAR struct work_notifier_entry_s *notifier;
  FAR dq_entry_t *entry;
  FAR dq_entry_t *next;
  irqstate_t flags;

  /* Don't let any newly started threads block this thread until all of
   * the notifications and been sent.
   */

  flags = enter_critical_section();

  /* Process the notification at the head of the pending list until the
   * pending list is empty
   */

  for (entry = dq_peek(&g_notifier_pending);
       entry != NULL;
       entry = next)
    {
      FAR struct work_notifier_s *info;

      /* Set up for the next time through the loop (in case the entry is
       * removed from the list).
       */

      next = entry->flink;

      /* Set up some convenience pointers */

      notifier = (FAR struct work_notifier_entry_s *)entry;
      info     = &notifier->info;

      /* Check if this is the a notification request for the event that
       * just occurred.
       */

      if (info->evtype == evtype && info->qualifier == qualifier)
        {
          /* Yes.. Remove the notification from the pending list */

          dq_rem((FAR dq_entry_t *)notifier, &g_notifier_pending);

          /* Schedule the work.  The entire notifier entry is passed as an
           * argument to the work function because that function is
           * responsible for freeing the allocated memory.
           */

          work_queue(info->qid, &notifier->work,
                     work_notifier_worker, entry, 0);
        }
    }

  leave_critical_section(flags);
}

#endif /* CONFIG_WQUEUE_NOTIFIER */<|MERGE_RESOLUTION|>--- conflicted
+++ resolved
@@ -139,11 +139,7 @@
 
   if (++notifier_key == 0)
     {
-<<<<<<< HEAD
-      ++notifier_key;
-=======
       notifier_key = 1;
->>>>>>> 1bded73f
     }
 
   return notifier_key;
