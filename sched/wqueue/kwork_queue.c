/****************************************************************************
 * sched/wqueue/kwork_queue.c
 *
 * Licensed to the Apache Software Foundation (ASF) under one or more
 * contributor license agreements.  See the NOTICE file distributed with
 * this work for additional information regarding copyright ownership.  The
 * ASF licenses this file to you under the Apache License, Version 2.0 (the
 * "License"); you may not use this file except in compliance with the
 * License.  You may obtain a copy of the License at
 *
 *   http://www.apache.org/licenses/LICENSE-2.0
 *
 * Unless required by applicable law or agreed to in writing, software
 * distributed under the License is distributed on an "AS IS" BASIS, WITHOUT
 * WARRANTIES OR CONDITIONS OF ANY KIND, either express or implied.  See the
 * License for the specific language governing permissions and limitations
 * under the License.
 *
 ****************************************************************************/

/****************************************************************************
 * Included Files
 ****************************************************************************/

#include <nuttx/config.h>

#include <stdint.h>
#include <queue.h>
#include <assert.h>
#include <errno.h>

#include <nuttx/irq.h>
#include <nuttx/arch.h>
#include <nuttx/clock.h>
#include <nuttx/wqueue.h>

#include "wqueue/wqueue.h"

#ifdef CONFIG_SCHED_WORKQUEUE

/****************************************************************************
 * Private Functions
 ****************************************************************************/

/****************************************************************************
 * Name: hp_work_timer_expiry
 ****************************************************************************/

#ifdef CONFIG_SCHED_HPWORK
static void hp_work_timer_expiry(wdparm_t arg)
{
  irqstate_t flags = enter_critical_section();
  sq_addlast((FAR sq_entry_t *)arg, &g_hpwork.q);
  nxsem_post(&g_hpwork.sem);
  leave_critical_section(flags);
}
#endif

/****************************************************************************
 * Name: lp_work_timer_expiry
 ****************************************************************************/

#ifdef CONFIG_SCHED_LPWORK
static void lp_work_timer_expiry(wdparm_t arg)
{
  irqstate_t flags = enter_critical_section();
  sq_addlast((FAR sq_entry_t *)arg, &g_lpwork.q);
  nxsem_post(&g_lpwork.sem);
  leave_critical_section(flags);
}
#endif

/****************************************************************************
 * Public Functions
 ****************************************************************************/

/****************************************************************************
 * Name: work_queue
 *
 * Description:
 *   Queue kernel-mode work to be performed at a later time.  All queued
 *   work will be performed on the worker thread of execution (not the
 *   caller's).
 *
 *   The work structure is allocated and must be initialized to all zero by
 *   the caller.  Otherwise, the work structure is completely managed by the
 *   work queue logic.  The caller should never modify the contents of the
 *   work queue structure directly.  If work_queue() is called before the
 *   previous work has been performed and removed from the queue, then any
 *   pending work will be canceled and lost.
 *
 * Input Parameters:
 *   qid    - The work queue ID (index)
 *   work   - The work structure to queue
 *   worker - The worker callback to be invoked.  The callback will be
 *            invoked on the worker thread of execution.
 *   arg    - The argument that will be passed to the worker callback when
 *            int is invoked.
 *   delay  - Delay (in clock ticks) from the time queue until the worker
 *            is invoked. Zero means to perform the work immediately.
 *
 * Returned Value:
 *   Zero on success, a negated errno on failure
 *
 ****************************************************************************/

int work_queue(int qid, FAR struct work_s *work, worker_t worker,
               FAR void *arg, clock_t delay)
{
  irqstate_t flags;

  /* Remove the entry from the timer and work queue. */

  work_cancel(qid, work);

  /* Interrupts are disabled so that this logic can be called from with
<<<<<<< HEAD
   * task logic or ifrom nterrupt handling logic.
=======
   * task logic or from interrupt handling logic.
>>>>>>> 649f99ce
   */

  flags = enter_critical_section();

  /* Initialize the work structure. */

  work->worker = worker;           /* Work callback. non-NULL means queued */
  work->arg = arg;                 /* Callback argument */

  /* Queue the new work */

#ifdef CONFIG_SCHED_HPWORK
  if (qid == HPWORK)
    {
      /* Queue high priority work */

      if (!delay)
        {
          sq_addlast((FAR sq_entry_t *)work, &g_hpwork.q);
          nxsem_post(&g_hpwork.sem);
        }
      else
        {
<<<<<<< HEAD
          wd_start(&work->u.timer, delay, hp_work_timer_expiry, (wdparm_t)work);
=======
          wd_start(&work->u.timer, delay, hp_work_timer_expiry,
                   (wdparm_t)work);
>>>>>>> 649f99ce
        }
    }
  else
#endif
#ifdef CONFIG_SCHED_LPWORK
  if (qid == LPWORK)
    {
      /* Queue low priority work */

      if (!delay)
        {
          sq_addlast((FAR sq_entry_t *)work, &g_lpwork.q);
          nxsem_post(&g_lpwork.sem);
        }
      else
        {
<<<<<<< HEAD
          wd_start(&work->u.timer, delay, lp_work_timer_expiry, (wdparm_t)work);
=======
          wd_start(&work->u.timer, delay, lp_work_timer_expiry,
                   (wdparm_t)work);
>>>>>>> 649f99ce
        }
    }
#endif

  leave_critical_section(flags);

  return OK;
}

#endif /* CONFIG_SCHED_WORKQUEUE */<|MERGE_RESOLUTION|>--- conflicted
+++ resolved
@@ -114,11 +114,7 @@
   work_cancel(qid, work);
 
   /* Interrupts are disabled so that this logic can be called from with
-<<<<<<< HEAD
-   * task logic or ifrom nterrupt handling logic.
-=======
    * task logic or from interrupt handling logic.
->>>>>>> 649f99ce
    */
 
   flags = enter_critical_section();
@@ -142,12 +138,8 @@
         }
       else
         {
-<<<<<<< HEAD
-          wd_start(&work->u.timer, delay, hp_work_timer_expiry, (wdparm_t)work);
-=======
           wd_start(&work->u.timer, delay, hp_work_timer_expiry,
                    (wdparm_t)work);
->>>>>>> 649f99ce
         }
     }
   else
@@ -164,12 +156,8 @@
         }
       else
         {
-<<<<<<< HEAD
-          wd_start(&work->u.timer, delay, lp_work_timer_expiry, (wdparm_t)work);
-=======
           wd_start(&work->u.timer, delay, lp_work_timer_expiry,
                    (wdparm_t)work);
->>>>>>> 649f99ce
         }
     }
 #endif
