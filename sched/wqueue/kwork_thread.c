/****************************************************************************
 * sched/wqueue/kwork_thread.c
 *
 * Licensed to the Apache Software Foundation (ASF) under one or more
 * contributor license agreements.  See the NOTICE file distributed with
 * this work for additional information regarding copyright ownership.  The
 * ASF licenses this file to you under the Apache License, Version 2.0 (the
 * "License"); you may not use this file except in compliance with the
 * License.  You may obtain a copy of the License at
 *
 *   http://www.apache.org/licenses/LICENSE-2.0
 *
 * Unless required by applicable law or agreed to in writing, software
 * distributed under the License is distributed on an "AS IS" BASIS, WITHOUT
 * WARRANTIES OR CONDITIONS OF ANY KIND, either express or implied.  See the
 * License for the specific language governing permissions and limitations
 * under the License.
 *
 ****************************************************************************/

/****************************************************************************
 * Included Files
 ****************************************************************************/

#include <nuttx/config.h>

#include <unistd.h>
#include <sched.h>
#include <stdio.h>
#include <string.h>
#include <stdlib.h>
#include <errno.h>
#include <assert.h>
#include <queue.h>
#include <debug.h>

#include <nuttx/wqueue.h>
#include <nuttx/kthread.h>
#include <nuttx/semaphore.h>

#include "wqueue/wqueue.h"

#if defined(CONFIG_SCHED_WORKQUEUE)

/****************************************************************************
 * Pre-processor Definitions
 ****************************************************************************/

#if defined(CONFIG_SCHED_CRITMONITOR_MAXTIME_WQUEUE) && CONFIG_SCHED_CRITMONITOR_MAXTIME_WQUEUE > 0
#  define CALL_WORKER(worker, arg) \
     do \
       { \
         uint32_t start; \
         uint32_t elapsed; \
         start = up_critmon_gettime(); \
         worker(arg); \
         elapsed = up_critmon_gettime() - start; \
         if (elapsed > CONFIG_SCHED_CRITMONITOR_MAXTIME_WQUEUE) \
           { \
             serr("WORKER %p execute too long %"PRIu32"\n", \
                   worker, elapsed); \
           } \
       } \
     while (0)
#else
#  define CALL_WORKER(worker, arg) worker(arg)
#endif

/****************************************************************************
 * Public Data
 ****************************************************************************/

#if defined(CONFIG_SCHED_HPWORK)
/* The state of the kernel mode, high priority work queue(s). */

struct hp_wqueue_s g_hpwork =
{
  {},
<<<<<<< HEAD
  SEM_INITIALIZER(0),
=======
  NXSEM_INITIALIZER(0, SEM_PRIO_NONE),
>>>>>>> 0342272e
};

#endif /* CONFIG_SCHED_HPWORK */

#if defined(CONFIG_SCHED_LPWORK)
/* The state of the kernel mode, low priority work queue(s). */

struct lp_wqueue_s g_lpwork =
{
  {},
<<<<<<< HEAD
  SEM_INITIALIZER(0),
=======
  NXSEM_INITIALIZER(0, SEM_PRIO_NONE),
>>>>>>> 0342272e
};

#endif /* CONFIG_SCHED_LPWORK */

/****************************************************************************
 * Private Functions
 ****************************************************************************/

/****************************************************************************
 * Name: work_thread
 *
 * Description:
 *   These are the worker threads that perform the actions placed on the
 *   high priority work queue.
 *
 *   These, along with the lower priority worker thread(s) are the kernel
 *   mode work queues (also built in the flat build).
 *
 *   All kernel mode worker threads are started by the OS during normal
 *   bring up.  This entry point is referenced by OS internally and should
 *   not be accessed by application logic.
 *
 * Input Parameters:
 *   argc, argv
 *
 * Returned Value:
 *   Does not return
 *
 ****************************************************************************/

static int work_thread(int argc, FAR char *argv[])
{
  FAR struct kwork_wqueue_s *wqueue;
  FAR struct work_s *work;
  worker_t  worker;
  irqstate_t flags;
  FAR void *arg;

  wqueue = (FAR struct kwork_wqueue_s *)
           ((uintptr_t)strtoul(argv[1], NULL, 0));

  flags = enter_critical_section();

  /* Loop forever */

  for (; ; )
    {
      /* Then process queued work.  work_process will not return until: (1)
       * there is no further work in the work queue, and (2) semaphore is
       * posted.
       */

      nxsem_wait_uninterruptible(&wqueue->sem);

      /* And check each entry in the work queue.  Since we have disabled
       * interrupts we know:  (1) we will not be suspended unless we do
       * so ourselves, and (2) there will be no changes to the work queue
       */

      /* Remove the ready-to-execute work from the list */

      work = (FAR struct work_s *)sq_remfirst(&wqueue->q);
      if (work && work->worker)
        {
          /* Extract the work description from the entry (in case the work
           * instance will be re-used after it has been de-queued).
           */

          worker = work->worker;

          /* Extract the work argument (before re-enabling interrupts) */

          arg = work->arg;

          /* Mark the work as no longer being queued */

          work->worker = NULL;

          /* Do the work.  Re-enable interrupts while the work is being
           * performed... we don't have any idea how long this will take!
           */

          leave_critical_section(flags);
          CALL_WORKER(worker, arg);
          flags = enter_critical_section();
        }
    }

  leave_critical_section(flags);

  return OK; /* To keep some compilers happy */
}

/****************************************************************************
 * Name: work_thread_create
 *
 * Description:
 *   This function creates and activates a work thread task with kernel-
 *   mode privileges.
 *
 * Input Parameters:
 *   name       - Name of the new task
 *   priority   - Priority of the new task
 *   stack_size - size (in bytes) of the stack needed
 *   nthread    - Number of work thread should be created
 *   wqueue     - Work queue instance
 *
 * Returned Value:
 *   A negated errno value is returned on failure.
 *
 ****************************************************************************/

static int work_thread_create(FAR const char *name, int priority,
                              int stack_size, int nthread,
                              FAR struct kwork_wqueue_s *wqueue)
{
  FAR char *argv[2];
  char args[16];
  int wndx;
  int pid;

  snprintf(args, 16, "0x%" PRIxPTR, (uintptr_t)wqueue);
  argv[0] = args;
  argv[1] = NULL;

<<<<<<< HEAD
  nxsem_set_protocol(&wqueue->sem, SEM_PRIO_NONE);

=======
>>>>>>> 0342272e
  /* Don't permit any of the threads to run until we have fully initialized
   * g_hpwork and g_lpwork.
   */

  sched_lock();

  for (wndx = 0; wndx < nthread; wndx++)
    {
      pid = kthread_create(name, priority, stack_size,
                           (main_t)work_thread, argv);

      DEBUGASSERT(pid > 0);
      if (pid < 0)
        {
          serr("ERROR: work_thread_create %d failed: %d\n", wndx, pid);
          sched_unlock();
          return pid;
        }

      wqueue->worker[wndx].pid  = pid;
    }

  sched_unlock();
  return OK;
}

/****************************************************************************
 * Public Functions
 ****************************************************************************/

/****************************************************************************
 * Name: work_in_context
 *
 * Description:
 *   Check current in workqueue context or not.
 *
 * Input Parameters:
 *   qid    - The work queue ID
 *
 * Returned Value:
 *   ture means current in workqueue context, false means not.
 *
 ****************************************************************************/

bool work_in_context(int qid)
{
  FAR struct kwork_wqueue_s *wqueue;
  int nthread;
  int wndx;

#ifdef CONFIG_SCHED_HPWORK
  if (qid == HPWORK)
    {
      wqueue  = (FAR struct kwork_wqueue_s *)&g_hpwork;
      nthread = CONFIG_SCHED_HPNTHREADS;
    }
  else
#endif
#ifdef CONFIG_SCHED_LPWORK
  if (qid == LPWORK)
    {
      wqueue  = (FAR struct kwork_wqueue_s *)&g_lpwork;
      nthread = CONFIG_SCHED_LPNTHREADS;
    }
  else
#endif
    {
      return false;
    }

  for (wndx = 0; wndx < nthread; wndx++)
    {
      if (wqueue->worker[wndx].pid == getpid())
        {
          return true;
        }
    }

  return false;
}

/****************************************************************************
 * Name: work_start_highpri
 *
 * Description:
 *   Start the high-priority, kernel-mode worker thread(s)
 *
 * Input Parameters:
 *   None
 *
 * Returned Value:
 *   A negated errno value is returned on failure.
 *
 ****************************************************************************/

#if defined(CONFIG_SCHED_HPWORK)
int work_start_highpri(void)
{
  /* Start the high-priority, kernel mode worker thread(s) */

  sinfo("Starting high-priority kernel worker thread(s)\n");

  return work_thread_create(HPWORKNAME, CONFIG_SCHED_HPWORKPRIORITY,
                            CONFIG_SCHED_HPWORKSTACKSIZE,
                            CONFIG_SCHED_HPNTHREADS,
                            (FAR struct kwork_wqueue_s *)&g_hpwork);
}
#endif /* CONFIG_SCHED_HPWORK */

/****************************************************************************
 * Name: work_start_lowpri
 *
 * Description:
 *   Start the low-priority, kernel-mode worker thread(s)
 *
 * Input Parameters:
 *   None
 *
 * Returned Value:
 *   A negated errno value is returned on failure.
 *
 ****************************************************************************/

#if defined(CONFIG_SCHED_LPWORK)
int work_start_lowpri(void)
{
  /* Start the low-priority, kernel mode worker thread(s) */

  sinfo("Starting low-priority kernel worker thread(s)\n");

  return work_thread_create(LPWORKNAME, CONFIG_SCHED_LPWORKPRIORITY,
                            CONFIG_SCHED_LPWORKSTACKSIZE,
                            CONFIG_SCHED_LPNTHREADS,
                            (FAR struct kwork_wqueue_s *)&g_lpwork);
}
#endif /* CONFIG_SCHED_LPWORK */

#endif /* CONFIG_SCHED_WORKQUEUE */<|MERGE_RESOLUTION|>--- conflicted
+++ resolved
@@ -76,11 +76,7 @@
 struct hp_wqueue_s g_hpwork =
 {
   {},
-<<<<<<< HEAD
-  SEM_INITIALIZER(0),
-=======
   NXSEM_INITIALIZER(0, SEM_PRIO_NONE),
->>>>>>> 0342272e
 };
 
 #endif /* CONFIG_SCHED_HPWORK */
@@ -91,11 +87,7 @@
 struct lp_wqueue_s g_lpwork =
 {
   {},
-<<<<<<< HEAD
-  SEM_INITIALIZER(0),
-=======
   NXSEM_INITIALIZER(0, SEM_PRIO_NONE),
->>>>>>> 0342272e
 };
 
 #endif /* CONFIG_SCHED_LPWORK */
@@ -221,11 +213,6 @@
   argv[0] = args;
   argv[1] = NULL;
 
-<<<<<<< HEAD
-  nxsem_set_protocol(&wqueue->sem, SEM_PRIO_NONE);
-
-=======
->>>>>>> 0342272e
   /* Don't permit any of the threads to run until we have fully initialized
    * g_hpwork and g_lpwork.
    */
