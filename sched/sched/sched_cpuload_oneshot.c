--- conflicted
+++ resolved
@@ -239,13 +239,8 @@
 }
 
 #ifdef CONFIG_PM
-<<<<<<< HEAD
-static void nxsched_oneshot_pmnotify(struct pm_callback_s *cb, int domain,
-                                     enum pm_state_e pmstate)
-=======
 static void nxsched_oneshot_pmnotify(FAR struct pm_callback_s *cb,
                                      int domain, enum pm_state_e pmstate)
->>>>>>> 9be737c8
 {
   if (domain == PM_IDLE_DOMAIN)
     {
