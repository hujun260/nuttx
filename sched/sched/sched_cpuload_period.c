/****************************************************************************
 * sched/sched/sched_cpuload_period.c
 *
 * Licensed to the Apache Software Foundation (ASF) under one or more
 * contributor license agreements.  See the NOTICE file distributed with
 * this work for additional information regarding copyright ownership.  The
 * ASF licenses this file to you under the Apache License, Version 2.0 (the
 * "License"); you may not use this file except in compliance with the
 * License.  You may obtain a copy of the License at
 *
 *   http://www.apache.org/licenses/LICENSE-2.0
 *
 * Unless required by applicable law or agreed to in writing, software
 * distributed under the License is distributed on an "AS IS" BASIS, WITHOUT
 * WARRANTIES OR CONDITIONS OF ANY KIND, either express or implied.  See the
 * License for the specific language governing permissions and limitations
 * under the License.
 *
 ****************************************************************************/

/****************************************************************************
 * Included Files
 ****************************************************************************/

#include <nuttx/config.h>

#include <assert.h>
#include <debug.h>

#include <nuttx/arch.h>
#include <nuttx/clock.h>
#include <nuttx/lib/xorshift128.h>
#include <nuttx/power/pm.h>
#include <nuttx/timers/timer.h>

#ifdef CONFIG_CPULOAD_PERIOD

/****************************************************************************
 * Pre-processor Definitions
 ****************************************************************************/

/* Configuration ************************************************************/

#if !defined(CONFIG_SCHED_CPULOAD) || !defined(CONFIG_SCHED_CPULOAD_EXTCLK)
#  error CONFIG_SCHED_CPULOAD and CONFIG_SCHED_CPULOAD_EXTCLK must be defined
#endif

/* CONFIG_SCHED_CPULOAD_TICKSPERSEC is the frequency of the external clock
 * source.
 */

#ifndef CONFIG_SCHED_CPULOAD_TICKSPERSEC
#  error CONFIG_SCHED_CPULOAD_TICKSPERSEC not defined
#endif

/* CONFIG_CPULOAD_ENTROPY determines that amount of random "jitter"
 * that will be added to the nominal sample interval.  Specified as a number
 * bits.
 */

#ifndef CONFIG_CPULOAD_ENTROPY
#  warning CONFIG_CPULOAD_ENTROPY not defined
#  define CONFIG_CPULOAD_ENTROPY 0
#endif

/* Calculate the nominal sample interval in microseconds:
 *
 * nominal = (1,000,000 usec/sec) / Frequency cycles/sec) = Period usec/cycle
 */

#define CPULOAD_PERIOD_NOMINAL (1000000 / CONFIG_SCHED_CPULOAD_TICKSPERSEC)

/* Calculate the systick for one cpuload tick:
 *
 * tick = (Tick_per_sec) / Cpuload tick_per_sec) = Systick for one cpuload
 */

#define CPULOAD_PERIOD_TICKS   (TICK_PER_SEC / CONFIG_SCHED_CPULOAD_TICKSPERSEC)

#if CPULOAD_PERIOD_NOMINAL < 1 || CPULOAD_PERIOD_NOMINAL > 0x7fffffff
#  error CPULOAD_PERIOD_NOMINAL is out of range
#endif

/* Convert the entropy from number of bits to a numeric value */

#define CPULOAD_PERIOD_ENTROPY       (1 << CONFIG_CPULOAD_ENTROPY)

#if CPULOAD_PERIOD_NOMINAL < CPULOAD_PERIOD_ENTROPY
#  error CPULOAD_PERIOD_NOMINAL too small for CONFIG_CPULOAD_ENTROPY
#endif

#define CPULOAD_PERIOD_ENTROPY_MASK  (CPULOAD_PERIOD_ENTROPY - 1)

/****************************************************************************
 * Private Types
 ****************************************************************************/

#if CONFIG_CPULOAD_ENTROPY > 0 || defined(CONFIG_PM)
struct sched_period_s
{
#if CONFIG_CPULOAD_ENTROPY > 0
  struct xorshift128_state_s prng;
  uint32_t maxtimeout;
  int32_t error;
#endif
#ifdef CONFIG_PM
  FAR struct timer_lowerhalf_s *lower;
  struct pm_callback_s pm_cb;
  clock_t idle_start;
  clock_t idle_ticks;
#endif
};
#endif

/****************************************************************************
 * Private Function Prototypes
 ****************************************************************************/

static bool nxsched_period_callback(FAR uint32_t *next_interval_us,
                                    FAR void *arg);

/****************************************************************************
 * Private Data
 ****************************************************************************/

#if CONFIG_CPULOAD_ENTROPY > 0 || defined(CONFIG_PM)
static struct sched_period_s g_sched_period;
#endif

/****************************************************************************
 * Private Functions
 ****************************************************************************/

/****************************************************************************
 * Name:  nxsched_period_callback
 *
 * Description:
 *   This is the callback function that will be invoked when the period
 *   timer expires.
 *
 * Input Parameters:
 *   next_interval_us - The timeout value for next interval
 *   arg   - The opaque argument provided when the callback was registered
 *
 * Returned Value:
 *   return false to stop the timer, true to continue the timing
 *
 ****************************************************************************/

static bool nxsched_period_callback(FAR uint32_t *next_interval_us,
                                    FAR void *arg)
{
  /* Get the next delay */

#if CONFIG_CPULOAD_ENTROPY > 0
  /* The period timer will be set to this interval:
   *
   *  CPULOAD_PERIOD_NOMINAL - (CPULOAD_PERIOD_ENTROPY / 2) + error
   *    + nrand(CPULOAD_PERIOD_ENTROPY)
   */

  *next_interval_us = CPULOAD_PERIOD_NOMINAL - CPULOAD_PERIOD_ENTROPY / 2 +
                      g_sched_period.error;

  /* Add the random value in the range 0..(CPULOAD_PERIOD_ENTROPY - 1) */

  *next_interval_us += xorshift128(&g_sched_period.prng) &
                       CPULOAD_PERIOD_ENTROPY_MASK;

  DEBUGASSERT(*next_interval_us > 0); /* Check for overflow to negative or zero */

  /* Make sure that the accumulated value does not exceed the maximum
   * timeout.
   */

  if (*next_interval_us > g_sched_period.maxtimeout)
    {
      tmrwarn("WARNING: Truncating\n");
      *next_interval_us = g_sched_period.maxtimeout;
    }

  /* Save the new error value */

  g_sched_period.error = CPULOAD_PERIOD_NOMINAL +
                         g_sched_period.error - *next_interval_us;
#endif

  /* Perform CPU load measurements */

#ifdef CONFIG_HAVE_WEAKFUNCTIONS
  if (nxsched_process_cpuload != NULL)
#endif
    {
      nxsched_process_cpuload();
    }

  /* Then continue the timing */

  return true;
}

#ifdef CONFIG_PM
<<<<<<< HEAD
static void nxsched_period_pmnotify(struct pm_callback_s *cb, int domain,
=======
static void nxsched_period_pmnotify(FAR struct pm_callback_s *cb, int domain,
>>>>>>> 9be737c8
                                    enum pm_state_e pmstate)
{
  if (domain == PM_IDLE_DOMAIN)
    {
      if (pmstate == PM_RESTORE)
        {
          g_sched_period.idle_ticks +=
            clock_systime_ticks() - g_sched_period.idle_start;

          if (g_sched_period.idle_ticks >= CPULOAD_PERIOD_TICKS)
            {
              nxsched_process_cpuload_ticks(
                  g_sched_period.idle_ticks / CPULOAD_PERIOD_TICKS);

              g_sched_period.idle_ticks %= CPULOAD_PERIOD_TICKS;
            }

          g_sched_period.lower->ops->start(g_sched_period.lower);
        }
      else
        {
          g_sched_period.lower->ops->stop(g_sched_period.lower);

          g_sched_period.idle_start = clock_systime_ticks();
        }
    }
}
#endif

/****************************************************************************
 * Public Functions
 ****************************************************************************/

/****************************************************************************
 * Name:  nxsched_period_extclk
 *
 * Description:
 *   Configure to use a period timer as described in
 *   include/nuttx/timers/timer.h to provide external clocking to assess
 *   the CPU load.
 *
 * Input Parameters:
 *   lower - An instance of the period timer interface as defined in
 *           include/nuttx/timers/timer.h
 *
 * Returned Value:
 *   None
 *
 ****************************************************************************/

void nxsched_period_extclk(FAR struct timer_lowerhalf_s *lower)
{
  DEBUGASSERT(lower != NULL && lower->ops != NULL);
  DEBUGASSERT(lower->ops->setcallback != NULL);
  DEBUGASSERT(lower->ops->settimeout != NULL);
  DEBUGASSERT(lower->ops->start != NULL);

#if CONFIG_CPULOAD_ENTROPY > 0
  DEBUGASSERT(lower->ops->maxtimeout != NULL);

  /* Get the maximum timeout */

  DEBUGVERIFY(lower->ops->maxtimeout(lower, &g_sched_period.maxtimeout));
  tmrinfo("maxtimeout = %lu usec\n", (long)g_sched_period.maxtimeout);
  DEBUGASSERT(CPULOAD_PERIOD_NOMINAL < g_sched_period.maxtimeout);

  /* Seed the PRNG */

  g_sched_period.prng.w = 97;
  g_sched_period.prng.x = 101;
  g_sched_period.prng.y = g_sched_period.prng.w << 17;
  g_sched_period.prng.z = g_sched_period.prng.x << 25;
#endif

#ifdef CONFIG_PM
  g_sched_period.lower = lower;

  /* Register pm notify */

  g_sched_period.pm_cb.notify = nxsched_period_pmnotify;
  pm_register(&g_sched_period.pm_cb);
#endif

  /* Then start the period timer */

  lower->ops->setcallback(lower, nxsched_period_callback, NULL);
  lower->ops->settimeout(lower, CPULOAD_PERIOD_NOMINAL);
  lower->ops->start(lower);
}
#endif<|MERGE_RESOLUTION|>--- conflicted
+++ resolved
@@ -200,11 +200,7 @@
 }
 
 #ifdef CONFIG_PM
-<<<<<<< HEAD
-static void nxsched_period_pmnotify(struct pm_callback_s *cb, int domain,
-=======
 static void nxsched_period_pmnotify(FAR struct pm_callback_s *cb, int domain,
->>>>>>> 9be737c8
                                     enum pm_state_e pmstate)
 {
   if (domain == PM_IDLE_DOMAIN)
