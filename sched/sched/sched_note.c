/****************************************************************************
 * sched/sched/sched_note.c
 *
 * Licensed to the Apache Software Foundation (ASF) under one or more
 * contributor license agreements.  See the NOTICE file distributed with
 * this work for additional information regarding copyright ownership.  The
 * ASF licenses this file to you under the Apache License, Version 2.0 (the
 * "License"); you may not use this file except in compliance with the
 * License.  You may obtain a copy of the License at
 *
 *   http://www.apache.org/licenses/LICENSE-2.0
 *
 * Unless required by applicable law or agreed to in writing, software
 * distributed under the License is distributed on an "AS IS" BASIS, WITHOUT
 * WARRANTIES OR CONDITIONS OF ANY KIND, either express or implied.  See the
 * License for the specific language governing permissions and limitations
 * under the License.
 *
 ****************************************************************************/

/****************************************************************************
 * Included Files
 ****************************************************************************/

#include <nuttx/config.h>

#include <stdio.h>
#include <stdint.h>
#include <stdarg.h>
#include <string.h>
#include <assert.h>
#include <errno.h>
#include <time.h>

#include <nuttx/irq.h>
#include <nuttx/sched.h>
#include <nuttx/clock.h>
#include <nuttx/spinlock.h>
#include <nuttx/sched_note.h>

#include "sched/sched.h"

/****************************************************************************
 * Pre-processor Definitions
 ****************************************************************************/

/* CONFIG_LIBC_LONG_LONG is not a valid selection of the compiler does not
 * support long long types.
 */

#ifndef CONFIG_HAVE_LONG_LONG
#  undef CONFIG_LIBC_LONG_LONG
#endif

/****************************************************************************
 * Private Types
 ****************************************************************************/

#ifdef CONFIG_SCHED_INSTRUMENTATION_FILTER
struct note_filter_s
{
  struct note_filter_mode_s mode;
#ifdef CONFIG_SCHED_INSTRUMENTATION_IRQHANDLER
  struct note_filter_irq_s irq_mask;
#endif
#ifdef CONFIG_SCHED_INSTRUMENTATION_SYSCALL
  struct note_filter_syscall_s syscall_mask;
#endif
};
#endif

struct note_startalloc_s
{
  struct note_common_s nsa_cmn; /* Common note parameters */
#if CONFIG_TASK_NAME_SIZE > 0
  char nsa_name[CONFIG_TASK_NAME_SIZE + 1];
#endif
};

#if CONFIG_TASK_NAME_SIZE > 0
#  define SIZEOF_NOTE_START(n) (sizeof(struct note_start_s) + (n) - 1)
#else
#  define SIZEOF_NOTE_START(n) (sizeof(struct note_start_s))
#endif

/****************************************************************************
 * Private Data
 ****************************************************************************/

#ifdef CONFIG_SCHED_INSTRUMENTATION_FILTER
static struct note_filter_s g_note_filter =
{
  .mode =
    {
      .flag = CONFIG_SCHED_INSTRUMENTATION_FILTER_DEFAULT_MODE,
#ifdef CONFIG_SMP
      .cpuset = CONFIG_SCHED_INSTRUMENTATION_CPUSET,
#endif
    }
};

#ifdef CONFIG_SCHED_INSTRUMENTATION_IRQHANDLER
static unsigned int g_note_disabled_irq_nest[CONFIG_SMP_NCPUS];
#endif
#endif

/****************************************************************************
 * Private Functions
 ****************************************************************************/

/****************************************************************************
 * Name: note_common
 *
 * Description:
 *   Fill in some of the common fields in the note structure.
 *
 * Input Parameters:
 *   tcb    - The TCB containing the information
 *   note   - The common note structure to use
 *   length - The total lengthof the note structure
 *   type   - The type of the note
 *
 * Returned Value:
 *   None
 *
 ****************************************************************************/

static void note_common(FAR struct tcb_s *tcb,
                        FAR struct note_common_s *note,
                        uint8_t length, uint8_t type)
{
#ifdef CONFIG_SCHED_INSTRUMENTATION_HIRES
  struct timespec ts;

  clock_systime_timespec(&ts);
#else
  uint32_t systime    = (uint32_t)clock_systime_ticks();
#endif

  /* Save all of the common fields */

  note->nc_length     = length;
  note->nc_type       = type;
  note->nc_priority   = tcb->sched_priority;
#ifdef CONFIG_SMP
  note->nc_cpu        = tcb->cpu;
#endif
  note->nc_pid[0]     = (uint8_t)(tcb->pid & 0xff);
  note->nc_pid[1]     = (uint8_t)((tcb->pid >> 8) & 0xff);

#ifdef CONFIG_SCHED_INSTRUMENTATION_HIRES
  note->nc_systime_nsec[0] = (uint8_t)(ts.tv_nsec         & 0xff);
  note->nc_systime_nsec[1] = (uint8_t)((ts.tv_nsec >> 8)  & 0xff);
  note->nc_systime_nsec[2] = (uint8_t)((ts.tv_nsec >> 16) & 0xff);
  note->nc_systime_nsec[3] = (uint8_t)((ts.tv_nsec >> 24) & 0xff);
  note->nc_systime_sec[0] = (uint8_t)(ts.tv_sec         & 0xff);
  note->nc_systime_sec[1] = (uint8_t)((ts.tv_sec >> 8)  & 0xff);
  note->nc_systime_sec[2] = (uint8_t)((ts.tv_sec >> 16) & 0xff);
  note->nc_systime_sec[3] = (uint8_t)((ts.tv_sec >> 24) & 0xff);
#else
  /* Save the LS 32-bits of the system timer in little endian order */

  note->nc_systime[0] = (uint8_t)(systime         & 0xff);
  note->nc_systime[1] = (uint8_t)((systime >> 8)  & 0xff);
  note->nc_systime[2] = (uint8_t)((systime >> 16) & 0xff);
  note->nc_systime[3] = (uint8_t)((systime >> 24) & 0xff);
#endif
}

/****************************************************************************
 * Name: note_isenabled
 *
 * Description:
 *   Check whether the instrumentation is enabled.
 *
 * Input Parameters:
 *   None
 *
 * Returned Value:
 *   True is returned if the instrumentation is enabled.
 *
 ****************************************************************************/

static inline int note_isenabled(void)
{
#ifdef CONFIG_SCHED_INSTRUMENTATION_FILTER
  if (!(g_note_filter.mode.flag & NOTE_FILTER_MODE_FLAG_ENABLE))
    {
      return false;
    }

#ifdef CONFIG_SMP
  /* Ignore notes that are not in the set of monitored CPUs */

  if ((g_note_filter.mode.cpuset & (1 << this_cpu())) == 0)
    {
      /* Not in the set of monitored CPUs.  Do not log the note. */

      return false;
    }
#endif
#endif

  return true;
}

/****************************************************************************
 * Name: note_isenabled_switch
 *
 * Description:
 *   Check whether the switch instrumentation is enabled.
 *
 * Input Parameters:
 *   None
 *
 * Returned Value:
 *   True is returned if the instrumentation is enabled.
 *
 ****************************************************************************/

#ifdef CONFIG_SCHED_INSTRUMENTATION_SWITCH
static inline int note_isenabled_switch(void)
{
#ifdef CONFIG_SCHED_INSTRUMENTATION_FILTER
  if (!note_isenabled())
    {
      return false;
    }

<<<<<<< HEAD
  /* If the switch trace is disabled, do nothing.
   */

  if (!(g_note_filter.mode.flag & NOTE_FILTER_MODE_FLAG_SWITCH))
=======
  /* If the switch trace is disabled, do nothing. */

  if ((g_note_filter.mode.flag & NOTE_FILTER_MODE_FLAG_SWITCH) == 0)
>>>>>>> 572f9611
    {
      return false;
    }
#endif

  return true;
}
#endif

/****************************************************************************
 * Name: note_isenabled_syscall
 *
 * Description:
 *   Check whether the syscall instrumentation is enabled.
 *
 * Input Parameters:
 *   nr - syscall number
 *
 * Returned Value:
 *   True is returned if the instrumentation is enabled.
 *
 ****************************************************************************/

#ifdef CONFIG_SCHED_INSTRUMENTATION_SYSCALL
static inline int note_isenabled_syscall(int nr)
{
#ifdef CONFIG_SCHED_INSTRUMENTATION_FILTER
  if (!note_isenabled())
    {
      return false;
    }

  /* Exclude the case of syscall called by the interrupt handler which is
   * not traced.
   */

  if (up_interrupt_context())
    {
#ifdef CONFIG_SCHED_INSTRUMENTATION_IRQHANDLER
#ifdef CONFIG_SMP
      int cpu = this_cpu();
#else
      int cpu = 0;
#endif

      if (g_note_disabled_irq_nest[cpu] > 0)
        {
          return false;
        }
#else
      return false;
#endif
    }

  /* If the syscall trace is disabled or the syscall number is masked,
   * do nothing.
   */

  if (!(g_note_filter.mode.flag & NOTE_FILTER_MODE_FLAG_SYSCALL) ||
      NOTE_FILTER_SYSCALLMASK_ISSET(nr - CONFIG_SYS_RESERVED,
                                    &g_note_filter.syscall_mask))
    {
      return false;
    }
#endif

  return true;
}
#endif

/****************************************************************************
 * Name: note_isenabled_irqhandler
 *
 * Description:
 *   Check whether the interrupt handler instrumentation is enabled.
 *
 * Input Parameters:
 *   irq   - IRQ number
 *   enter - interrupt enter/leave flag
 *
 * Returned Value:
 *   True is returned if the instrumentation is enabled.
 *
 ****************************************************************************/

#ifdef CONFIG_SCHED_INSTRUMENTATION_IRQHANDLER
static inline int note_isenabled_irq(int irq, bool enter)
{
#ifdef CONFIG_SCHED_INSTRUMENTATION_FILTER
  if (!note_isenabled())
    {
      return false;
    }

  /* If the IRQ trace is disabled or the IRQ number is masked, disable
   * subsequent syscall traces until leaving the interrupt handler
   */

  if (!(g_note_filter.mode.flag & NOTE_FILTER_MODE_FLAG_IRQ) ||
      NOTE_FILTER_IRQMASK_ISSET(irq, &g_note_filter.irq_mask))
    {
#ifdef CONFIG_SMP
      int cpu = this_cpu();
#else
      int cpu = 0;
#endif

      if (enter)
        {
          g_note_disabled_irq_nest[cpu]++;
        }
      else
        {
          g_note_disabled_irq_nest[cpu]--;
        }

      return false;
    }
#endif

  return true;
}
#endif

/****************************************************************************
 * Name: note_isenabled_dump
 *
 * Description:
 *   Check whether the dump instrumentation is enabled.
 *
 * Input Parameters:
 *   None
 *
 * Returned Value:
 *   True is returned if the instrumentation is enabled.
 *
 ****************************************************************************/

#ifdef CONFIG_SCHED_INSTRUMENTATION_DUMP
static inline int note_isenabled_dump(void)
{
#ifdef CONFIG_SCHED_INSTRUMENTATION_FILTER
  if (!note_isenabled())
    {
      return false;
    }

<<<<<<< HEAD
  /* If the dump trace is disabled, do nothing.
   */

  if (!(g_note_filter.mode.flag & NOTE_FILTER_MODE_FLAG_DUMP))
=======
  /* If the dump trace is disabled, do nothing. */

  if ((g_note_filter.mode.flag & NOTE_FILTER_MODE_FLAG_DUMP) == 0)
>>>>>>> 572f9611
    {
      return false;
    }
#endif

  return true;
}
#endif

/****************************************************************************
 * Name: note_spincommon
 *
 * Description:
 *   Common logic for NOTE_SPINLOCK, NOTE_SPINLOCKED, and NOTE_SPINUNLOCK
 *
 * Input Parameters:
 *   tcb  - The TCB containing the information
 *   note - The common note structure to use
 *
 * Returned Value:
 *   None
 *
 ****************************************************************************/

#ifdef CONFIG_SCHED_INSTRUMENTATION_SPINLOCKS
static void note_spincommon(FAR struct tcb_s *tcb,
                            FAR volatile spinlock_t *spinlock,
                            int type)
{
  struct note_spinlock_s note;

  if (!note_isenabled())
    {
      return;
    }

  /* Format the note */

  note_common(tcb, &note.nsp_cmn, sizeof(struct note_spinlock_s), type);

  note.nsp_spinlock[0] = (uint8_t)((uintptr_t)spinlock & 0xff);
  note.nsp_spinlock[1] = (uint8_t)(((uintptr_t)spinlock >> 8)  & 0xff);
#if UINTPTR_MAX > UINT16_MAX
  note.nsp_spinlock[2] = (uint8_t)(((uintptr_t)spinlock >> 16) & 0xff);
  note.nsp_spinlock[3] = (uint8_t)(((uintptr_t)spinlock >> 24) & 0xff);
#if UINTPTR_MAX > UINT32_MAX
  note.nsp_spinlock[4] = (uint8_t)(((uintptr_t)spinlock >> 32) & 0xff);
  note.nsp_spinlock[5] = (uint8_t)(((uintptr_t)spinlock >> 40) & 0xff);
  note.nsp_spinlock[6] = (uint8_t)(((uintptr_t)spinlock >> 48) & 0xff);
  note.nsp_spinlock[7] = (uint8_t)(((uintptr_t)spinlock >> 56) & 0xff);
#endif
#endif

  note.nsp_value    = (uint8_t)*spinlock;

  /* Add the note to circular buffer */

  sched_note_add(&note, sizeof(struct note_spinlock_s));
}
#endif

/****************************************************************************
 * Public Functions
 ****************************************************************************/

/****************************************************************************
 * Name: sched_note_*
 *
 * Description:
 *   These are the hooks into the scheduling instrumentation logic.  Each
 *   simply formats the note associated with the schedule event and adds
 *   that note to the circular buffer.
 *
 * Input Parameters:
 *   tcb - The TCB of the thread.
 *
 * Returned Value:
 *   None
 *
 * Assumptions:
 *   We are within a critical section.
 *
 ****************************************************************************/

void sched_note_start(FAR struct tcb_s *tcb)
{
  struct note_startalloc_s note;
  unsigned int length;
#if CONFIG_TASK_NAME_SIZE > 0
  int namelen;
#endif

  if (!note_isenabled())
    {
      return;
    }

  /* Copy the task name (if possible) and get the length of the note */

#if CONFIG_TASK_NAME_SIZE > 0
  namelen = strlen(tcb->name);

  DEBUGASSERT(namelen <= CONFIG_TASK_NAME_SIZE);
  strncpy(note.nsa_name, tcb->name, CONFIG_TASK_NAME_SIZE + 1);

  length = SIZEOF_NOTE_START(namelen + 1);
#else
  length = SIZEOF_NOTE_START(0);
#endif

  /* Finish formatting the note */

  note_common(tcb, &note.nsa_cmn, length, NOTE_START);

  /* Add the note to circular buffer */

  sched_note_add(&note, length);
}

void sched_note_stop(FAR struct tcb_s *tcb)
{
  struct note_stop_s note;

  if (!note_isenabled())
    {
      return;
    }

  /* Format the note */

  note_common(tcb, &note.nsp_cmn, sizeof(struct note_stop_s), NOTE_STOP);

  /* Add the note to circular buffer */

  sched_note_add(&note, sizeof(struct note_stop_s));
}

#ifdef CONFIG_SCHED_INSTRUMENTATION_SWITCH
void sched_note_suspend(FAR struct tcb_s *tcb)
{
  struct note_suspend_s note;

  if (!note_isenabled_switch())
    {
      return;
    }

  /* Format the note */

  note_common(tcb, &note.nsu_cmn, sizeof(struct note_suspend_s),
              NOTE_SUSPEND);
  note.nsu_state           = tcb->task_state;

  /* Add the note to circular buffer */

  sched_note_add(&note, sizeof(struct note_suspend_s));
}

void sched_note_resume(FAR struct tcb_s *tcb)
{
  struct note_resume_s note;

  if (!note_isenabled_switch())
    {
      return;
    }

  /* Format the note */

  note_common(tcb, &note.nre_cmn, sizeof(struct note_resume_s), NOTE_RESUME);

  /* Add the note to circular buffer */

  sched_note_add(&note, sizeof(struct note_resume_s));
}
#endif

#ifdef CONFIG_SMP
void sched_note_cpu_start(FAR struct tcb_s *tcb, int cpu)
{
  struct note_cpu_start_s note;

  if (!note_isenabled())
    {
      return;
    }

  /* Format the note */

  note_common(tcb, &note.ncs_cmn, sizeof(struct note_cpu_start_s),
              NOTE_CPU_START);
  note.ncs_target = (uint8_t)cpu;

  /* Add the note to circular buffer */

  sched_note_add(&note, sizeof(struct note_cpu_start_s));
}

void sched_note_cpu_started(FAR struct tcb_s *tcb)
{
  struct note_cpu_started_s note;

  if (!note_isenabled())
    {
      return;
    }

  /* Format the note */

  note_common(tcb, &note.ncs_cmn, sizeof(struct note_cpu_started_s),
              NOTE_CPU_STARTED);

  /* Add the note to circular buffer */

  sched_note_add(&note, sizeof(struct note_cpu_started_s));
}

#ifdef CONFIG_SCHED_INSTRUMENTATION_SWITCH
void sched_note_cpu_pause(FAR struct tcb_s *tcb, int cpu)
{
  struct note_cpu_pause_s note;

  if (!note_isenabled_switch())
    {
      return;
    }

  /* Format the note */

  note_common(tcb, &note.ncp_cmn, sizeof(struct note_cpu_pause_s),
              NOTE_CPU_PAUSE);
  note.ncp_target = (uint8_t)cpu;

  /* Add the note to circular buffer */

  sched_note_add(&note, sizeof(struct note_cpu_pause_s));
}

void sched_note_cpu_paused(FAR struct tcb_s *tcb)
{
  struct note_cpu_paused_s note;

  if (!note_isenabled_switch())
    {
      return;
    }

  /* Format the note */

  note_common(tcb, &note.ncp_cmn, sizeof(struct note_cpu_paused_s),
              NOTE_CPU_PAUSED);

  /* Add the note to circular buffer */

  sched_note_add(&note, sizeof(struct note_cpu_paused_s));
}

void sched_note_cpu_resume(FAR struct tcb_s *tcb, int cpu)
{
  struct note_cpu_resume_s note;

  if (!note_isenabled_switch())
    {
      return;
    }

  /* Format the note */

  note_common(tcb, &note.ncr_cmn, sizeof(struct note_cpu_resume_s),
              NOTE_CPU_RESUME);
  note.ncr_target = (uint8_t)cpu;

  /* Add the note to circular buffer */

  sched_note_add(&note, sizeof(struct note_cpu_resume_s));
}

void sched_note_cpu_resumed(FAR struct tcb_s *tcb)
{
  struct note_cpu_resumed_s note;

  if (!note_isenabled_switch())
    {
      return;
    }

  /* Format the note */

  note_common(tcb, &note.ncr_cmn, sizeof(struct note_cpu_resumed_s),
              NOTE_CPU_RESUMED);

  /* Add the note to circular buffer */

  sched_note_add(&note, sizeof(struct note_cpu_resumed_s));
}
#endif
#endif

#ifdef CONFIG_SCHED_INSTRUMENTATION_PREEMPTION
void sched_note_premption(FAR struct tcb_s *tcb, bool locked)
{
  struct note_preempt_s note;

  if (!note_isenabled())
    {
      return;
    }

  /* Format the note */

  note_common(tcb, &note.npr_cmn, sizeof(struct note_preempt_s),
              locked ? NOTE_PREEMPT_LOCK : NOTE_PREEMPT_UNLOCK);
  note.npr_count[0] = (uint8_t)(tcb->lockcount & 0xff);
  note.npr_count[1] = (uint8_t)((tcb->lockcount >> 8) & 0xff);

  /* Add the note to circular buffer */

  sched_note_add(&note, sizeof(struct note_preempt_s));
}
#endif

#ifdef CONFIG_SCHED_INSTRUMENTATION_CSECTION
void sched_note_csection(FAR struct tcb_s *tcb, bool enter)
{
  struct note_csection_s note;

  if (!note_isenabled())
    {
      return;
    }

  /* Format the note */

  note_common(tcb, &note.ncs_cmn, sizeof(struct note_csection_s),
              enter ? NOTE_CSECTION_ENTER : NOTE_CSECTION_LEAVE);
#ifdef CONFIG_SMP
  note.ncs_count[0] = (uint8_t)(tcb->irqcount & 0xff);
  note.ncs_count[1] = (uint8_t)((tcb->irqcount >> 8) & 0xff);
#endif

  /* Add the note to circular buffer */

  sched_note_add(&note, sizeof(struct note_csection_s));
}
#endif

#ifdef CONFIG_SCHED_INSTRUMENTATION_SPINLOCKS
void sched_note_spinlock(FAR struct tcb_s *tcb, FAR volatile void *spinlock)
{
  note_spincommon(tcb, spinlock, NOTE_SPINLOCK_LOCK);
}

void sched_note_spinlocked(FAR struct tcb_s *tcb,
                           FAR volatile void *spinlock)
{
  note_spincommon(tcb, spinlock, NOTE_SPINLOCK_LOCKED);
}

void sched_note_spinunlock(FAR struct tcb_s *tcb,
                           FAR volatile void *spinlock)
{
  note_spincommon(tcb, spinlock, NOTE_SPINLOCK_UNLOCK);
}

void sched_note_spinabort(FAR struct tcb_s *tcb, FAR volatile void *spinlock)
{
  note_spincommon(tcb, spinlock, NOTE_SPINLOCK_ABORT);
}
#endif

#ifdef CONFIG_SCHED_INSTRUMENTATION_SYSCALL
void sched_note_syscall_enter(int nr, int argc, ...)
{
  struct note_syscall_enter_s note;
  FAR struct tcb_s *tcb = this_task();
  unsigned int length;
  va_list ap;
  uintptr_t arg;
  int i;
  uint8_t *args;

  if (!note_isenabled_syscall(nr))
    {
      return;
    }

#ifdef CONFIG_SCHED_INSTRUMENTATION_FILTER
  if (!(g_note_filter.mode.flag & NOTE_FILTER_MODE_FLAG_SYSCALL_ARGS))
    {
      argc = 0;
    }
#endif

  /* Format the note */

  length = SIZEOF_NOTE_SYSCALL_ENTER(argc);
  note_common(tcb, &note.nsc_cmn, length, NOTE_SYSCALL_ENTER);
  DEBUGASSERT(nr <= UCHAR_MAX);
  note.nsc_nr = nr;
  DEBUGASSERT(argc <= MAX_SYSCALL_ARGS);
  note.nsc_argc = argc;

  /* If needed, retrieve the given syscall arguments */

  va_start(ap, argc);

  args = note.nsc_args;
  for (i = 0; i < argc; i++)
    {
      arg = (uintptr_t)va_arg(ap, uintptr_t);
      *args++ = (uint8_t)(arg & 0xff);
      *args++ = (uint8_t)((arg >> 8)  & 0xff);
#if UINTPTR_MAX > UINT16_MAX
      *args++ = (uint8_t)((arg >> 16) & 0xff);
      *args++ = (uint8_t)((arg >> 24) & 0xff);
#if UINTPTR_MAX > UINT32_MAX
      *args++ = (uint8_t)((arg >> 32) & 0xff);
      *args++ = (uint8_t)((arg >> 40) & 0xff);
      *args++ = (uint8_t)((arg >> 48) & 0xff);
      *args++ = (uint8_t)((arg >> 56) & 0xff);
#endif
#endif
    }

  va_end(ap);

  /* Add the note to circular buffer */

  sched_note_add((FAR const uint8_t *)&note, length);
}

void sched_note_syscall_leave(int nr, uintptr_t result)
{
  struct note_syscall_leave_s note;
  FAR struct tcb_s *tcb = this_task();

  if (!note_isenabled_syscall(nr))
    {
      return;
    }

  /* Format the note */

  note_common(tcb, &note.nsc_cmn, sizeof(struct note_syscall_leave_s),
              NOTE_SYSCALL_LEAVE);
  DEBUGASSERT(nr <= UCHAR_MAX);
  note.nsc_nr     = nr;

  note.nsc_result[0] = (uint8_t)(result & 0xff);
  note.nsc_result[1] = (uint8_t)((result >> 8)  & 0xff);
#if UINTPTR_MAX > UINT16_MAX
  note.nsc_result[2] = (uint8_t)((result >> 16) & 0xff);
  note.nsc_result[3] = (uint8_t)((result >> 24) & 0xff);
#if UINTPTR_MAX > UINT32_MAX
  note.nsc_result[4] = (uint8_t)((result >> 32) & 0xff);
  note.nsc_result[5] = (uint8_t)((result >> 40) & 0xff);
  note.nsc_result[6] = (uint8_t)((result >> 48) & 0xff);
  note.nsc_result[7] = (uint8_t)((result >> 56) & 0xff);
#endif
#endif

  /* Add the note to circular buffer */

  sched_note_add(&note, sizeof(struct note_syscall_leave_s));
}
#endif

#ifdef CONFIG_SCHED_INSTRUMENTATION_IRQHANDLER
void sched_note_irqhandler(int irq, FAR void *handler, bool enter)
{
  struct note_irqhandler_s note;
  FAR struct tcb_s *tcb = this_task();

  if (!note_isenabled_irq(irq, enter))
    {
      return;
    }

  /* Format the note */

  note_common(tcb, &note.nih_cmn, sizeof(struct note_irqhandler_s),
              enter ? NOTE_IRQ_ENTER : NOTE_IRQ_LEAVE);
  DEBUGASSERT(irq <= UCHAR_MAX);
  note.nih_irq = irq;

  /* Add the note to circular buffer */

  sched_note_add((FAR const uint8_t *)&note,
                 sizeof(struct note_irqhandler_s));
}
#endif

#ifdef CONFIG_SCHED_INSTRUMENTATION_DUMP
void sched_note_string(FAR const char *buf)
{
  FAR struct note_string_s *note;
  uint8_t data[255];
  unsigned int length;
  FAR struct tcb_s *tcb = this_task();

  if (!note_isenabled_dump())
    {
      return;
    }

  note = (FAR struct note_string_s *)data;
  length = SIZEOF_NOTE_STRING(strlen(buf));
  if (length > sizeof(data))
    {
      length = sizeof(data);
    }

  /* Format the note */

  note_common(tcb, &note->nst_cmn, length,
              NOTE_DUMP_STRING);

  memcpy(note->nst_data, buf, length - sizeof(struct note_string_s));
  data[length - 1] = '\0';

  /* Add the note to circular buffer */

  sched_note_add(note, length);
}

void sched_note_dump(uint32_t module, uint8_t event,
                     FAR const void *buf, size_t len)
{
  FAR struct note_binary_s *note;
  char data[255];
  unsigned int length;
  FAR struct tcb_s *tcb = this_task();

  if (!note_isenabled_dump())
    {
      return;
    }

  note = (FAR struct note_binary_s *)data;
  length = SIZEOF_NOTE_BINARY(len);
  if (length > sizeof(data))
    {
      length = sizeof(data);
    }

  /* Format the note */

  note_common(tcb, &note->nbi_cmn, length,
              NOTE_DUMP_BINARY);

  note->nbi_module[0] = (uint8_t)(module         & 0xff);
  note->nbi_module[1] = (uint8_t)((module >> 8)  & 0xff);
  note->nbi_module[2] = (uint8_t)((module >> 16) & 0xff);
  note->nbi_module[3] = (uint8_t)((module >> 24) & 0xff);
  note->nbi_event = event;
  memcpy(note->nbi_data, buf, length - sizeof(struct note_binary_s) + 1);

  /* Add the note to circular buffer */

  sched_note_add(note, length);
}

void sched_note_vprintf(FAR const char *fmt, va_list va)
{
  FAR struct note_string_s *note;
  uint8_t data[255];
  unsigned int length;
  FAR struct tcb_s *tcb = this_task();

  if (!note_isenabled_dump())
    {
      return;
    }

  note = (FAR struct note_string_s *)data;
  length = vsnprintf(note->nst_data,
                     sizeof(data) - sizeof(struct note_string_s),
                     fmt,
                     va);
  length = SIZEOF_NOTE_STRING(length);
  if (length > sizeof(data))
    {
      length = sizeof(data);
    }

  /* Format the note */

  note_common(tcb, &note->nst_cmn, length,
              NOTE_DUMP_STRING);

  /* Add the note to circular buffer */

  sched_note_add(note, length);
}

void sched_note_vbprintf(uint32_t module, uint8_t event,
                         FAR const char *fmt, va_list va)
{
  FAR struct note_binary_s *note;
  uint8_t data[255];
  begin_packed_struct union
    {
      char c;
      short s;
      int i;
      long l;
#ifdef CONFIG_LIBC_LONG_LONG
      long long ll;
#endif
      intmax_t im;
      size_t sz;
      ptrdiff_t ptr;
#ifdef CONFIG_HAVE_FLOAT
      float f;
#endif
#ifdef CONFIG_HAVE_DOUBLE
      double d;
#endif
#ifdef CONFIG_HAVE_LONG_DOUBLE
      long double ld;
#endif
    }

  end_packed_struct *var;

  char c;
  int length;
  bool search_fmt = 0;
  int next = 0;
  FAR struct tcb_s *tcb = this_task();

  if (!note_isenabled_dump())
    {
      return;
    }

  note = (FAR struct note_binary_s *)data;
  length = sizeof(data) - sizeof(struct note_binary_s) + 1;

  while ((c = *fmt++) != '\0')
    {
      if (c != '%' && search_fmt == 0)
        {
          continue;
        }

      search_fmt = 1;
      var = (FAR void *)&note->nbi_data[next];

      if (c == 'd' || c == 'i' || c == 'u' ||
          c == 'o' || c == 'x' || c == 'X')
        {
          if (*(fmt - 2) == 'h' && *(fmt - 3) == 'h')
            {
              if (next + sizeof(var->c) > length)
                {
                  break;
                }

              var->c = va_arg(va, int);
              next += sizeof(var->c);
            }
          else if (*(fmt - 2) == 'h')
            {
              if (next + sizeof(var->s) > length)
                {
                  break;
                }

              var->s = va_arg(va, int);
              next += sizeof(var->s);
            }
          else if (*(fmt - 2) == 'j')
            {
              if (next + sizeof(var->im) > length)
                {
                  break;
                }

              var->im = va_arg(va, intmax_t);
              next += sizeof(var->im);
            }
#ifdef CONFIG_LIBC_LONG_LONG
          else if (*(fmt - 2) == 'l' && *(fmt - 3) == 'l')
            {
              if (next + sizeof(var->ll) > length)
                {
                  break;
                }

              var->ll = va_arg(va, long long);
              next += sizeof(var->ll);
            }
#endif
          else if (*(fmt - 2) == 'l')
            {
              if (next + sizeof(var->l) > length)
                {
                  break;
                }

              var->l = va_arg(va, long);
              next += sizeof(var->l);
            }
          else if (*(fmt - 2) == 'z')
            {
              if (next + sizeof(var->sz) > length)
                {
                  break;
                }

              var->sz = va_arg(va, size_t);
              next += sizeof(var->sz);
            }
          else if (*(fmt - 2) == 't')
            {
              if (next + sizeof(var->ptr) > length)
                {
                  break;
                }

              var->ptr = va_arg(va, ptrdiff_t);
              next += sizeof(var->ptr);
            }
          else
            {
              if (next + sizeof(var->i) > length)
                {
                  break;
                }

              var->i = va_arg(va, int);
              next += sizeof(var->i);
            }

          search_fmt = 0;
        }

      if (c == 'e' || c == 'f' || c == 'g' ||
          c == 'E' || c == 'F' || c == 'G')
        {
          if (*(fmt - 2) == 'L')
            {
#ifdef CONFIG_HAVE_LONG_DOUBLE
              if (next + sizeof(var->ld) > length)
                {
                  break;
                }

              var->ld = va_arg(va, long double);
              next += sizeof(var->ld);
#endif
            }
          else if (*(fmt - 2) == 'l')
            {
#ifdef CONFIG_HAVE_DOUBLE
              if (next + sizeof(var->d) > length)
                {
                  break;
                }

              var->d = va_arg(va, double);
              next += sizeof(var->d);
#endif
            }
          else
#ifdef CONFIG_HAVE_FLOAT
            {
              if (next + sizeof(var->l) > length)
                {
                  break;
                }

              var->l = va_arg(va, double);
              next += sizeof(var->l);
#endif
            }

          search_fmt = 0;
        }
    }

  length = SIZEOF_NOTE_BINARY(next);

  /* Format the note */

  note_common(tcb, &note->nbi_cmn, length,
              NOTE_DUMP_BINARY);

  note->nbi_module[0] = (uint8_t)(module         & 0xff);
  note->nbi_module[1] = (uint8_t)((module >> 8)  & 0xff);
  note->nbi_module[2] = (uint8_t)((module >> 16) & 0xff);
  note->nbi_module[3] = (uint8_t)((module >> 24) & 0xff);
  note->nbi_event = event;

  /* Add the note to circular buffer */

  sched_note_add(note, length);
}

void sched_note_printf(FAR const char *fmt, ...)
{
  va_list va;
  va_start(va, fmt);
  sched_note_vprintf(fmt, va);
  va_end(va);
}

void sched_note_bprintf(uint32_t module, uint8_t event,
                        FAR const char *fmt, ...)
{
  va_list va;
  va_start(va, fmt);
  sched_note_vbprintf(module, event, fmt, va);
  va_end(va);
}
#endif /* CONFIG_SCHED_INSTRUMENTATION_DUMP */

#ifdef CONFIG_SCHED_INSTRUMENTATION_FILTER

/****************************************************************************
 * Name: sched_note_filter_mode
 *
 * Description:
 *   Set and get note filter mode.
 *   (Same as NOTECTL_GETMODE / NOTECTL_SETMODE ioctls)
 *
 * Input Parameters:
 *   oldm - A writable pointer to struct note_filter_mode_s to get current
 *          filter mode
 *          If 0, no data is written.
 *   newm - A read-only pointer to struct note_filter_mode_s which holds the
 *          new filter mode
 *          If 0, the filter mode is not updated.
 *
 * Returned Value:
 *   None
 *
 ****************************************************************************/

void sched_note_filter_mode(struct note_filter_mode_s *oldm,
                            struct note_filter_mode_s *newm)
{
  irqstate_t irq_mask;

  irq_mask = enter_critical_section();

  if (oldm != NULL)
    {
      *oldm = g_note_filter.mode;
    }

  if (newm != NULL)
    {
      g_note_filter.mode = *newm;
    }

  leave_critical_section(irq_mask);
}

/****************************************************************************
 * Name: sched_note_filter_syscall
 *
 * Description:
 *   Set and get syscall filter setting
 *   (Same as NOTECTL_GETSYSCALLFILTER / NOTECTL_SETSYSCALLFILTER ioctls)
 *
 * Input Parameters:
 *   oldf - A writable pointer to struct note_filter_syscall_s to get
 *          current syscall filter setting
 *          If 0, no data is written.
 *   newf - A read-only pointer to struct note_filter_syscall_s of the
 *          new syscall filter setting
 *          If 0, the setting is not updated.
 *
 * Returned Value:
 *   None
 *
 ****************************************************************************/

#ifdef CONFIG_SCHED_INSTRUMENTATION_SYSCALL
void sched_note_filter_syscall(struct note_filter_syscall_s *oldf,
                               struct note_filter_syscall_s *newf)
{
  irqstate_t irq_mask;

  irq_mask = enter_critical_section();

  if (oldf != NULL)
    {
      /* Return the current filter setting */

      *oldf = g_note_filter.syscall_mask;
    }

  if (newf != NULL)
    {
      /* Replace the syscall filter mask by the provided setting */

      g_note_filter.syscall_mask = *newf;
    }

  leave_critical_section(irq_mask);
}
#endif

/****************************************************************************
 * Name: sched_note_filter_irq
 *
 * Description:
 *   Set and get IRQ filter setting
 *   (Same as NOTECTL_GETIRQFILTER / NOTECTL_SETIRQFILTER ioctls)
 *
 * Input Parameters:
 *   oldf - A writable pointer to struct note_filter_irq_s to get
 *          current IRQ filter setting
 *          If 0, no data is written.
 *   newf - A read-only pointer to struct note_filter_irq_s of the new
 *          IRQ filter setting
 *          If 0, the setting is not updated.
 *
 * Returned Value:
 *   None
 *
 ****************************************************************************/

#ifdef CONFIG_SCHED_INSTRUMENTATION_IRQHANDLER
void sched_note_filter_irq(struct note_filter_irq_s *oldf,
                           struct note_filter_irq_s *newf)
{
  irqstate_t irq_mask;

  irq_mask = enter_critical_section();

  if (oldf != NULL)
    {
      /* Return the current filter setting */

      *oldf = g_note_filter.irq_mask;
    }

  if (newf != NULL)
    {
      /* Replace the syscall filter mask by the provided setting */

      g_note_filter.irq_mask = *newf;
    }

  leave_critical_section(irq_mask);
}
#endif

#endif /* CONFIG_SCHED_INSTRUMENTATION_FILTER */<|MERGE_RESOLUTION|>--- conflicted
+++ resolved
@@ -227,16 +227,9 @@
       return false;
     }
 
-<<<<<<< HEAD
-  /* If the switch trace is disabled, do nothing.
-   */
-
-  if (!(g_note_filter.mode.flag & NOTE_FILTER_MODE_FLAG_SWITCH))
-=======
   /* If the switch trace is disabled, do nothing. */
 
   if ((g_note_filter.mode.flag & NOTE_FILTER_MODE_FLAG_SWITCH) == 0)
->>>>>>> 572f9611
     {
       return false;
     }
@@ -384,16 +377,9 @@
       return false;
     }
 
-<<<<<<< HEAD
-  /* If the dump trace is disabled, do nothing.
-   */
-
-  if (!(g_note_filter.mode.flag & NOTE_FILTER_MODE_FLAG_DUMP))
-=======
   /* If the dump trace is disabled, do nothing. */
 
   if ((g_note_filter.mode.flag & NOTE_FILTER_MODE_FLAG_DUMP) == 0)
->>>>>>> 572f9611
     {
       return false;
     }
