--- conflicted
+++ resolved
@@ -335,11 +335,7 @@
   unsigned int ret;
   irqstate_t flags;
 
-<<<<<<< HEAD
-  /* We are in an interrupt handler as, as a consequence, interrupts are
-=======
   /* We are in an interrupt handler and, as a consequence, interrupts are
->>>>>>> 649f99ce
    * disabled.  But in the SMP case, interrupts MAY be disabled only on
    * the local CPU since most architectures do not permit disabling
    * interrupts on other CPUS.
