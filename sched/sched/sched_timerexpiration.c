/****************************************************************************
 * sched/sched/sched_timerexpiration.c
 *
 * Licensed to the Apache Software Foundation (ASF) under one or more
 * contributor license agreements.  See the NOTICE file distributed with
 * this work for additional information regarding copyright ownership.  The
 * ASF licenses this file to you under the Apache License, Version 2.0 (the
 * "License"); you may not use this file except in compliance with the
 * License.  You may obtain a copy of the License at
 *
 *   http://www.apache.org/licenses/LICENSE-2.0
 *
 * Unless required by applicable law or agreed to in writing, software
 * distributed under the License is distributed on an "AS IS" BASIS, WITHOUT
 * WARRANTIES OR CONDITIONS OF ANY KIND, either express or implied.  See the
 * License for the specific language governing permissions and limitations
 * under the License.
 *
 ****************************************************************************/

/****************************************************************************
 * Included Files
 ****************************************************************************/

#include <nuttx/config.h>
#include <nuttx/compiler.h>

#include <time.h>
#include <assert.h>
#include <debug.h>

#if CONFIG_RR_INTERVAL > 0
#  include <sched.h>
#  include <nuttx/arch.h>
#endif

#include "sched/sched.h"
#include "wdog/wdog.h"
#include "clock/clock.h"

#ifdef CONFIG_CLOCK_TIMEKEEPING
#  include "clock/clock_timekeeping.h"
#endif

#ifdef CONFIG_SCHED_TICKLESS

/****************************************************************************
 * Pre-processor Definitions
 ****************************************************************************/

/* In the original design, it was planned that nxsched_reassess_timer() be
 * called whenever there was a change at the head of the ready-to-run
 * list.  That call was intended to establish a new time-slice or to
 * stop an old time-slice timer.  However, it turns out that that
 * solution is too fragile:  The system is too vulnerable at the time
 * that the ready-to-run list is modified in order to muck with timers.
 *
 * The kludge/work-around is simple to keep the timer running all of the
 * time with an interval of no more than the timeslice interval.  If we
 * do this, then there is really no need to do anything when on context
 * switches.
 */

#define KEEP_ALIVE_HACK 1

#if CONFIG_RR_INTERVAL > 0
#  define KEEP_ALIVE_TICKS MSEC2TICK(CONFIG_RR_INTERVAL)
#else
#  define KEEP_ALIVE_TICKS MSEC2TICK(80)
#endif

#ifndef MIN
#  define MIN(a,b) (((a) < (b)) ? (a) : (b))
#endif

#ifndef MAX
#  define MAX(a,b) (((a) > (b)) ? (a) : (b))
#endif

/****************************************************************************
 * Public Data
 ****************************************************************************/

#ifdef CONFIG_SCHED_TICKLESS_LIMIT_MAX_SLEEP
/* By default, the RTOS tickless logic assumes that range of times that can
 * be represented by the underlying hardware time is so large that no special
 * precautions need to taken.  That is not always the case.  If there is a
 * limit to the maximum timing interval that be represented by the timer,
 * then that limit must be respected.
 *
 * If CONFIG_SCHED_TICKLESS_LIMIT_MAX_SLEEP is defined, then a 32-bit global
 * variable called g_oneshot_maxticks variable is enabled. The variable
 * is initialized by platform-specific logic at runtime to the maximum delay
 * that the timer can wait (in microseconds).  The RTOS tickless logic will
 * then limit all requested delays to this value (in ticks).
 */

uint32_t g_oneshot_maxticks = UINT32_MAX;
#endif

/****************************************************************************
 * Private Function Prototypes
 ****************************************************************************/

#if CONFIG_RR_INTERVAL > 0 || defined(CONFIG_SCHED_SPORADIC)
static uint32_t nxsched_cpu_scheduler(int cpu, uint32_t ticks,
                                      bool noswitches);
#endif
#if CONFIG_RR_INTERVAL > 0 || defined(CONFIG_SCHED_SPORADIC)
static uint32_t nxsched_process_scheduler(uint32_t ticks, bool noswitches);
#endif
static unsigned int nxsched_timer_process(unsigned int ticks,
                                          bool noswitches);
static void nxsched_timer_start(unsigned int ticks);

/****************************************************************************
 * Private Data
 ****************************************************************************/

#ifdef CONFIG_SCHED_TICKLESS_ALARM
/* This is the time that the timer was stopped.  All future times are
 * calculated against this time.  It must be valid at all times when
 * the timer is not running.
 */

static struct timespec g_stop_time;
#else
/* This is the duration of the currently active timer or, when
 * nxsched_timer_expiration() is called, the duration of interval timer
 * that just expired.  The value zero means that no timer was active.
 */

static unsigned int g_timer_interval;
#endif

#ifdef CONFIG_SCHED_SPORADIC
/* This is the time of the last scheduler assessment */

static struct timespec g_sched_time;
#endif

/****************************************************************************
 * Private Functions
 ****************************************************************************/

/****************************************************************************
 * Name:  nxsched_cpu_scheduler
 *
 * Description:
 *   Check for operations specific to scheduling policy of the currently
 *   active task on a single CPU.
 *
 * Input Parameters:
 *   cpu - The CPU that we are performing the scheduler operations on.
 *   ticks - The number of ticks that have elapsed on the interval timer.
 *   noswitches - True: Can't do context switches now.
 *
 * Returned Value:
 *   The number if ticks remaining until the next time slice expires.
 *   Zero is returned if there is no time slicing (i.e., the task at the
 *   head of the ready-to-run list does not support round robin
 *   scheduling).
 *
 *   The value one may returned under certain circumstances that probably
 *   can't happen.  The value one is the minimal timer setup and it means
 *   that a context switch is needed now, but cannot be performed because
 *   noswitches == true.
 *
 ****************************************************************************/

#if CONFIG_RR_INTERVAL > 0 || defined(CONFIG_SCHED_SPORADIC)
static uint32_t nxsched_cpu_scheduler(int cpu, uint32_t ticks,
                                      bool noswitches)
{
  FAR struct tcb_s *rtcb = current_task(cpu);
  FAR struct tcb_s *ntcb = current_task(cpu);
  uint32_t ret = 0;

#if CONFIG_RR_INTERVAL > 0
  /* Check if the currently executing task uses round robin scheduling. */

  if ((rtcb->flags & TCB_FLAG_POLICY_MASK) == TCB_FLAG_SCHED_RR)
    {
      /* Yes, check if the currently executing task has exceeded its
       * timeslice.
       */

      ret = nxsched_process_roundrobin(rtcb, ticks, noswitches);
    }
#endif

#ifdef CONFIG_SCHED_SPORADIC
  /* Check if the currently executing task uses sporadic scheduling. */

  if ((rtcb->flags & TCB_FLAG_POLICY_MASK) == TCB_FLAG_SCHED_SPORADIC)
    {
      FAR struct sporadic_s *sporadic = rtcb->sporadic;
      DEBUGASSERT(sporadic);

      /* Save the last time that the scheduler ran.  This time was saved
       * higher in the calling hierarchy but cannot be applied until here.
       * That is because there are cases that context switches may occur
       * between then and before we get here.  So we can't positive of
       * which task TCB to save the time in until we are here and
       * committed to updating the scheduler for this TCB.
       */

      sporadic->eventtime = SEC2TICK(g_sched_time.tv_sec) +
                            NSEC2TICK(g_sched_time.tv_nsec);

      /* Yes, check if the currently executing task has exceeded its
       * budget.
       */

      ret = nxsched_process_sporadic(rtcb, ticks, noswitches);
    }
#endif

  /* If a context switch occurred, then need to return delay remaining for
   * the new task at the head of the ready to run list.
   */

  ntcb = current_task(cpu);

  /* Check if the new task at the head of the ready-to-run has changed. */

  if (rtcb != ntcb)
    {
      /* Recurse just to get the correct return value */

      return nxsched_process_scheduler(0, true);
    }

  /* Returning zero means that there is no interesting event to be timed */

#ifdef KEEP_ALIVE_HACK
  if (ret == 0)
    {
      /* Apply the keep alive hack */

      return KEEP_ALIVE_TICKS;
    }
#endif

  return ret;
}
#endif

/****************************************************************************
 * Name: nxsched_process_scheduler
 *
 * Description:
 *   Check for operations specific to scheduling policy of the currently
 *   active task on a single CPU.
 *
 * Input Parameters:
 *   ticks - The number of ticks that have elapsed on the interval timer.
 *   noswitches - True: Can't do context switches now.
 *
 * Returned Value:
 *   The number if ticks remaining until the next time slice expires.
 *   Zero is returned if there is no time slicing (i.e., the task at the
 *   head of the ready-to-run list does not support round robin
 *   scheduling).
 *
 *   The value one may returned under certain circumstances that probably
 *   can't happen.  The value one is the minimal timer setup and it means
 *   that a context switch is needed now, but cannot be performed because
 *   noswitches == true.
 *
 ****************************************************************************/

#if CONFIG_RR_INTERVAL > 0 || defined(CONFIG_SCHED_SPORADIC)
static uint32_t nxsched_process_scheduler(uint32_t ticks, bool noswitches)
{
#ifdef CONFIG_SMP
  uint32_t minslice = UINT32_MAX;
  uint32_t timeslice;
  irqstate_t flags;
  int i;

  /* If we are running on a single CPU architecture, then we know interrupts
   * are disabled and there is no need to explicitly call
   * enter_critical_section().  However, in the SMP case,
   * enter_critical_section() does much more than just disable interrupts on
   * the local CPU; it also manages spinlocks to assure the stability of the
   * TCB that we are manipulating.
   */

  flags = enter_critical_section();

  /* Perform scheduler operations on all CPUs */

  for (i = 0; i < CONFIG_SMP_NCPUS; i++)
    {
      timeslice = nxsched_cpu_scheduler(i, ticks, noswitches);
      if (timeslice > 0 && timeslice < minslice)
        {
          minslice = timeslice;
        }
    }

  leave_critical_section(flags);
  return minslice < UINT32_MAX ? minslice : 0;

#else
  /* Perform scheduler operations on the single CPUs */

  return nxsched_cpu_scheduler(0, ticks, noswitches);
#endif
}
#else
#  define nxsched_process_scheduler(t,n) (0)
#endif

/****************************************************************************
 * Name: nxsched_process_wdtimer
 *
 * Description:
 *   Wdog timer process, should with critical_section when SMP mode.
 *
 * Input Parameters:
 *   ticks - The number of ticks that have elapsed on the interval timer.
 *   noswitches - True: Can't do context switches now.
 *
 * Returned Value:
 *   The number of ticks for the next delay is provided (zero if no delay).
 *
 ****************************************************************************/

#ifdef CONFIG_SMP
static inline unsigned int nxsched_process_wdtimer(uint32_t ticks,
                                                   bool noswitches)
{
  unsigned int ret;
  irqstate_t flags;

  /* We are in an interrupt handler and, as a consequence, interrupts are
   * disabled.  But in the SMP case, interrupts MAY be disabled only on
   * the local CPU since most architectures do not permit disabling
   * interrupts on other CPUS.
   *
   * Hence, we must follow rules for critical sections even here in the
   * SMP case.
   */

  flags = enter_critical_section();
  ret = wd_timer(ticks, noswitches);
  leave_critical_section(flags);

  return ret;
}
#else
#  define nxsched_process_wdtimer(t,n) wd_timer(t,n)
#endif

/****************************************************************************
 * Name:  nxsched_timer_process
 *
 * Description:
 *   Process events on timer expiration.
 *
 * Input Parameters:
 *   ticks - The number of ticks that have elapsed on the interval timer.
 *   noswitches - True: Can't do context switches now.
 *
 * Returned Value:
 *   The number of ticks to use when setting up the next timer.  Zero if
 *   there is no interesting event to be timed.
 *
 ****************************************************************************/

static unsigned int nxsched_timer_process(unsigned int ticks,
                                          bool noswitches)
{
<<<<<<< HEAD
#if CONFIG_RR_INTERVAL > 0 || defined(CONFIG_SCHED_SPORADIC)
  unsigned int cmptime = UINT_MAX;
#endif
=======
>>>>>>> 9be737c8
  unsigned int rettime = 0;
  unsigned int tmp;

#ifdef CONFIG_CLOCK_TIMEKEEPING
  /* Process wall time */

  clock_update_wall_time();
#endif

#if defined(CONFIG_SCHED_CPULOAD) && !defined(CONFIG_SCHED_CPULOAD_EXTCLK)
  /* Perform CPU load measurements (before any timer-initiated context
   * switches can occur)
   */

#ifdef CONFIG_HAVE_WEAKFUNCTIONS
  if (nxsched_process_cpuload_ticks != NULL)
#endif
    {
      nxsched_process_cpuload_ticks(ticks);
    }
#endif

  /* Process watchdogs */

  tmp = nxsched_process_wdtimer(ticks, noswitches);
  if (tmp > 0)
    {
<<<<<<< HEAD
#if CONFIG_RR_INTERVAL > 0 || defined(CONFIG_SCHED_SPORADIC)
      cmptime = tmp;
#endif
=======
>>>>>>> 9be737c8
      rettime = tmp;
    }

  /* Check for operations specific to scheduling policy of the currently
   * active task.
   */

  tmp = nxsched_process_scheduler(ticks, noswitches);

#if CONFIG_RR_INTERVAL > 0 || defined(CONFIG_SCHED_SPORADIC)
<<<<<<< HEAD
  if (tmp > 0 && tmp < cmptime)
=======
  if (tmp > 0 && tmp < rettime)
>>>>>>> 9be737c8
    {
      rettime = tmp;
    }
#endif

  return rettime;
}

/****************************************************************************
 * Name:  nxsched_timer_start
 *
 * Description:
 *   Start the interval timer.
 *
 * Input Parameters:
 *   ticks - The number of ticks defining the timer interval to setup.
 *
 * Returned Value:
 *   None
 *
 ****************************************************************************/

static void nxsched_timer_start(unsigned int ticks)
{
#ifdef CONFIG_HAVE_LONG_LONG
  uint64_t usecs;
  uint64_t secs;
#else
  uint32_t usecs;
  uint32_t secs;
#endif
  uint32_t nsecs;
  int ret;

  if (ticks > 0)
    {
      struct timespec ts;

#ifdef CONFIG_SCHED_TICKLESS_LIMIT_MAX_SLEEP
      if (ticks > g_oneshot_maxticks)
        {
          ticks = g_oneshot_maxticks;
        }
#endif

      /* Convert ticks to a struct timespec that up_timer_start() can
       * understand.
       *
       * REVISIT: Calculations may not have an acceptable range if uint64_t
       * is not supported(?)
       */

#ifdef CONFIG_HAVE_LONG_LONG
      usecs = TICK2USEC((uint64_t)ticks);
#else
      usecs = TICK2USEC(ticks);
#endif
      secs  = usecs / USEC_PER_SEC;
      nsecs = (usecs - (secs * USEC_PER_SEC)) * NSEC_PER_USEC;

      ts.tv_sec  = (time_t)secs;
      ts.tv_nsec = (long)nsecs;

#ifdef CONFIG_SCHED_TICKLESS_ALARM
      /* Convert the delay to a time in the future (with respect
       * to the time when last stopped the timer).
       */

      clock_timespec_add(&g_stop_time, &ts, &ts);
      ret = up_alarm_start(&ts);

#else
      /* Save new timer interval */

      g_timer_interval = ticks;

      /* [Re-]start the interval timer */

      ret = up_timer_start(&ts);
#endif

      if (ret < 0)
        {
          serr("ERROR: up_timer_start/up_alarm_start failed: %d\n", ret);
          UNUSED(ret);
        }
    }
}

/****************************************************************************
 * Public Functions
 ****************************************************************************/

/****************************************************************************
 * Name:  nxsched_alarm_expiration
 *
 * Description:
 *   if CONFIG_SCHED_TICKLESS is defined, then this function is provided by
 *   the RTOS base code and called from platform-specific code when the
 *   alarm used to implement the tick-less OS expires.
 *
 * Input Parameters:
 *   ts - The time that the alarm expired
 *
 * Returned Value:
 *   None
 *
 * Assumptions/Limitations:
 *   Base code implementation assumes that this function is called from
 *   interrupt handling logic with interrupts disabled.
 *
 ****************************************************************************/

#ifdef CONFIG_SCHED_TICKLESS_ALARM
void nxsched_alarm_expiration(FAR const struct timespec *ts)
{
  unsigned int elapsed;
  unsigned int nexttime;
  struct timespec delta;

  DEBUGASSERT(ts);

  /* Calculate elapsed */

  clock_timespec_subtract(ts, &g_stop_time, &delta);

#ifdef CONFIG_HAVE_LONG_LONG
  elapsed  = SEC2TICK((uint64_t)delta.tv_sec);
#else
  elapsed  = SEC2TICK(delta.tv_sec);
#endif
  elapsed += delta.tv_nsec / NSEC_PER_TICK;

  /* Save the time that the alarm occurred */

  g_stop_time.tv_sec  = ts->tv_sec;
  g_stop_time.tv_nsec = ts->tv_nsec;

#ifdef CONFIG_SCHED_SPORADIC
  /* Save the last time that the scheduler ran */

  g_sched_time.tv_sec  = ts->tv_sec;
  g_sched_time.tv_nsec = ts->tv_nsec;
#endif

  /* Correct g_stop_time cause of the elapsed have remainder */

  g_stop_time.tv_nsec -= delta.tv_nsec % NSEC_PER_TICK;
  if (g_stop_time.tv_nsec < 0)
    {
      g_stop_time.tv_nsec += NSEC_PER_SEC;
      g_stop_time.tv_sec--;
    }

  /* Process the timer ticks and set up the next interval (or not) */

  nexttime = nxsched_timer_process(elapsed, false);
  nxsched_timer_start(nexttime);
}
#endif

/****************************************************************************
 * Name: nxsched_timer_expiration
 *
 * Description:
 *   if CONFIG_SCHED_TICKLESS is defined, then this function is provided by
 *   the RTOS base code and called from platform-specific code when the
 *   interval timer used to implement the tick-less OS expires.
 *
 * Input Parameters:
 *
 * Returned Value:
 *   Base code implementation assumes that this function is called from
 *   interrupt handling logic with interrupts disabled.
 *
 ****************************************************************************/

#ifndef CONFIG_SCHED_TICKLESS_ALARM
void nxsched_timer_expiration(void)
{
  unsigned int elapsed;
  unsigned int nexttime;

  /* Get the interval associated with last expiration */

  elapsed          = g_timer_interval;
  g_timer_interval = 0;

#ifdef CONFIG_SCHED_SPORADIC
  /* Save the last time that the scheduler ran */

  up_timer_gettime(&g_sched_time);
#endif

  /* Process the timer ticks and set up the next interval (or not) */

  nexttime = nxsched_timer_process(elapsed, false);
  nxsched_timer_start(nexttime);
}
#endif

/****************************************************************************
 * Name:  nxsched_cancel_timer
 *
 * Description:
 *   Stop the current timing activity.  This is currently called just before
 *   a new entry is inserted at the head of a timer list and also as part
 *   of the processing of nxsched_reassess_timer().
 *
 *   This function(1) cancels the current timer, (2) determines how much of
 *   the interval has elapsed, (3) completes any partially timed events
 *   (including updating the delay of the timer at the head of the timer
 *   list), and (2) returns the number of ticks that would be needed to
 *   resume timing and complete this delay.
 *
 * Input Parameters:
 *   None
 *
 * Returned Value:
 *   Number of timer ticks that would be needed to complete the delay (zero
 *   if the timer was not active).
 *
 ****************************************************************************/

#ifdef CONFIG_SCHED_TICKLESS_ALARM
unsigned int nxsched_cancel_timer(void)
{
  struct timespec ts;
  unsigned int elapsed;

  /* Cancel the alarm and and get the time that the alarm was cancelled.
   * If the alarm was not enabled (or, perhaps, just expired since
   * interrupts were disabled), up_timer_cancel() will return the
   * current time.
   */

  ts.tv_sec  = g_stop_time.tv_sec;
  ts.tv_nsec = g_stop_time.tv_nsec;

  up_alarm_cancel(&g_stop_time);

#ifdef CONFIG_SCHED_SPORADIC
  /* Save the last time that the scheduler ran */

  g_sched_time.tv_sec  = g_stop_time.tv_sec;
  g_sched_time.tv_nsec = g_stop_time.tv_nsec;
#endif

  /* Convert this to the elapsed time */

  clock_timespec_subtract(&g_stop_time, &ts, &ts);

  /* Convert to ticks */

#ifdef CONFIG_HAVE_LONG_LONG
  elapsed  = SEC2TICK((uint64_t)ts.tv_sec);
#else
  elapsed  = SEC2TICK(ts.tv_sec);
#endif
  elapsed += ts.tv_nsec / NSEC_PER_TICK;

  /* Correct g_stop_time cause of the elapsed have remainder */

  g_stop_time.tv_nsec -= ts.tv_nsec % NSEC_PER_TICK;
  if (g_stop_time.tv_nsec < 0)
    {
      g_stop_time.tv_nsec += NSEC_PER_SEC;
      g_stop_time.tv_sec--;
    }

  /* Process the timer ticks and return the next interval */

  return nxsched_timer_process(elapsed, true);
}
#else
unsigned int nxsched_cancel_timer(void)
{
  struct timespec ts;
  unsigned int ticks;
  unsigned int elapsed;

  /* Get the time remaining on the interval timer and cancel the timer. */

  up_timer_cancel(&ts);

#ifdef CONFIG_SCHED_SPORADIC
  /* Save the last time that the scheduler ran */

  g_sched_time.tv_sec  = ts.tv_sec;
  g_sched_time.tv_nsec = ts.tv_nsec;
#endif

  /* Convert to ticks */

#ifdef CONFIG_HAVE_LONG_LONG
  ticks  = SEC2TICK((uint64_t)ts.tv_sec);
#else
  ticks  = SEC2TICK(ts.tv_sec);
#endif
  ticks += NSEC2TICK(ts.tv_nsec);
  DEBUGASSERT(ticks <= g_timer_interval);

  /* Handle the partial timer.  This will reassess all timer conditions and
   * re-start the interval timer with the correct delay.  Context switches
   * are not permitted in this case because we are not certain of the
   * calling conditions.
   */

  elapsed          = g_timer_interval - ticks;
  g_timer_interval = 0;

  /* Process the timer ticks and return the next interval */

  return nxsched_timer_process(elapsed, true);
}
#endif

/****************************************************************************
 * Name:  nxsched_resume_timer
 *
 * Description:
 *   Re-assess the next deadline and restart the interval timer.  This is
 *   called from wd_start() after it has inserted a new delay into the
 *   timer list.
 *
 * Input Parameters:
 *   None
 *
 * Returned Value:
 *   None.
 *
 * Assumptions:
 *   This function is called right after nxsched_cancel_timer().  If
 *   CONFIG_SCHED_TICKLESS_ALARM=y, then g_stop_time must be the value time
 *   when the timer was cancelled.
 *
 ****************************************************************************/

void nxsched_resume_timer(void)
{
  unsigned int nexttime;

#ifdef CONFIG_SCHED_SPORADIC
  /* Save the last time that the scheduler ran */

  up_timer_gettime(&g_sched_time);
#endif

  /* Reassess the next deadline (by simply processing a zero ticks expired)
   * and set up the next interval (or not).
   */

  nexttime = nxsched_timer_process(0, true);
  nxsched_timer_start(nexttime);
}

/****************************************************************************
 * Name:  nxsched_reassess_timer
 *
 * Description:
 *   It is necessary to re-assess the timer interval in several
 *   circumstances:
 *
 *   - If the watchdog at the head of the expiration list changes (or if its
 *     delay changes.  This can occur as a consequence of the actions of
 *     wd_start() or wd_cancel().
 *   - When pre-emption is re-enabled.  A previous time slice may have
 *     expired while pre-emption was enabled and now needs to be executed.
 *
 *   In the original design, it was also planned that
 *   nxsched_reassess_timer() be called whenever there was a change at the
 *   head of the ready-to-run list.  That call was intended to establish a
 *   new time-slice for the newly activated task or to stop the timer if
 *   time-slicing is no longer needed.  However, it turns out that that
 *   solution is too fragile:  The system is too vulnerable at the time
 *   that the ready-to-run list is modified in order to muck with timers.
 *
 *   The kludge/work-around is simple to keep the timer running all of the
 *   time with an interval of no more than the timeslice interval.  If we
 *   do this, then there is really no need to do anything on context
 *   switches.
 *
 * Input Parameters:
 *   None
 *
 * Returned Value:
 *   None
 *
 ****************************************************************************/

void nxsched_reassess_timer(void)
{
  unsigned int nexttime;

  /* Cancel and restart the timer */

  nexttime = nxsched_cancel_timer();
  nxsched_timer_start(nexttime);
}

#endif /* CONFIG_SCHED_TICKLESS */<|MERGE_RESOLUTION|>--- conflicted
+++ resolved
@@ -373,12 +373,6 @@
 static unsigned int nxsched_timer_process(unsigned int ticks,
                                           bool noswitches)
 {
-<<<<<<< HEAD
-#if CONFIG_RR_INTERVAL > 0 || defined(CONFIG_SCHED_SPORADIC)
-  unsigned int cmptime = UINT_MAX;
-#endif
-=======
->>>>>>> 9be737c8
   unsigned int rettime = 0;
   unsigned int tmp;
 
@@ -406,12 +400,6 @@
   tmp = nxsched_process_wdtimer(ticks, noswitches);
   if (tmp > 0)
     {
-<<<<<<< HEAD
-#if CONFIG_RR_INTERVAL > 0 || defined(CONFIG_SCHED_SPORADIC)
-      cmptime = tmp;
-#endif
-=======
->>>>>>> 9be737c8
       rettime = tmp;
     }
 
@@ -422,11 +410,7 @@
   tmp = nxsched_process_scheduler(ticks, noswitches);
 
 #if CONFIG_RR_INTERVAL > 0 || defined(CONFIG_SCHED_SPORADIC)
-<<<<<<< HEAD
-  if (tmp > 0 && tmp < cmptime)
-=======
   if (tmp > 0 && tmp < rettime)
->>>>>>> 9be737c8
     {
       rettime = tmp;
     }
