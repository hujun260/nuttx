--- conflicted
+++ resolved
@@ -1246,17 +1246,10 @@
 {
   FAR void *buf = msg->msg_iov->iov_base;
   size_t len = msg->msg_iov->iov_len;
-<<<<<<< HEAD
-  FAR struct sockaddr *to = msg->msg_name;
-  socklen_t tolen = msg->msg_namelen;
-  FAR struct iovec *iov;
-  FAR struct iovec *end;
-=======
   FAR const struct sockaddr *to = msg->msg_name;
   socklen_t tolen = msg->msg_namelen;
   FAR const struct iovec *iov;
   FAR const struct iovec *end;
->>>>>>> 1bded73f
   int ret;
 
   if (msg->msg_iovlen == 1)
