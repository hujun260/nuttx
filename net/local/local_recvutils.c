--- conflicted
+++ resolved
@@ -80,20 +80,12 @@
         {
           ret = (int)nread;
 
-<<<<<<< HEAD
-          if (nread == -EINTR)
-=======
           if (ret == -EINTR)
->>>>>>> 9be737c8
             {
               ninfo("Ignoring signal\n");
               continue;
             }
-<<<<<<< HEAD
-          else if (nread == -EAGAIN)
-=======
           else if (ret == -EAGAIN)
->>>>>>> 9be737c8
             {
               goto errout;
             }
