/****************************************************************************
 * net/local/local_recvmsg.c
 *
 * Licensed to the Apache Software Foundation (ASF) under one or more
 * contributor license agreements.  See the NOTICE file distributed with
 * this work for additional information regarding copyright ownership.  The
 * ASF licenses this file to you under the Apache License, Version 2.0 (the
 * "License"); you may not use this file except in compliance with the
 * License.  You may obtain a copy of the License at
 *
 *   http://www.apache.org/licenses/LICENSE-2.0
 *
 * Unless required by applicable law or agreed to in writing, software
 * distributed under the License is distributed on an "AS IS" BASIS, WITHOUT
 * WARRANTIES OR CONDITIONS OF ANY KIND, either express or implied.  See the
 * License for the specific language governing permissions and limitations
 * under the License.
 *
 ****************************************************************************/

/****************************************************************************
 * Included Files
 ****************************************************************************/

#include <nuttx/config.h>
#if defined(CONFIG_NET) && defined(CONFIG_NET_LOCAL)

#include <sys/types.h>
#include <sys/socket.h>
#include <inttypes.h>
#include <unistd.h>
#include <errno.h>
#include <assert.h>
#include <debug.h>

#include <nuttx/kmalloc.h>
#include <nuttx/fs/fs.h>
#include <nuttx/net/net.h>

#include "socket/socket.h"
#include "local/local.h"

/****************************************************************************
 * Pre-processor Definitions
 ****************************************************************************/

#ifndef MIN
#  define MIN(a,b) ((a) < (b) ? (a) : (b))
#endif

/****************************************************************************
 * Private Functions
 ****************************************************************************/

/****************************************************************************
 * Name: psock_fifo_read
 *
 * Description:
 *   A thin layer around local_fifo_read that handles socket-related loss-of-
 *   connection events.
 *
 ****************************************************************************/

static int psock_fifo_read(FAR struct socket *psock, FAR void *buf,
                           FAR size_t *readlen, bool once)
{
  FAR struct local_conn_s *conn = (FAR struct local_conn_s *)psock->s_conn;
  int ret;

  ret = local_fifo_read(&conn->lc_infile, buf, readlen, once);
  if (ret < 0)
    {
      /* -ECONNRESET is a special case.  We may or not have received
       * data, then the peer closed the connection.
       */

      if (ret == -ECONNRESET)
        {
          nerr("ERROR: Lost connection: %d\n", ret);

          /* Report an ungraceful loss of connection.  This should
           * eventually be reported as ENOTCONN.
           */

          psock->s_flags &= ~(_SF_CONNECTED | _SF_CLOSED);
          conn->lc_state  = LOCAL_STATE_DISCONNECTED;

          /* Did we receive any data? */

          if (*readlen <= 0)
            {
              /* No.. return the ECONNRESET error now.  Otherwise,
               * process the received data and return ENOTCONN the
               * next time that psock_recvfrom() is called.
               */

              return ret;
            }
        }
      else
        {
          nerr("ERROR: Failed to read packet: %d\n", ret);
          return ret;
        }
    }

  return OK;
}

/****************************************************************************
 * Name: local_recvctl
 *
 * Description:
 *   Handle the socket message conntrol field
 *
 * Input Parameters:
 *   conn     Local connection instance
 *   msg      Message to send
 *
 ****************************************************************************/

#ifdef CONFIG_NET_LOCAL_SCM
static void local_recvctl(FAR struct local_conn_s *conn,
                          FAR struct msghdr *msg)
{
<<<<<<< HEAD
  FAR struct local_conn_s *peer = conn->lc_peer;
=======
  FAR struct local_conn_s *peer;
>>>>>>> 649f99ce
  struct cmsghdr *cmsg;
  int count;
  int *fds;
  int i;

  net_lock();

<<<<<<< HEAD
  if (peer == NULL)
=======
  cmsg  = CMSG_FIRSTHDR(msg);
  count = (cmsg->cmsg_len - sizeof(struct cmsghdr)) / sizeof(int);
  cmsg->cmsg_len = 0;

  if (count == 0)
    {
      goto out;
    }

  if (conn->lc_peer == NULL)
>>>>>>> 649f99ce
    {
      peer = local_peerconn(conn);
      if (peer == NULL)
        {
          goto out;
        }
    }
<<<<<<< HEAD

  if (peer->lc_cfpcount == 0)
    {
      goto out;
    }

  cmsg = CMSG_FIRSTHDR(msg);

  count = (cmsg->cmsg_len - sizeof(struct cmsghdr)) / sizeof(int);
  if (count == 0)
=======
  else
    {
      peer = conn;
    }

  if (peer->lc_cfpcount == 0)
>>>>>>> 649f99ce
    {
      goto out;
    }

  fds = (int *)CMSG_DATA(cmsg);

  count = count > peer->lc_cfpcount ?
                  peer->lc_cfpcount : count;
  for (i = 0; i < count; i++)
    {
      fds[i] = file_dup(peer->lc_cfps[i], 0);
      file_close(peer->lc_cfps[i]);
      kmm_free(peer->lc_cfps[i]);
      peer->lc_cfps[i] = NULL;
      peer->lc_cfpcount--;
      if (fds[i] < 0)
        {
          i++;
          break;
        }
    }

  if (i > 0)
    {
      if (peer->lc_cfpcount)
        {
          memmove(peer->lc_cfps[0], peer->lc_cfps[i],
                  sizeof(FAR void *) * peer->lc_cfpcount);
        }

      cmsg->cmsg_len   = CMSG_LEN(sizeof(int) * i);
      cmsg->cmsg_level = SOL_SOCKET;
      cmsg->cmsg_type  = SCM_RIGHTS;
    }

out:
  net_unlock();
}
#endif /* CONFIG_NET_LOCAL_SCM */

/****************************************************************************
 * Name: psock_stream_recvfrom
 *
 * Description:
 *   psock_stream_recvfrom() receives messages from a local stream socket.
 *
 * Input Parameters:
 *   psock    A pointer to a NuttX-specific, internal socket structure
 *   buf      Buffer to receive data
 *   len      Length of buffer
 *   flags    Receive flags
 *   from     Address of source (may be NULL)
 *   fromlen  The length of the address structure
 *
 * Returned Value:
 *   On success, returns the number of characters received.  If no data is
 *   available to be received and the peer has performed an orderly shutdown,
 *   recv() will return 0.  Otherwise, on errors, -1 is returned, and errno
 *   is set appropriately (see receive from for the complete list).
 *
 ****************************************************************************/

#ifdef CONFIG_NET_LOCAL_STREAM
static inline ssize_t
psock_stream_recvfrom(FAR struct socket *psock, FAR void *buf, size_t len,
                      int flags, FAR struct sockaddr *from,
                      FAR socklen_t *fromlen)
{
  FAR struct local_conn_s *conn = (FAR struct local_conn_s *)psock->s_conn;
  size_t readlen = len;
  int ret;

  /* Verify that this is a connected peer socket */

  if (conn->lc_state != LOCAL_STATE_CONNECTED)
    {
      if (conn->lc_state == LOCAL_STATE_CONNECTING)
        {
          return -EAGAIN;
        }

      nerr("ERROR: not connected\n");
      return -ENOTCONN;
    }

  /* The incoming FIFO should be open */

  DEBUGASSERT(conn->lc_infile.f_inode != NULL);

  /* Read the packet */

  ret = psock_fifo_read(psock, buf, &readlen, true);
  if (ret < 0)
    {
      return ret;
    }

  /* Return the address family */

  if (from)
    {
      ret = local_getaddr(conn, from, fromlen);
      if (ret < 0)
        {
          return ret;
        }
    }

  return readlen;
}
#endif /* CONFIG_NET_LOCAL_STREAM */

/****************************************************************************
 * Name: psock_dgram_recvfrom
 *
 * Description:
 *   psock_dgram_recvfrom() receives messages from a local datagram socket.
 *
 * Input Parameters:
 *   psock    A pointer to a NuttX-specific, internal socket structure
 *   buf      Buffer to receive data
 *   len      Length of buffer
 *   flags    Receive flags
 *   from     Address of source (may be NULL)
 *   fromlen  The length of the address structure
 *
 * Returned Value:
 *   On success, returns the number of characters received.  Otherwise, on
 *   errors, -1 is returned, and errno is set appropriately (see receive
 *   from for the complete list).
 *
 ****************************************************************************/

#ifdef CONFIG_NET_LOCAL_DGRAM
static inline ssize_t
psock_dgram_recvfrom(FAR struct socket *psock, FAR void *buf, size_t len,
                     int flags, FAR struct sockaddr *from,
                     FAR socklen_t *fromlen)
{
  FAR struct local_conn_s *conn = (FAR struct local_conn_s *)psock->s_conn;
  uint16_t pktlen;
  size_t readlen;
  int ret;

  /* We keep packet sizes in a uint16_t, so there is a upper limit to the
   * 'len' that can be supported.
   */

  DEBUGASSERT(len <= UINT16_MAX);

  /* Verify that this is a bound, un-connected peer socket */

  if (conn->lc_state != LOCAL_STATE_BOUND)
    {
      /* Either not bound to address or it is connected */

      nerr("ERROR: Connected or not bound\n");
      return -EISCONN;
    }

  /* The incoming FIFO should not be open */

  DEBUGASSERT(conn->lc_infile.f_inode == NULL);

  /* Make sure that half duplex FIFO has been created */

  ret = local_create_halfduplex(conn, conn->lc_path);
  if (ret < 0)
    {
      nerr("ERROR: Failed to create FIFO for %s: %d\n",
           conn->lc_path, ret);
      return ret;
    }

  /* Open the receiving side of the transfer */

  ret = local_open_receiver(conn, _SS_ISNONBLOCK(psock->s_flags) ||
                            (flags & MSG_DONTWAIT) != 0);
  if (ret < 0)
    {
      nerr("ERROR: Failed to open FIFO for %s: %d\n",
           conn->lc_path, ret);
      goto errout_with_halfduplex;
    }

  /* Sync to the start of the next packet in the stream and get the size of
   * the next packet.
   */

  ret = local_sync(&conn->lc_infile);
  if (ret < 0)
    {
      nerr("ERROR: Failed to get packet length: %d\n", ret);
      goto errout_with_infd;
    }
  else if (ret > UINT16_MAX)
    {
      nerr("ERROR: Packet is too big: %d\n", ret);
      goto errout_with_infd;
    }

  pktlen = ret;

  /* Read the packet */

  readlen = MIN(pktlen, len);
  ret     = psock_fifo_read(psock, buf, &readlen, false);
  if (ret < 0)
    {
      goto errout_with_infd;
    }

  /* If there are unread bytes remaining in the packet, flush the remainder
   * of the packet to the bit bucket.
   */

  DEBUGASSERT(readlen <= pktlen);
  if (readlen < pktlen)
    {
      uint8_t bitbucket[32];
      uint16_t remaining;
      size_t tmplen;

      remaining = pktlen - readlen;
      do
        {
          /* Read 32 bytes into the bit bucket */

<<<<<<< HEAD
          readlen = MIN(remaining, 32);
=======
          tmplen = MIN(remaining, 32);
>>>>>>> 649f99ce
          ret     = psock_fifo_read(psock, bitbucket, &tmplen, false);
          if (ret < 0)
            {
              goto errout_with_infd;
            }

          /* Adjust the number of bytes remaining to be read from the
           * packet
           */

          DEBUGASSERT(tmplen <= remaining);
          remaining -= tmplen;
          readlen += tmplen;
        }
      while (remaining > 0);
    }

  /* Now we can close the read-only file descriptor */

  file_close(&conn->lc_infile);
  conn->lc_infile.f_inode = NULL;

  /* Release our reference to the half duplex FIFO */

  local_release_halfduplex(conn);

  /* Return the address family */

  if (from)
    {
      ret = local_getaddr(conn, from, fromlen);
      if (ret < 0)
        {
          return ret;
        }
    }

  return readlen;

errout_with_infd:

  /* Close the read-only file descriptor */

  file_close(&conn->lc_infile);
  conn->lc_infile.f_inode = NULL;

errout_with_halfduplex:

  /* Release our reference to the half duplex FIFO */

  local_release_halfduplex(conn);
  return ret;
}
#endif /* CONFIG_NET_LOCAL_STREAM */

/****************************************************************************
 * Public Functions
 ****************************************************************************/

/****************************************************************************
 * Name: local_recvmsg
 *
 * Description:
 *   recvmsg() receives messages from a local socket and may be used to
 *   receive data on a socket whether or not it is connection-oriented.
 *
 *   If from is not NULL, and the underlying protocol provides the source
 *   address, this source address is filled in. The argument fromlen
 *   initialized to the size of the buffer associated with from, and modified
 *   on return to indicate the actual size of the address stored there.
 *
 * Input Parameters:
 *   psock    A pointer to a NuttX-specific, internal socket structure
 *   msg      Buffer to receive the message
 *   flags    Receive flags (ignored for now)
 *
 * Returned Value:
 *   On success, returns the number of characters received. If no data is
 *   available to be received and the peer has performed an orderly shutdown,
 *   recvmsg() will return 0.  Otherwise, on errors, a negated errno value is
 *   returned (see recvmsg() for the list of appropriate error values).
 *
 ****************************************************************************/

ssize_t local_recvmsg(FAR struct socket *psock, FAR struct msghdr *msg,
                      int flags)
{
  FAR socklen_t *fromlen = &msg->msg_namelen;
  FAR struct sockaddr *from = msg->msg_name;
  FAR void *buf = msg->msg_iov->iov_base;
  size_t len = msg->msg_iov->iov_len;

  DEBUGASSERT(psock && psock->s_conn && buf);

  /* Check for a stream socket */

#ifdef CONFIG_NET_LOCAL_STREAM
  if (psock->s_type == SOCK_STREAM)
    {
      len = psock_stream_recvfrom(psock, buf, len, flags, from, fromlen);
    }
  else
#endif

#ifdef CONFIG_NET_LOCAL_DGRAM
  if (psock->s_type == SOCK_DGRAM)
    {
      len = psock_dgram_recvfrom(psock, buf, len, flags, from, fromlen);
    }
  else
#endif
    {
      DEBUGPANIC();
      nerr("ERROR: Unrecognized socket type: %" PRIu8 "\n", psock->s_type);
      len = -EINVAL;
    }

#ifdef CONFIG_NET_LOCAL_SCM
  /* Receive the control message */

  if (len >= 0 && msg->msg_control &&
      msg->msg_controllen > sizeof(struct cmsghdr))
    {
      local_recvctl(psock->s_conn, msg);
    }
#endif /* CONFIG_NET_LOCAL_SCM */

  return len;
}

#endif /* CONFIG_NET && CONFIG_NET_LOCAL */<|MERGE_RESOLUTION|>--- conflicted
+++ resolved
@@ -123,11 +123,7 @@
 static void local_recvctl(FAR struct local_conn_s *conn,
                           FAR struct msghdr *msg)
 {
-<<<<<<< HEAD
-  FAR struct local_conn_s *peer = conn->lc_peer;
-=======
   FAR struct local_conn_s *peer;
->>>>>>> 649f99ce
   struct cmsghdr *cmsg;
   int count;
   int *fds;
@@ -135,9 +131,6 @@
 
   net_lock();
 
-<<<<<<< HEAD
-  if (peer == NULL)
-=======
   cmsg  = CMSG_FIRSTHDR(msg);
   count = (cmsg->cmsg_len - sizeof(struct cmsghdr)) / sizeof(int);
   cmsg->cmsg_len = 0;
@@ -148,7 +141,6 @@
     }
 
   if (conn->lc_peer == NULL)
->>>>>>> 649f99ce
     {
       peer = local_peerconn(conn);
       if (peer == NULL)
@@ -156,25 +148,12 @@
           goto out;
         }
     }
-<<<<<<< HEAD
+  else
+    {
+      peer = conn;
+    }
 
   if (peer->lc_cfpcount == 0)
-    {
-      goto out;
-    }
-
-  cmsg = CMSG_FIRSTHDR(msg);
-
-  count = (cmsg->cmsg_len - sizeof(struct cmsghdr)) / sizeof(int);
-  if (count == 0)
-=======
-  else
-    {
-      peer = conn;
-    }
-
-  if (peer->lc_cfpcount == 0)
->>>>>>> 649f99ce
     {
       goto out;
     }
@@ -358,6 +337,7 @@
       nerr("ERROR: Failed to open FIFO for %s: %d\n",
            conn->lc_path, ret);
       goto errout_with_halfduplex;
+      return ret;
     }
 
   /* Sync to the start of the next packet in the stream and get the size of
@@ -403,11 +383,7 @@
         {
           /* Read 32 bytes into the bit bucket */
 
-<<<<<<< HEAD
-          readlen = MIN(remaining, 32);
-=======
           tmplen = MIN(remaining, 32);
->>>>>>> 649f99ce
           ret     = psock_fifo_read(psock, bitbucket, &tmplen, false);
           if (ret < 0)
             {
