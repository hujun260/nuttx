--- conflicted
+++ resolved
@@ -131,13 +131,9 @@
   /* Save the pre-allocated connection in the socket structure */
 
   psock->s_conn = conn;
-<<<<<<< HEAD
-  conn->lc_psock = psock;
-=======
 #if defined(CONFIG_NET_LOCAL_STREAM)
   conn->lc_psock = psock;
 #endif
->>>>>>> 649f99ce
   return OK;
 }
 #endif
