/****************************************************************************
 * net/local/local_sendmsg.c
 *
 * Licensed to the Apache Software Foundation (ASF) under one or more
 * contributor license agreements.  See the NOTICE file distributed with
 * this work for additional information regarding copyright ownership.  The
 * ASF licenses this file to you under the Apache License, Version 2.0 (the
 * "License"); you may not use this file except in compliance with the
 * License.  You may obtain a copy of the License at
 *
 *   http://www.apache.org/licenses/LICENSE-2.0
 *
 * Unless required by applicable law or agreed to in writing, software
 * distributed under the License is distributed on an "AS IS" BASIS, WITHOUT
 * WARRANTIES OR CONDITIONS OF ANY KIND, either express or implied.  See the
 * License for the specific language governing permissions and limitations
 * under the License.
 *
 ****************************************************************************/

/****************************************************************************
 * Included Files
 ****************************************************************************/

#include <nuttx/config.h>
#if defined(CONFIG_NET) && defined(CONFIG_NET_LOCAL)

#include <sys/types.h>
#include <sys/socket.h>
#include <unistd.h>
#include <errno.h>
#include <assert.h>
#include <debug.h>

#include <nuttx/kmalloc.h>
#include <nuttx/net/net.h>

#include "socket/socket.h"
#include "local/local.h"

/****************************************************************************
 * Private Functions
 ****************************************************************************/

/****************************************************************************
 * Name: local_sendctl
 *
 * Description:
 *   Handle the socket message conntrol field
 *
 * Input Parameters:
 *   conn     Local connection instance
 *   msg      Message to send
 *
 * Returned Value:
 *  On any failure, a negated errno value is returned
 *
 ****************************************************************************/

#ifdef CONFIG_NET_LOCAL_SCM
static int local_sendctl(FAR struct local_conn_s *conn,
                         FAR struct msghdr *msg)
{
<<<<<<< HEAD
=======
  FAR struct local_conn_s *peer;
>>>>>>> 649f99ce
  FAR struct file *filep2;
  FAR struct file *filep;
  struct cmsghdr *cmsg;
  int count;
  int *fds;
  int ret;
  int i;

  net_lock();

<<<<<<< HEAD
=======
  peer = conn->lc_peer;
  if (peer == NULL)
    {
      peer = conn;
    }

>>>>>>> 649f99ce
  for_each_cmsghdr(cmsg, msg)
    {
      if (!CMSG_OK(msg, cmsg) ||
          cmsg->cmsg_level != SOL_SOCKET ||
          cmsg->cmsg_type != SCM_RIGHTS)
        {
          ret = -EOPNOTSUPP;
          goto fail;
        }

      fds = (int *)CMSG_DATA(cmsg);
      count = (cmsg->cmsg_len - sizeof(struct cmsghdr)) / sizeof(int);

<<<<<<< HEAD
      if (count + conn->lc_cfpcount > LOCAL_NCONTROLFDS)
=======
      if (count + peer->lc_cfpcount > LOCAL_NCONTROLFDS)
>>>>>>> 649f99ce
        {
          ret = -EMFILE;
          goto fail;
        }

      for (i = 0; i < count; i++)
        {
          ret = fs_getfilep(fds[i], &filep);
          if (ret < 0)
            {
              goto fail;
            }

          filep2 = (FAR struct file *)kmm_zalloc(sizeof(*filep2));
          if (!filep2)
            {
              ret = -ENOMEM;
              goto fail;
            }

          ret = file_dup2(filep, filep2);
          if (ret < 0)
            {
              kmm_free(filep2);
              goto fail;
            }

<<<<<<< HEAD
          conn->lc_cfps[conn->lc_cfpcount++] = filep2;
=======
          peer->lc_cfps[peer->lc_cfpcount++] = filep2;
>>>>>>> 649f99ce
        }
    }

  net_unlock();

  return count;

fail:
  while (i-- > 0)
    {
<<<<<<< HEAD
      file_close(conn->lc_cfps[--conn->lc_cfpcount]);
      kmm_free(conn->lc_cfps[conn->lc_cfpcount]);
      conn->lc_cfps[conn->lc_cfpcount] = NULL;
=======
      file_close(peer->lc_cfps[--peer->lc_cfpcount]);
      kmm_free(peer->lc_cfps[peer->lc_cfpcount]);
      peer->lc_cfps[peer->lc_cfpcount] = NULL;
>>>>>>> 649f99ce
    }

  net_unlock();

  return ret;
}
#endif /* CONFIG_NET_LOCAL_SCM */

/****************************************************************************
 * Name: local_send
 *
 * Description:
 *   Send a local packet as a stream.
 *
 * Input Parameters:
 *   psock    An instance of the internal socket structure.
 *   buf      Data to send
 *   len      Length of data to send
 *   flags    Send flags (ignored for now)
 *
 * Returned Value:
 *   On success, returns the number of characters sent.  On  error,
 *   -1 is returned, and errno is set appropriately (see send() for the
 *   list of errno numbers).
 *
 ****************************************************************************/

static ssize_t local_send(FAR struct socket *psock,
                          FAR const struct iovec *buf,
                          size_t len, int flags)
{
  ssize_t ret;

  switch (psock->s_type)
    {
#ifdef CONFIG_NET_LOCAL_STREAM
      case SOCK_STREAM:
        {
          FAR struct local_conn_s *peer;

          /* Local TCP packet send */

          DEBUGASSERT(psock && psock->s_conn && buf);
          peer = (FAR struct local_conn_s *)psock->s_conn;

          /* Verify that this is a connected peer socket and that it has
           * opened the outgoing FIFO for write-only access.
           */

          if (peer->lc_state != LOCAL_STATE_CONNECTED ||
              peer->lc_outfile.f_inode == NULL)
            {
              if (peer->lc_state == LOCAL_STATE_CONNECTING)
                {
                  return -EAGAIN;
                }

              nerr("ERROR: not connected\n");
              return -ENOTCONN;
            }

          /* Send the packet */

          ret = local_send_packet(&peer->lc_outfile, buf, len, false);
        }
        break;
#endif /* CONFIG_NET_LOCAL_STREAM */

#ifdef CONFIG_NET_LOCAL_DGRAM
      case SOCK_DGRAM:
        {
          /* Local UDP packet send */

#warning Missing logic

          ret = -ENOSYS;
        }
        break;
#endif /* CONFIG_NET_LOCAL_DGRAM */

      default:
        {
          /* EDESTADDRREQ.  Signifies that the socket is not connection-mode
           * and no peer address is set.
           */

          ret = -EDESTADDRREQ;
        }
        break;
    }

  return ret;
}

/****************************************************************************
 * Name: local_sendto
 *
 * Description:
 *   This function implements the Unix domain-specific logic of the
 *   standard sendto() socket operation.
 *
 * Input Parameters:
 *   psock    A pointer to a NuttX-specific, internal socket structure
 *   buf      Data to send
 *   len      Length of data to send
 *   flags    Send flags
 *   to       Address of recipient
 *   tolen    The length of the address structure
 *
 *   NOTE: All input parameters were verified by sendto() before this
 *   function was called.
 *
 * Returned Value:
 *   On success, returns the number of characters sent.  On  error,
 *   a negated errno value is returned.  See the description in
 *   net/socket/sendto.c for the list of appropriate return value.
 *
 ****************************************************************************/

static ssize_t local_sendto(FAR struct socket *psock,
                            FAR const struct iovec *buf,
                            size_t len, int flags,
                            FAR const struct sockaddr *to,
                            socklen_t tolen)
{
#ifdef CONFIG_NET_LOCAL_DGRAM
  FAR struct local_conn_s *conn = (FAR struct local_conn_s *)psock->s_conn;
  FAR struct sockaddr_un *unaddr = (FAR struct sockaddr_un *)to;
  ssize_t ret;

  /* Verify that a valid address has been provided */

  if (to->sa_family != AF_LOCAL || tolen < sizeof(sa_family_t))
    {
      nerr("ERROR: Unrecognized address family: %d\n",
           to->sa_family);
      return -EAFNOSUPPORT;
    }

  /* If this is a connected socket, then return EISCONN */

  if (psock->s_type != SOCK_DGRAM)
    {
      nerr("ERROR: Connected socket\n");
      return -EISCONN;
    }

  /* Verify that this is not a connected peer socket.  It need not be
   * bound, however.  If unbound, recvfrom will see this as a nameless
   * connection.
   */

  if (conn->lc_state != LOCAL_STATE_UNBOUND &&
      conn->lc_state != LOCAL_STATE_BOUND)
    {
      /* Either not bound to address or it is connected */

      nerr("ERROR: Connected state\n");
      return -EISCONN;
    }

  /* The outgoing FIFO should not be open */

  DEBUGASSERT(conn->lc_outfile.f_inode == 0);

  /* At present, only standard pathname type address are support */

  if (tolen < sizeof(sa_family_t) + 2)
    {
      /* EFAULT
       * - An invalid user space address was specified for a parameter
       */

      return -EFAULT;
    }

  /* Make sure that half duplex FIFO has been created.
   * REVISIT:  Or should be just make sure that it already exists?
   */

  ret = local_create_halfduplex(conn, unaddr->sun_path);
  if (ret < 0)
    {
      nerr("ERROR: Failed to create FIFO for %s: %zd\n",
           conn->lc_path, ret);
      return ret;
    }

  /* Open the sending side of the transfer */

  ret = local_open_sender(conn, unaddr->sun_path,
                          _SS_ISNONBLOCK(psock->s_flags) ||
                          (flags & MSG_DONTWAIT) != 0);
  if (ret < 0)
    {
      nerr("ERROR: Failed to open FIFO for %s: %zd\n",
           unaddr->sun_path, ret);

      goto errout_with_halfduplex;
    }

  /* Send the packet */

  ret = local_send_packet(&conn->lc_outfile, buf, len, true);
  if (ret < 0)
    {
      nerr("ERROR: Failed to send the packet: %zd\n", ret);
    }

  /* Now we can close the write-only socket descriptor */

  file_close(&conn->lc_outfile);
  conn->lc_outfile.f_inode = NULL;

errout_with_halfduplex:

  /* Release our reference to the half duplex FIFO */

  local_release_halfduplex(conn);

  return ret;
#else
  return -EISCONN;
#endif /* CONFIG_NET_LOCAL_DGRAM */
}

/****************************************************************************
 * Public Functions
 ****************************************************************************/

/****************************************************************************
 * Name: local_sendmsg
 *
 * Description:
 *   Implements the sendmsg() operation for the case of the local Unix socket
 *
 * Input Parameters:
 *   psock    A pointer to a NuttX-specific, internal socket structure
 *   msg      msg to send
 *   flags    Send flags
 *
 * Returned Value:
 *   On success, returns the number of characters sent.  On  error, a negated
 *   errno value is returned (see sendmsg() for the list of appropriate error
 *   values.
 *
 ****************************************************************************/

ssize_t local_sendmsg(FAR struct socket *psock, FAR struct msghdr *msg,
                      int flags)
{
  FAR const struct sockaddr *to = msg->msg_name;
  FAR const struct iovec *buf = msg->msg_iov;
  socklen_t tolen = msg->msg_namelen;
  size_t len = msg->msg_iovlen;
#ifdef CONFIG_NET_LOCAL_SCM
  FAR struct local_conn_s *conn = psock->s_conn;
  int count;

  if (msg->msg_control &&
      msg->msg_controllen > sizeof(struct cmsghdr))
    {
      count = local_sendctl(conn, msg);
      if (count < 0)
        {
          return count;
        }
    }
#endif /* CONFIG_NET_LOCAL_SCM */

  len = to ? local_sendto(psock, buf, len, flags, to, tolen) :
             local_send(psock, buf, len, flags);
#ifdef CONFIG_NET_LOCAL_SCM
  if (len < 0 && count > 0)
    {
      net_lock();

      while (count-- > 0)
        {
          file_close(conn->lc_cfps[--conn->lc_cfpcount]);
          kmm_free(conn->lc_cfps[conn->lc_cfpcount]);
          conn->lc_cfps[conn->lc_cfpcount] = NULL;
        }

      net_unlock();
    }
#endif

  return len;
}

#endif /* CONFIG_NET && CONFIG_NET_LOCAL */<|MERGE_RESOLUTION|>--- conflicted
+++ resolved
@@ -61,10 +61,7 @@
 static int local_sendctl(FAR struct local_conn_s *conn,
                          FAR struct msghdr *msg)
 {
-<<<<<<< HEAD
-=======
   FAR struct local_conn_s *peer;
->>>>>>> 649f99ce
   FAR struct file *filep2;
   FAR struct file *filep;
   struct cmsghdr *cmsg;
@@ -75,15 +72,12 @@
 
   net_lock();
 
-<<<<<<< HEAD
-=======
   peer = conn->lc_peer;
   if (peer == NULL)
     {
       peer = conn;
     }
 
->>>>>>> 649f99ce
   for_each_cmsghdr(cmsg, msg)
     {
       if (!CMSG_OK(msg, cmsg) ||
@@ -97,11 +91,7 @@
       fds = (int *)CMSG_DATA(cmsg);
       count = (cmsg->cmsg_len - sizeof(struct cmsghdr)) / sizeof(int);
 
-<<<<<<< HEAD
-      if (count + conn->lc_cfpcount > LOCAL_NCONTROLFDS)
-=======
       if (count + peer->lc_cfpcount > LOCAL_NCONTROLFDS)
->>>>>>> 649f99ce
         {
           ret = -EMFILE;
           goto fail;
@@ -129,11 +119,7 @@
               goto fail;
             }
 
-<<<<<<< HEAD
-          conn->lc_cfps[conn->lc_cfpcount++] = filep2;
-=======
           peer->lc_cfps[peer->lc_cfpcount++] = filep2;
->>>>>>> 649f99ce
         }
     }
 
@@ -144,15 +130,9 @@
 fail:
   while (i-- > 0)
     {
-<<<<<<< HEAD
-      file_close(conn->lc_cfps[--conn->lc_cfpcount]);
-      kmm_free(conn->lc_cfps[conn->lc_cfpcount]);
-      conn->lc_cfps[conn->lc_cfpcount] = NULL;
-=======
       file_close(peer->lc_cfps[--peer->lc_cfpcount]);
       kmm_free(peer->lc_cfps[peer->lc_cfpcount]);
       peer->lc_cfps[peer->lc_cfpcount] = NULL;
->>>>>>> 649f99ce
     }
 
   net_unlock();
