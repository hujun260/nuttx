--- conflicted
+++ resolved
@@ -551,11 +551,7 @@
  * Name: ipv6_exthdr
  *
  * Description:
-<<<<<<< HEAD
- *   Return true if the next header value is an IPv6 extension header.
-=======
  *   Check whether it is an IPv6 extension header.
->>>>>>> 1c84fc9c
  *
  * Input Parameters:
  *   The next header value extracted from an IPv6 frame.
