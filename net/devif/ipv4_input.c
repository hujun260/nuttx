/****************************************************************************
 * net/devif/ipv4_input.c
 * Device driver IPv4 packet receipt interface
 *
 *   Copyright (C) 2007-2009, 2013-2015, 2018-2019 Gregory Nutt. All rights
 *     reserved.
 *   Author: Gregory Nutt <gnutt@nuttx.org>
 *
 * Adapted for NuttX from logic in uIP which also has a BSD-like license:
 *
 * uIP is an implementation of the TCP/IP protocol stack intended for
 * small 8-bit and 16-bit microcontrollers.
 *
 * uIP provides the necessary protocols for Internet communication,
 * with a very small code footprint and RAM requirements - the uIP
 * code size is on the order of a few kilobytes and RAM usage is on
 * the order of a few hundred bytes.
 *
 *   Original author Adam Dunkels <adam@dunkels.com>
 *   Copyright () 2001-2003, Adam Dunkels.
 *   All rights reserved.
 *
 * Redistribution and use in source and binary forms, with or without
 * modification, are permitted provided that the following conditions
 * are met:
 *
 * 1. Redistributions of source code must retain the above copyright
 *    notice, this list of conditions and the following disclaimer.
 * 2. Redistributions in binary form must reproduce the above copyright
 *    notice, this list of conditions and the following disclaimer in the
 *    documentation and/or other materials provided with the distribution.
 * 3. The name of the author may not be used to endorse or promote
 *    products derived from this software without specific prior
 *    written permission.
 *
 * THIS SOFTWARE IS PROVIDED BY THE AUTHOR ``AS IS'' AND ANY EXPRESS
 * OR IMPLIED WARRANTIES, INCLUDING, BUT NOT LIMITED TO, THE IMPLIED
 * WARRANTIES OF MERCHANTABILITY AND FITNESS FOR A PARTICULAR PURPOSE
 * ARE DISCLAIMED.  IN NO EVENT SHALL THE AUTHOR BE LIABLE FOR ANY
 * DIRECT, INDIRECT, INCIDENTAL, SPECIAL, EXEMPLARY, OR CONSEQUENTIAL
 * DAMAGES (INCLUDING, BUT NOT LIMITED TO, PROCUREMENT OF SUBSTITUTE
 * GOODS OR SERVICES; LOSS OF USE, DATA, OR PROFITS; OR BUSINESS
 * INTERRUPTION) HOWEVER CAUSED AND ON ANY THEORY OF LIABILITY,
 * WHETHER IN CONTRACT, STRICT LIABILITY, OR TORT (INCLUDING
 * NEGLIGENCE OR OTHERWISE) ARISING IN ANY WAY OUT OF THE USE OF THIS
 * SOFTWARE, EVEN IF ADVISED OF THE POSSIBILITY OF SUCH DAMAGE.
 *
 ****************************************************************************/

/****************************************************************************
 * uIP is a small implementation of the IP, UDP and TCP protocols (as
 * well as some basic ICMP stuff). The implementation couples the IP,
 * UDP, TCP and the application layers very tightly. To keep the size
 * of the compiled code down, this code frequently uses the goto
 * statement. While it would be possible to break the ipv4_input()
 * function into many smaller functions, this would increase the code
 * size because of the overhead of parameter passing and the fact that
 * the optimizer would not be as efficient.
 *
 * The principle is that we have a small buffer, called the d_buf,
 * in which the device driver puts an incoming packet. The TCP/IP
 * stack parses the headers in the packet, and calls the
 * application. If the remote host has sent data to the application,
 * this data is present in the d_buf and the application read the
 * data from there. It is up to the application to put this data into
 * a byte stream if needed. The application will not be fed with data
 * that is out of sequence.
 *
 * If the application wishes to send data to the peer, it should put
 * its data into the d_buf. The d_appdata pointer points to the
 * first available byte. The TCP/IP stack will calculate the
 * checksums, and fill in the necessary header fields and finally send
 * the packet back to the peer.
 *
 ****************************************************************************/

/****************************************************************************
 * Included Files
 ****************************************************************************/

#include <nuttx/config.h>
#ifdef CONFIG_NET_IPv4

#include <sys/ioctl.h>
#include <stdint.h>
#include <debug.h>
#include <string.h>

#include <netinet/in.h>
#include <net/if.h>

#include <nuttx/net/netconfig.h>
#include <nuttx/net/netdev.h>
#include <nuttx/net/netstats.h>
#include <nuttx/net/ip.h>

#include "inet/inet.h"
#include "tcp/tcp.h"
#include "udp/udp.h"
#include "pkt/pkt.h"
#include "icmp/icmp.h"
#include "igmp/igmp.h"

#include "ipforward/ipforward.h"
#include "devif/devif.h"

/****************************************************************************
 * Pre-processor Definitions
 ****************************************************************************/

/* Macros */

#define BUF                  ((FAR struct ipv4_hdr_s *)&dev->d_buf[NET_LL_HDRLEN(dev)])

/****************************************************************************
 * Private Data
 ****************************************************************************/

/****************************************************************************
 * Private Functions
 ****************************************************************************/

/****************************************************************************
 * Public Functions
 ****************************************************************************/

/****************************************************************************
 * Name: ipv4_input
 *
 * Description:
 *
 * Returned Value:
 *   OK    - The packet was processed (or dropped) and can be discarded.
 *   ERROR - Hold the packet and try again later.  There is a listening
 *           socket but no receive in place to catch the packet yet.  The
 *           device's d_len will be set to zero in this case as there is
 *           no outgoing data.
 *
 ****************************************************************************/

int ipv4_input(FAR struct net_driver_s *dev)
{
  FAR struct ipv4_hdr_s *ipv4 = BUF;
  in_addr_t destipaddr;
  uint16_t llhdrlen;
  uint16_t totlen;

  /* This is where the input processing starts. */

#ifdef CONFIG_NET_STATISTICS
  g_netstats.ipv4.recv++;
#endif

  /* Start of IP input header processing code.
   *
   * Check validity of the IP header.
   * REVISIT:  Does not account for varying IP header length due to the
   * presences of IPv4 options.  The header length is encoded as a number
   * 32-bit words in the HL nibble of the VHL.
   */

  if ((ipv4->vhl & IP_VERSION_MASK) != 0x40 ||
      (ipv4->vhl & IPv4_HLMASK) < 5)
    {
      /* IP version and header length. */

#ifdef CONFIG_NET_STATISTICS
      g_netstats.ipv4.drop++;
      g_netstats.ipv4.vhlerr++;
#endif
      nwarn("WARNING: Invalid IP version or header length: %02x\n",
            ipv4->vhl);
      goto drop;
    }

  /* Get the size of the packet minus the size of link layer header */

  llhdrlen = NET_LL_HDRLEN(dev);
  if ((llhdrlen + IPv4_HDRLEN) > dev->d_len)
    {
      nwarn("WARNING: Packet shorter than IPv4 header\n");
      goto drop;
    }

  dev->d_len -= llhdrlen;

  /* Check the size of the packet.  If the size reported to us in d_len is
   * smaller the size reported in the IP header, we assume that the packet
   * has been corrupted in transit.  If the size of d_len is larger than the
   * size reported in the IP packet header, the packet has been padded and
   * we set d_len to the correct value.
   */

  totlen = (ipv4->len[0] << 8) + ipv4->len[1];
  if (totlen <= dev->d_len)
    {
      dev->d_len = totlen;
    }
  else
    {
      nwarn("WARNING: IP packet shorter than length in IP header\n");
      goto drop;
    }

  /* Check the fragment flag. */

  if ((ipv4->ipoffset[0] & 0x3f) != 0 || ipv4->ipoffset[1] != 0)
    {
#ifdef CONFIG_NET_STATISTICS
      g_netstats.ipv4.drop++;
      g_netstats.ipv4.fragerr++;
#endif
      nwarn("WARNING: IP fragment dropped\n");
      goto drop;
    }

  /* Get the destination IP address in a friendlier form */

  destipaddr = net_ip4addr_conv32(ipv4->destipaddr);

#if defined(CONFIG_NET_BROADCAST) && defined(NET_UDP_HAVE_STACK)
  /* If IP broadcast support is configured, we check for a broadcast
   * UDP packet, which may be destined to us (even if there is no IP
   * address yet assigned to the device as is the case when we are
   * negotiating over DHCP for an address).
   */

  if (ipv4->proto == IP_PROTO_UDP &&
      net_ipv4addr_cmp(destipaddr, INADDR_BROADCAST))
    {
#ifdef CONFIG_NET_IPFORWARD_BROADCAST
      /* Forward broadcast packets */

      ipv4_forward_broadcast(dev, ipv4);
#endif
      return udp_ipv4_input(dev);
    }
  else
#endif
#if defined(CONFIG_NET_BROADCAST) && defined(NET_UDP_HAVE_STACK)
  /* The address is not the broadcast address and we have been assigned a
   * address.  So there is also the possibility that the destination address
   * is a sub-net broadcast address which we will need to handle just as for
   * the broadcast address above.
   */

  if (ipv4->proto == IP_PROTO_UDP &&
      net_ipv4addr_maskcmp(destipaddr, dev->d_ipaddr, dev->d_netmask) &&
      net_ipv4addr_broadcast(destipaddr, dev->d_netmask))
    {
#ifdef CONFIG_NET_IPFORWARD_BROADCAST
      /* Forward broadcast packets */

      ipv4_forward_broadcast(dev, ipv4);
#endif
      return udp_ipv4_input(dev);
    }
  else
#endif
  /* Check if the packet is destined for our IP address. */

  if (!net_ipv4addr_cmp(destipaddr, dev->d_ipaddr))
    {
      /* No.. This is not our IP address. Check for an IPv4 IGMP group
       * address
       */

#ifdef CONFIG_NET_IGMP
      in_addr_t destip = net_ip4addr_conv32(ipv4->destipaddr);
      if (igmp_grpfind(dev, &destip) != NULL)
        {
#ifdef CONFIG_NET_IPFORWARD_BROADCAST
          /* Forward multicast packets */

          ipv4_forward_broadcast(dev, ipv4);
#endif
        }
      else
#endif
        {
          /* No.. The packet is not destined for us. */

#ifdef CONFIG_NET_IPFORWARD
          /* Try to forward the packet */

          int ret = ipv4_forward(dev, ipv4);
          if (ret >= 0)
            {
              /* The packet was forwarded.  Return success; d_len will
               * be set appropriately by the forwarding logic:  Cleared
               * if the packet is forward via anoother device or non-
               * zero if it will be forwarded by the same device that
               * it was received on.
               */

              return OK;
            }
          else
#endif
          if (ipv4->proto != IP_PROTO_UDP)
            {
              /* Not destined for us and not forwardable... Drop the
               * packet.
               */

              nwarn("WARNING: Not destined for us; not forwardable... "
                    "Dropping!\n");

#ifdef CONFIG_NET_STATISTICS
              g_netstats.ipv4.drop++;
#endif
              goto drop;
            }
        }
    }
#ifdef CONFIG_NET_ICMP
<<<<<<< HEAD
=======

>>>>>>> 1bded73f
  /* In other cases, the device must be assigned a non-zero IP address. */

  else if (net_ipv4addr_cmp(dev->d_ipaddr, INADDR_ANY))
    {
      nwarn("WARNING: No IP address assigned\n");
      goto drop;
    }
#endif

  if (ipv4_chksum(dev) != 0xffff)
    {
      /* Compute and check the IP header checksum. */

#ifdef CONFIG_NET_STATISTICS
      g_netstats.ipv4.drop++;
      g_netstats.ipv4.chkerr++;
#endif
      nwarn("WARNING: Bad IP checksum\n");
      goto drop;
    }

  /* Make sure that all packet processing logic knows that there is an IPv4
   * packet in the device buffer.
   */

  IFF_SET_IPv4(dev->d_flags);

  /* Now process the incoming packet according to the protocol. */

  switch (ipv4->proto)
    {
#ifdef NET_TCP_HAVE_STACK
      case IP_PROTO_TCP:   /* TCP input */
        tcp_ipv4_input(dev);
        break;
#endif

#ifdef NET_UDP_HAVE_STACK
      case IP_PROTO_UDP:   /* UDP input */
        udp_ipv4_input(dev);
        break;
#endif

#ifdef NET_ICMP_HAVE_STACK
  /* Check for ICMP input */

      case IP_PROTO_ICMP:  /* ICMP input */
        icmp_input(dev);
        break;
#endif

#ifdef CONFIG_NET_IGMP
  /* Check for IGMP input */

      case IP_PROTO_IGMP:  /* IGMP input */
        igmp_input(dev);
        break;
#endif

      default:              /* Unrecognized/unsupported protocol */
#ifdef CONFIG_NET_STATISTICS
        g_netstats.ipv4.drop++;
        g_netstats.ipv4.protoerr++;
#endif

        nwarn("WARNING: Unrecognized IP protocol\n");
        goto drop;
    }

  /* Return and let the caller do any pending transmission. */

  return OK;

  /* Drop the packet.  NOTE that OK is returned meaning that the
   * packet has been processed (although processed unsuccessfully).
   */

drop:
  dev->d_len = 0;
  return OK;
}
#endif /* CONFIG_NET_IPv4 */<|MERGE_RESOLUTION|>--- conflicted
+++ resolved
@@ -314,10 +314,7 @@
         }
     }
 #ifdef CONFIG_NET_ICMP
-<<<<<<< HEAD
-=======
-
->>>>>>> 1bded73f
+
   /* In other cases, the device must be assigned a non-zero IP address. */
 
   else if (net_ipv4addr_cmp(dev->d_ipaddr, INADDR_ANY))
