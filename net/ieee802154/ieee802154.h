/****************************************************************************
 * net/ieee802154/ieee802154.h
 *
 * Licensed to the Apache Software Foundation (ASF) under one or more
 * contributor license agreements.  See the NOTICE file distributed with
 * this work for additional information regarding copyright ownership.  The
 * ASF licenses this file to you under the Apache License, Version 2.0 (the
 * "License"); you may not use this file except in compliance with the
 * License.  You may obtain a copy of the License at
 *
 *   http://www.apache.org/licenses/LICENSE-2.0
 *
 * Unless required by applicable law or agreed to in writing, software
 * distributed under the License is distributed on an "AS IS" BASIS, WITHOUT
 * WARRANTIES OR CONDITIONS OF ANY KIND, either express or implied.  See the
 * License for the specific language governing permissions and limitations
 * under the License.
 *
 ****************************************************************************/

#ifndef _NET_IEEE802154_IEEE802154_H
#define _NET_IEEE802154_IEEE802154_H

/****************************************************************************
 * Included Files
 ****************************************************************************/

#include <nuttx/config.h>

#include <sys/types.h>
#include <queue.h>
#include <netpacket/ieee802154.h>

#ifdef CONFIG_NET_IEEE802154

/****************************************************************************
 * Pre-processor Definitions
 ****************************************************************************/

/* Allocate a new IEEE 802.15.4 socket data callback */

#define ieee802154_callback_alloc(dev,conn) \
  devif_callback_alloc(dev, &conn->list)
#define ieee802154_callback_free(dev,conn,cb) \
  devif_conn_callback_free(dev, cb, &conn->list)

/* Memory Pools */

#define IEEE802154_POOL_PREALLOCATED  0
#define IEEE802154_POOL_DYNAMIC       1

/* Frame size */

/* This maximum size of an IEEE 802.15.4 frame.  Certain, non-standard
 * devices may exceed this value, however.
 */

#define IEEE802154_MAC_STDFRAME 127

/* Space for a two byte FCS must be reserved at the end of the frame */

#define IEEE802154_MAC_FCSSIZE  2

/* This, then, is the usable size of the frame... */

#if defined(CONFIG_NET_IEEE802154_FRAMELEN)
#  define IEEE802_MAX_FRAMELEN CONFIG_NET_IEEE802154_FRAMELEN
#else
#  define IEEE802_MAX_FRAMELEN IEEE802154_MAC_STDFRAME
#endif

#define IEEE802154_FRAMELEN (IEEE802_MAX_FRAMELEN - IEEE802154_MAC_FCSSIZE)

/****************************************************************************
 * Public Type Definitions
 ****************************************************************************/

/* Used for containing and queuing IOBs along with information about the
 * source of the frame.
 */

struct iob_s;  /* Forward reference */

struct ieee802154_container_s
{
  FAR struct ieee802154_container_s *ic_flink; /* Supports a singly linked list */
  struct ieee802154_saddr_s ic_src;            /* Source of the packet */
  FAR struct iob_s *ic_iob;                    /* Contained IOB */
  uint8_t ic_pool;                             /* See IEEE802154_POOL_* definitions */
};

/* Representation of a IEEE 802.15.4 socket connection */

struct devif_callback_s;                       /* Forward reference */

struct ieee802154_conn_s
{
  /* Common prologue of all connection structures. */

  dq_entry_t node;                             /* Supports a double linked list */

  /* This is a list of IEEE 802.15.4 callbacks.  Each callback represents
   * a thread that is stalled, waiting for a device-specific event.
   */

  FAR struct devif_callback_s *list;

  /* IEEE 802.15.4-specific content follows */

  struct ieee802154_saddr_s laddr;             /* Locally bound / source address */
  struct ieee802154_saddr_s raddr;             /* Connected remote address */
  uint8_t crefs;                               /* Reference counts on this instance */
#if CONFIG_NET_IEEE802154_BACKLOG > 0
  uint8_t backlog;                             /* Number of frames in RX queue */
#endif

  /* Queue of incoming packets */

  FAR struct ieee802154_container_s *rxhead;
  FAR struct ieee802154_container_s *rxtail;
};

/****************************************************************************
 * Public Data
 ****************************************************************************/

#ifdef __cplusplus
#  define EXTERN extern "C"
extern "C"
{
#else
#  define EXTERN extern
#endif

/* The IEEE 802.15.4 socket interface */

EXTERN const struct sock_intf_s g_ieee802154_sockif;

/****************************************************************************
 * Public Function Prototypes
 ****************************************************************************/

struct ieee802154_data_ind_s; /* Forward reference */
struct radio_driver_s;        /* Forward reference */
struct net_driver_s;          /* Forward reference */
struct socket;                /* Forward reference */
struct sockaddr;              /* Forward reference */

/****************************************************************************
 * Name: ieee802154_initialize()
 *
 * Description:
 *   Initialize the IEEE 802.15.4 socket support.  Called once and only
 *   from the network initialization logic.
 *
 * Assumptions:
 *   Called early in the initialization sequence
 *
 ****************************************************************************/

void ieee802154_initialize(void);

/****************************************************************************
 * Name: ieee802154_conn_initialize
 *
 * Description:
 *   Initialize the IEEE 802.15.4 connection structure allocator.  Called
 *   once and only from ieee802154_initialize().
 *
 * Assumptions:
 *   Called early in the initialization sequence
 *
 ****************************************************************************/

void ieee802154_conn_initialize(void);

/****************************************************************************
 * Name: ieee802154_conn_alloc()
 *
 * Description:
 *   Allocate a new, uninitialized IEEE 802.15.4 socket connection
 *   structure. This is normally something done by the implementation of
 *   the socket() API
 *
 ****************************************************************************/

FAR struct ieee802154_conn_s *ieee802154_conn_alloc(void);

/****************************************************************************
 * Name: ieee802154_conn_free()
 *
 * Description:
 *   Free a IEEE 802.15.4 socket connection structure that is no longer in
 *   use.  This should be done by the implementation of close().
 *
 ****************************************************************************/

void ieee802154_conn_free(FAR struct ieee802154_conn_s *conn);

/****************************************************************************
 * Name: ieee802154_conn_active()
 *
 * Description:
 *   Find a connection structure that is the appropriate
 *   connection to be used with the provided Ethernet header
 *
 * Assumptions:
 *   This function is called from network logic at with the network locked.
 *
 ****************************************************************************/

FAR struct ieee802154_conn_s *
  ieee802154_conn_active(FAR const struct ieee802154_data_ind_s *meta);

/****************************************************************************
 * Name: ieee802154_conn_next()
 *
 * Description:
 *   Traverse the list of allocated IEEE 802.15.4 connections
 *
 * Assumptions:
 *   This function is called from network logic at with the network locked.
 *
 ****************************************************************************/

FAR struct ieee802154_conn_s *
  ieee802154_conn_next(FAR struct ieee802154_conn_s *conn);

/****************************************************************************
 * Name: ieee802154_input
 *
 * Description:
 *   Handle incoming IEEE 802.15.4 input
 *
 *   This function is called when the radio device driver has received an
 *   frame from the network.  The frame from the device driver must be
 *   provided in by the IOB frame argument of the  function call:
 *
 *   - The frame data is in the IOB io_data[] buffer,
 *   - The length of the frame is in the IOB io_len field, and
 *   - The offset past and radio MAC header is provided in the io_offset
 *     field.
 *
 *   The frame argument may refer to a single frame (a list of length one)
 *   or may it be the head of a list of multiple frames.
 *
 *   - The io_flink field points to the next frame in the list (if enable)
 *   - The last frame in the list will have io_flink == NULL.
 *
 * Input Parameters:
 *   radio       The radio network driver interface.
 *   framelist - The head of an incoming list of frames.  Normally this
 *               would be a single frame.  A list may be provided if
 *               appropriate, however.
 *   meta      - Meta data characterizing the received frame.
 *
 *               If there are multilple frames in the list, this metadata
 *               must apply to all of the frames in the list.
 *
 * Returned Value:
 *   OK    The IEEE 802.15.4 has been processed  and can be deleted
 *   ERROR Hold the IEEE 802.15.4 and try again later. There is a listening
 *         socket but no recv in place to catch the IEEE 802.15.4 yet.
 *         Useful when a packet arrives before a recv call is in place.
 *
 * Assumptions:
 *   Called from the network diver with the network locked.
 *
 ****************************************************************************/

/* ieee802154_input() is prototyped in include/nuttx/net/ieee802154.h */

/****************************************************************************
 * Name: ieee802154_callback
 *
 * Description:
 *   Inform the application holding the IEEE 802.15.4 socket of a change in
 *   state.
 *
 * Returned Value:
 *   OK if IEEE 802.15.4 has been processed, otherwise ERROR.
 *
 * Assumptions:
 *   This function is called from network logic at with the network locked.
 *
 ****************************************************************************/

uint16_t ieee802154_callback(FAR struct radio_driver_s *radio,
                             FAR struct ieee802154_conn_s *conn,
                             uint16_t flags);

/****************************************************************************
 * Name: ieee802154_recvmsg
 *
 * Description:
 *   Implements the socket recvfrom interface for the case of the AF_INET
 *   and AF_INET6 address families.  ieee802154_recvmsg() receives messages
 *   from a socket, and may be used to receive data on a socket whether or
 *   not it is connection-oriented.
 *
 *   If msg_name is not NULL, and the underlying protocol provides the source
 *   address, this source address is filled in. The argument 'msg_namelen' is
 *   initialized to the size of the buffer associated with msg_name, and
 *   modified on return to indicate the actual size of the address stored
 *   there.
 *
 * Input Parameters:
 *   psock    A pointer to a NuttX-specific, internal socket structure
 *   msg      Buffer to receive the message
 *   flags    Receive flags
 *
 * Returned Value:
 *   On success, returns the number of characters received. If no data is
 *   available to be received and the peer has performed an orderly shutdown,
 *   recvmsg() will return 0.  Otherwise, on errors, a negated errno value is
 *   returned (see recvmsg() for the list of appropriate error values).
 *
 ****************************************************************************/

ssize_t ieee802154_recvmsg(FAR struct socket *psock, FAR struct msghdr *msg,
                           int flags);

/****************************************************************************
 * Name: ieee802154_find_device
 *
 * Description:
 *   Select the network driver to use with the IEEE802154 transaction.
 *
 * Input Parameters:
 *   conn - IEEE802154 connection structure (not currently used).
 *   addr - The address to match the devices assigned address
 *
 * Returned Value:
 *   A pointer to the network driver to use.  NULL is returned on any
 *   failure.
 *
 ****************************************************************************/

FAR struct radio_driver_s *
  ieee802154_find_device(FAR struct ieee802154_conn_s *conn,
                         FAR const struct ieee802154_saddr_s *addr);

/****************************************************************************
 * Name: ieee802154_poll
 *
 * Description:
 *   Poll a IEEE 802.15.4 "connection" structure for availability of TX data
 *
 * Input Parameters:
 *   dev - The device driver structure to use in the send operation
 *   conn - The IEEE 802.15.4 "connection" to poll for TX data
 *
 * Returned Value:
 *   None
 *
 * Assumptions:
 *   Called from the network device interface (devif) with the network
 *   locked.
 *
 ****************************************************************************/

void ieee802154_poll(FAR struct net_driver_s *dev,
                     FAR struct ieee802154_conn_s *conn);

/****************************************************************************
 * Name: ieee802154_sendmsg
 *
 * Description:
 *   If sendmsg() is used on a connection-mode (SOCK_STREAM, SOCK_SEQPACKET)
 *   socket, the parameters 'msg_name' and 'msg_namelen' are ignored (and the
 *   error EISCONN may be returned when they are not NULL and 0), and the
 *   error ENOTCONN is returned when the socket was not actually connected.
 *
 * Input Parameters:
 *   psock    An instance of the internal socket structure.
 *   msg      Message to send
 *   flags    Send flags
 *
 * Returned Value:
 *   On success, returns the number of characters sent.  On error, a negated
 *   errno value is returned (see sendmsg() for the complete list of return
 *   values.
 *
 ****************************************************************************/

ssize_t ieee802154_sendmsg(FAR struct socket *psock, FAR struct msghdr *msg,
                           int flags);

/****************************************************************************
 * Name: ieee802154_container_initialize
 *
 * Description:
 *   This function initializes the container allocator.  This function must
 *   be called early in the initialization sequence before any socket
 *   activity.
 *
 * Input Parameters:
 *   None
 *
 * Returned Value:
 *   None
 *
 * Assumptions:
 *   Called early in the initialization sequence
 *
 ****************************************************************************/

void ieee802154_container_initialize(void);

/****************************************************************************
 * Name: ieee802154_container_allocate
 *
 * Description:
 *   The ieee802154_container_allocate function will get a free container
 *   for use by the recvfrom() logic.
 *
 *   This function will first attempt to allocate from the g_free_container
 *   list.  If that the list is empty, then the meta-data structure will be
 *   allocated from the dynamic memory pool.
 *
 * Input Parameters:
 *   None
 *
 * Returned Value:
<<<<<<< HEAD
 *   A reference to the allocated container structure. All user fields in
=======
 *   A reference to the allocated container structure.  All user fields in
>>>>>>> 1bded73f
 *   this structure have been zeroed.  On a failure to allocate, NULL is
 *   returned.
 *
 * Assumptions:
 *   The caller has locked the network.
 *
 ****************************************************************************/

FAR struct ieee802154_container_s *ieee802154_container_allocate(void);

/****************************************************************************
 * Name: ieee802154_container_free
 *
 * Description:
 *   The ieee802154_container_free function will return a container structure
 *   to the free list of containers if it was a pre-allocated container
 *   structure. If the container structure was allocated dynamically it will
 *   be deallocated.
 *
 * Input Parameters:
 *   container - container structure to free
 *
 * Returned Value:
 *   None
 *
 * Assumptions:
 *   The caller has locked the network.
 *
 ****************************************************************************/

void ieee802154_container_free(FAR struct ieee802154_container_s *container);

#undef EXTERN
#ifdef __cplusplus
}
#endif

#endif /* CONFIG_NET_IEEE802154 */
#endif /* _NET_IEEE802154_IEEE802154_H */<|MERGE_RESOLUTION|>--- conflicted
+++ resolved
@@ -422,11 +422,7 @@
  *   None
  *
  * Returned Value:
-<<<<<<< HEAD
- *   A reference to the allocated container structure. All user fields in
-=======
  *   A reference to the allocated container structure.  All user fields in
->>>>>>> 1bded73f
  *   this structure have been zeroed.  On a failure to allocate, NULL is
  *   returned.
  *
