/****************************************************************************
 * net/tcp/tcp_conn.c
 *
 *   Copyright (C) 2007-2011, 2013-2015, 2018 Gregory Nutt. All rights
 *     reserved.
 *   Author: Gregory Nutt <gnutt@nuttx.org>
 *
 * Large parts of this file were leveraged from uIP logic:
 *
 *   Copyright (c) 2001-2003, Adam Dunkels.
 *   All rights reserved.
 *
 * Redistribution and use in source and binary forms, with or without
 * modification, are permitted provided that the following conditions
 * are met:
 *
 * 1. Redistributions of source code must retain the above copyright
 *    notice, this list of conditions and the following disclaimer.
 * 2. Redistributions in binary form must reproduce the above copyright
 *    notice, this list of conditions and the following disclaimer in the
 *    documentation and/or other materials provided with the distribution.
 * 3. The name of the author may not be used to endorse or promote
 *    products derived from this software without specific prior
 *    written permission.
 *
 * THIS SOFTWARE IS PROVIDED BY THE AUTHOR ``AS IS'' AND ANY EXPRESS
 * OR IMPLIED WARRANTIES, INCLUDING, BUT NOT LIMITED TO, THE IMPLIED
 * WARRANTIES OF MERCHANTABILITY AND FITNESS FOR A PARTICULAR PURPOSE
 * ARE DISCLAIMED.  IN NO EVENT SHALL THE AUTHOR BE LIABLE FOR ANY
 * DIRECT, INDIRECT, INCIDENTAL, SPECIAL, EXEMPLARY, OR CONSEQUENTIAL
 * DAMAGES (INCLUDING, BUT NOT LIMITED TO, PROCUREMENT OF SUBSTITUTE
 * GOODS OR SERVICES; LOSS OF USE, DATA, OR PROFITS; OR BUSINESS
 * INTERRUPTION) HOWEVER CAUSED AND ON ANY THEORY OF LIABILITY,
 * WHETHER IN CONTRACT, STRICT LIABILITY, OR TORT (INCLUDING
 * NEGLIGENCE OR OTHERWISE) ARISING IN ANY WAY OUT OF THE USE OF THIS
 * SOFTWARE, EVEN IF ADVISED OF THE POSSIBILITY OF SUCH DAMAGE.
 *
 ****************************************************************************/

/****************************************************************************
 * Included Files
 ****************************************************************************/

#include <nuttx/config.h>
#if defined(CONFIG_NET) && defined(CONFIG_NET_TCP)

#include <stdint.h>
#include <string.h>
#include <assert.h>
#include <errno.h>
#include <debug.h>
#include <sys/random.h>

#include <netinet/in.h>

#include <arch/irq.h>

#include <nuttx/clock.h>
#include <nuttx/kmalloc.h>
#include <nuttx/net/netconfig.h>
#include <nuttx/net/net.h>
#include <nuttx/net/netdev.h>
#include <nuttx/net/ip.h>
#include <nuttx/net/tcp.h>

#include "devif/devif.h"
#include "inet/inet.h"
#include "tcp/tcp.h"
#include "arp/arp.h"
#include "icmpv6/icmpv6.h"

/****************************************************************************
 * Pre-processor Definitions
 ****************************************************************************/

#define IPv4BUF ((FAR struct ipv4_hdr_s *)&dev->d_buf[NET_LL_HDRLEN(dev)])
#define IPv6BUF ((FAR struct ipv6_hdr_s *)&dev->d_buf[NET_LL_HDRLEN(dev)])

/****************************************************************************
 * Private Data
 ****************************************************************************/

/* The array containing all TCP connections. */

#ifndef CONFIG_NET_ALLOC_CONNS
static struct tcp_conn_s g_tcp_connections[CONFIG_NET_TCP_CONNS];
#endif

/* A list of all free TCP connections */

static dq_queue_t g_free_tcp_connections;

/* A list of all connected TCP connections */

static dq_queue_t g_active_tcp_connections;

/****************************************************************************
 * Private Functions
 ****************************************************************************/

/****************************************************************************
 * Name: tcp_listener
 *
 * Description:
 *   Given a local port number (in network byte order), find the TCP
 *   connection that listens on this port.
 *
 *   Primary uses: (1) to determine if a port number is available, (2) to
 *   To identify the socket that will accept new connections on a local port.
 *
 ****************************************************************************/

static FAR struct tcp_conn_s *
  tcp_listener(uint8_t domain, FAR const union ip_addr_u *ipaddr,
               uint16_t portno)
{
  FAR struct tcp_conn_s *conn = NULL;

  /* Check if this port number is in use by any active UIP TCP connection */

  while ((conn = tcp_nextconn(conn)) != NULL)
    {
      /* Check if this connection is open and the local port assignment
       * matches the requested port number.
       */

      if (conn->tcpstateflags != TCP_CLOSED && conn->lport == portno
#if defined(CONFIG_NET_IPv4) && defined(CONFIG_NET_IPv6)
          && domain == conn->domain
#endif
         )
        {
          /* If there are multiple interface devices, then the local IP
           * address of the connection must also match.  INADDR_ANY is a
           * special case:  There can only be instance of a port number
           * with INADDR_ANY.
           */

#ifdef CONFIG_NET_IPv4
#ifdef CONFIG_NET_IPv6
          if (domain == PF_INET)
#endif /* CONFIG_NET_IPv6 */
            {
              if (net_ipv4addr_cmp(conn->u.ipv4.laddr, ipaddr->ipv4) ||
                  net_ipv4addr_cmp(conn->u.ipv4.laddr, INADDR_ANY))
                {
                  /* The port number is in use, return the connection */

                  return conn;
                }
            }
#endif /* CONFIG_NET_IPv4 */

#ifdef CONFIG_NET_IPv6
#ifdef CONFIG_NET_IPv4
          else
#endif /* CONFIG_NET_IPv4 */
            {
              if (net_ipv6addr_cmp(conn->u.ipv6.laddr, ipaddr->ipv6) ||
                  net_ipv6addr_cmp(conn->u.ipv6.laddr, g_ipv6_unspecaddr))
                {
                  /* The port number is in use, return the connection */

                  return conn;
                }
            }
#endif /* CONFIG_NET_IPv6 */
        }
    }

  return NULL;
}

/****************************************************************************
 * Name: tcp_selectport
 *
 * Description:
 *   If the port number is zero; select an unused port for the connection.
 *   If the port number is non-zero, verify that no other connection has
 *   been created with this port number.
 *
 * Input Parameters:
 *   portno -- the selected port number in network order. Zero means no port
 *     selected.
 *
 * Returned Value:
 *   Selected or verified port number in network order on success, a negated
 *   errno on failure:
 *
 *   EADDRINUSE
 *     The given address is already in use.
 *   EADDRNOTAVAIL
 *     Cannot assign requested address (unlikely)
 *
 * Assumptions:
 *   Interrupts are disabled
 *
 ****************************************************************************/

static int tcp_selectport(uint8_t domain,
                          FAR const union ip_addr_u *ipaddr,
                          uint16_t portno)
{
  static uint16_t g_last_tcp_port;
  ssize_t ret;

  /* Generate port base dynamically */

  if (g_last_tcp_port == 0)
    {
      ret = getrandom(&g_last_tcp_port, sizeof(uint16_t), 0);
      if (ret < 0)
        {
          ret = getrandom(&g_last_tcp_port, sizeof(uint16_t), GRND_RANDOM);
        }

      if (ret != sizeof(uint16_t))
        {
          g_last_tcp_port = clock_systime_ticks() % 32000;
        }
      else
        {
          g_last_tcp_port = g_last_tcp_port % 32000;
        }

      if (g_last_tcp_port < 4096)
        {
          g_last_tcp_port += 4096;
        }
    }

  if (portno == 0)
    {
      /* No local port assigned. Loop until we find a valid listen port
       * number that is not being used by any other connection. NOTE the
       * following loop is assumed to terminate but could not if all
       * 32000-4096+1 ports are in used (unlikely).
       */

      do
        {
          /* Guess that the next available port number will be the one after
           * the last port number assigned. Make sure that the port number
           * is within range.
           */

          if (++g_last_tcp_port >= 32000)
            {
              g_last_tcp_port = 4096;
            }

          portno = HTONS(g_last_tcp_port);
        }
      while (tcp_listener(domain, ipaddr, portno));
    }
  else
    {
      /* A port number has been supplied.  Verify that no other TCP/IP
       * connection is using this local port.
       */

      if (tcp_listener(domain, ipaddr, portno))
        {
          /* It is in use... return EADDRINUSE */

          return -EADDRINUSE;
        }
    }

  /* Return the selected or verified port number (host byte order) */

  return portno;
}

/****************************************************************************
 * Name: tcp_ipv4_active
 *
 * Description:
 *   Find a connection structure that is the appropriate
 *   connection to be used with the provided TCP/IP header
 *
 * Assumptions:
 *   This function is called from network logic with the network locked.
 *
 ****************************************************************************/

#ifdef CONFIG_NET_IPv4
static inline FAR struct tcp_conn_s *
  tcp_ipv4_active(FAR struct net_driver_s *dev, FAR struct tcp_hdr_s *tcp)
{
  FAR struct ipv4_hdr_s *ip = IPv4BUF;
  FAR struct tcp_conn_s *conn;
  in_addr_t srcipaddr;
  in_addr_t destipaddr;

  conn       = (FAR struct tcp_conn_s *)g_active_tcp_connections.head;
  srcipaddr  = net_ip4addr_conv32(ip->srcipaddr);
  destipaddr = net_ip4addr_conv32(ip->destipaddr);

  while (conn)
    {
      /* Find an open connection matching the TCP input. The following
       * checks are performed:
       *
       * - The local port number is checked against the destination port
       *   number in the received packet.
       * - The remote port number is checked if the connection is bound
       *   to a remote port.
       * - Insist that the destination IP matches the bound address. If
       *   a socket is bound to INADDRY_ANY, then it should receive all
       *   packets directed to the port.
       * - Finally, if the connection is bound to a remote IP address,
       *   the source IP address of the packet is checked.
       *
       * If all of the above are true then the newly received TCP packet
       * is destined for this TCP connection.
       */

      if (conn->tcpstateflags != TCP_CLOSED &&
          tcp->destport == conn->lport &&
          tcp->srcport  == conn->rport &&
          (net_ipv4addr_cmp(conn->u.ipv4.laddr, INADDR_ANY) ||
           net_ipv4addr_cmp(destipaddr, conn->u.ipv4.laddr)) &&
          net_ipv4addr_cmp(srcipaddr, conn->u.ipv4.raddr))
        {
          /* Matching connection found.. break out of the loop and return a
           * reference to it.
           */

          break;
        }

      /* Look at the next active connection */

      conn = (FAR struct tcp_conn_s *)conn->sconn.node.flink;
    }

  return conn;
}
#endif /* CONFIG_NET_IPv4 */

/****************************************************************************
 * Name: tcp_ipv6_active
 *
 * Description:
 *   Find a connection structure that is the appropriate
 *   connection to be used with the provided TCP/IP header
 *
 * Assumptions:
 *   This function is called from network logic with the network locked.
 *
 ****************************************************************************/

#ifdef CONFIG_NET_IPv6
static inline FAR struct tcp_conn_s *
  tcp_ipv6_active(FAR struct net_driver_s *dev, FAR struct tcp_hdr_s *tcp)
{
  FAR struct ipv6_hdr_s *ip = IPv6BUF;
  FAR struct tcp_conn_s *conn;
  net_ipv6addr_t *srcipaddr;
  net_ipv6addr_t *destipaddr;

  conn       = (FAR struct tcp_conn_s *)g_active_tcp_connections.head;
  srcipaddr  = (net_ipv6addr_t *)ip->srcipaddr;
  destipaddr = (net_ipv6addr_t *)ip->destipaddr;

  while (conn)
    {
      /* Find an open connection matching the TCP input. The following
       * checks are performed:
       *
       * - The local port number is checked against the destination port
       *   number in the received packet.
       * - The remote port number is checked if the connection is bound
       *   to a remote port.
       * - Insist that the destination IP matches the bound address. If
       *   a socket is bound to the IPv6 unspecified address, then it
       *   should receive all packets directed to the port.
       * - Finally, if the connection is bound to a remote IP address,
       *   the source IP address of the packet is checked.
       *
       * If all of the above are true then the newly received TCP packet
       * is destined for this TCP connection.
       */

      if (conn->tcpstateflags != TCP_CLOSED &&
          tcp->destport == conn->lport &&
          tcp->srcport  == conn->rport &&
          (net_ipv6addr_cmp(conn->u.ipv6.laddr, g_ipv6_unspecaddr) ||
           net_ipv6addr_cmp(*destipaddr, conn->u.ipv6.laddr)) &&
          net_ipv6addr_cmp(*srcipaddr, conn->u.ipv6.raddr))
        {
          /* Matching connection found.. break out of the loop and return a
           * reference to it.
           */

          break;
        }

      /* Look at the next active connection */

      conn = (FAR struct tcp_conn_s *)conn->sconn.node.flink;
    }

  return conn;
}
#endif /* CONFIG_NET_IPv6 */

/****************************************************************************
 * Name: tcp_ipv4_bind
 *
 * Description:
 *   This function implements the lower level parts of the standard TCP
 *   bind() operation.
 *
 * Returned Value:
 *   0 on success or -EADDRINUSE on failure
 *
 * Assumptions:
 *   This function is called from normal user level code.
 *
 ****************************************************************************/

#ifdef CONFIG_NET_IPv4
static inline int tcp_ipv4_bind(FAR struct tcp_conn_s *conn,
                                FAR const struct sockaddr_in *addr)
{
  int port;
  int ret;

  /* Verify or select a local port and address */

  net_lock();

  /* Verify or select a local port (network byte order) */

  port = tcp_selectport(PF_INET,
                       (FAR const union ip_addr_u *)&addr->sin_addr.s_addr,
                       addr->sin_port);
  if (port < 0)
    {
      nerr("ERROR: tcp_selectport failed: %d\n", port);
      net_unlock();
      return port;
    }

  /* Save the local address in the connection structure (network order). */

  conn->lport = port;
  net_ipv4addr_copy(conn->u.ipv4.laddr, addr->sin_addr.s_addr);

  /* Find the device that can receive packets on the network associated with
   * this local address.
   */

  ret = tcp_local_ipv4_device(conn);
  if (ret < 0)
    {
      /* If no device is found, then the address is not reachable */

      nerr("ERROR: tcp_local_ipv4_device failed: %d\n", ret);

      /* Back out the local address setting */

      conn->lport = 0;
      net_ipv4addr_copy(conn->u.ipv4.laddr, INADDR_ANY);
    }

  net_unlock();
  return ret;
}
#endif /* CONFIG_NET_IPv4 */

/****************************************************************************
 * Name: tcp_ipv6_bind
 *
 * Description:
 *   This function implements the lower level parts of the standard TCP
 *   bind() operation.
 *
 * Returned Value:
 *   0 on success or -EADDRINUSE on failure
 *
 * Assumptions:
 *   This function is called from normal user level code.
 *
 ****************************************************************************/

#ifdef CONFIG_NET_IPv6
static inline int tcp_ipv6_bind(FAR struct tcp_conn_s *conn,
                                FAR const struct sockaddr_in6 *addr)
{
  int port;
  int ret;

  /* Verify or select a local port and address */

  net_lock();

  /* Verify or select a local port (network byte order) */

  /* The port number must be unique for this address binding */

  port = tcp_selectport(PF_INET6,
                (FAR const union ip_addr_u *)addr->sin6_addr.in6_u.u6_addr16,
                addr->sin6_port);
  if (port < 0)
    {
      nerr("ERROR: tcp_selectport failed: %d\n", port);
      net_unlock();
      return port;
    }

  /* Save the local address in the connection structure (network order). */

  conn->lport = port;
  net_ipv6addr_copy(conn->u.ipv6.laddr, addr->sin6_addr.in6_u.u6_addr16);

  /* Find the device that can receive packets on the network
   * associated with this local address.
   */

  ret = tcp_local_ipv6_device(conn);
  if (ret < 0)
    {
      /* If no device is found, then the address is not reachable */

      nerr("ERROR: tcp_local_ipv6_device failed: %d\n", ret);

      /* Back out the local address setting */

      conn->lport = 0;
      net_ipv6addr_copy(conn->u.ipv6.laddr, g_ipv6_unspecaddr);
    }

  net_unlock();
  return ret;
}
#endif /* CONFIG_NET_IPv6 */

/****************************************************************************
 * Name: tcp_alloc_conn
 *
 * Description:
 *   Find or allocate a free TCP/IP connection structure for use.
 *
 ****************************************************************************/

#ifdef CONFIG_NET_ALLOC_CONNS
FAR struct tcp_conn_s *tcp_alloc_conn(void)
{
  FAR struct tcp_conn_s *conn;
  int i;

  /* Return the entry from the head of the free list */

  if (dq_peek(&g_free_tcp_connections) == NULL)
    {
      conn = kmm_zalloc(sizeof(struct tcp_conn_s) *
                        CONFIG_NET_TCP_CONNS);
      if (conn == NULL)
        {
          return conn;
        }

      /* Now initialize each connection structure */

      for (i = 0; i < CONFIG_NET_TCP_CONNS; i++)
        {
          /* Mark the connection closed and move it to the free list */

          conn[i].tcpstateflags = TCP_CLOSED;
          dq_addlast(&conn[i].sconn.node, &g_free_tcp_connections);
        }
    }

  return (FAR struct tcp_conn_s *)dq_remfirst(&g_free_tcp_connections);
}
#endif

/****************************************************************************
 * Public Functions
 ****************************************************************************/

/****************************************************************************
 * Name: tcp_initialize
 *
 * Description:
 *   Initialize the TCP/IP connection structures.  Called only once and only
 *   from the network layer at start-up.
 *
 ****************************************************************************/

void tcp_initialize(void)
{
#ifndef CONFIG_NET_ALLOC_CONNS
  int i;

  for (i = 0; i < CONFIG_NET_TCP_CONNS; i++)
    {
      /* Mark the connection closed and move it to the free list */

      g_tcp_connections[i].tcpstateflags = TCP_CLOSED;
      dq_addlast(&g_tcp_connections[i].sconn.node, &g_free_tcp_connections);
    }
#endif
}

/****************************************************************************
 * Name: tcp_alloc
 *
 * Description:
 *   Find a free TCP/IP connection structure and allocate it
 *   for use.  This is normally something done by the implementation of the
 *   socket() API but is also called from the event processing logic when a
 *   TCP packet is received while "listening"
 *
 ****************************************************************************/

FAR struct tcp_conn_s *tcp_alloc(uint8_t domain)
{
  FAR struct tcp_conn_s *conn;

  /* Because this routine is called from both event processing (with the
   * network locked) and and from user level.  Make sure that the network
   * locked in any cased while accessing g_free_tcp_connections[];
   */

  net_lock();

  /* Return the entry from the head of the free list */

  conn = (FAR struct tcp_conn_s *)dq_remfirst(&g_free_tcp_connections);

#ifndef CONFIG_NET_SOLINGER
  /* Is the free list empty? */

  if (!conn)
    {
      /* As a fall-back, check for connection structures which can be
       * stalled.
       * Search the active connection list for the oldest connection
       * that is about to be closed anyway.
       */

      FAR struct tcp_conn_s *tmp =
        (FAR struct tcp_conn_s *)g_active_tcp_connections.head;

      while (tmp)
        {
          ninfo("conn: %p state: %02x\n", tmp, tmp->tcpstateflags);

          /* Is this connection in a state we can sacrifice. */

          if ((tmp->crefs == 0) &&
              (tmp->tcpstateflags == TCP_CLOSED    ||
              tmp->tcpstateflags == TCP_CLOSING    ||
              tmp->tcpstateflags == TCP_FIN_WAIT_1 ||
              tmp->tcpstateflags == TCP_FIN_WAIT_2 ||
              tmp->tcpstateflags == TCP_TIME_WAIT  ||
              tmp->tcpstateflags == TCP_LAST_ACK))
            {
              /* Yes.. Is it the oldest one we have seen so far? */

              if (!conn || tmp->timer < conn->timer)
                {
                  /* Yes.. remember it */

                  conn = tmp;
                }
            }

          /* Look at the next active connection */

          tmp = (FAR struct tcp_conn_s *)tmp->sconn.node.flink;
        }

      /* Did we find a connection that we can re-use? */

      if (conn != NULL)
        {
          nwarn("WARNING: Closing unestablished connection: %p\n", conn);

          /* Yes... free it.  This will remove the connection from the list
           * of active connections and release all resources held by the
           * connection.
           *
           * REVISIT:  Could there be any higher level, socket interface
           * that needs to be informed that we did this to them?
           *
           * Actually yes. When CONFIG_NET_SOLINGER is enabled there is a
           * pending callback in netclose_disconnect waiting for getting
           * woken up.  Otherwise there's the callback too, but no one is
           * waiting for it.
           */

          tcp_free(conn);

          /* Now there is guaranteed to be one free connection.  Get it! */

          conn = (FAR struct tcp_conn_s *)
            dq_remfirst(&g_free_tcp_connections);
        }
    }
#endif

  /* Allocate the connect entry from heap */

#ifdef CONFIG_NET_ALLOC_CONNS
  if (conn == NULL)
    {
      conn = tcp_alloc_conn();
    }
#endif

  net_unlock();

  /* Mark the connection allocated */

  if (conn)
    {
      memset(conn, 0, sizeof(struct tcp_conn_s));
      conn->tcpstateflags = TCP_ALLOCATED;
#if defined(CONFIG_NET_IPv4) && defined(CONFIG_NET_IPv6)
      conn->domain        = domain;
#endif
#ifdef CONFIG_NET_TCP_KEEPALIVE
      conn->keepidle      = 2 * DSEC_PER_HOUR;
      conn->keepintvl     = 2 * DSEC_PER_SEC;
      conn->keepcnt       = 3;
#endif
#if CONFIG_NET_RECV_BUFSIZE > 0
      conn->rcv_bufs      = CONFIG_NET_RECV_BUFSIZE;
#endif
#if CONFIG_NET_SEND_BUFSIZE > 0
      conn->snd_bufs      = CONFIG_NET_SEND_BUFSIZE;

      nxsem_init(&conn->snd_sem, 0, 0);
      nxsem_set_protocol(&conn->snd_sem, SEM_PRIO_NONE);
#endif
    }

  return conn;
}

/****************************************************************************
 * Name: tcp_free
 *
 * Description:
 *   Free a connection structure that is no longer in use. This should be
 *   done by the implementation of close()
 *
 ****************************************************************************/

void tcp_free(FAR struct tcp_conn_s *conn)
{
  FAR struct devif_callback_s *cb;
  FAR struct devif_callback_s *next;
#ifdef CONFIG_NET_TCP_WRITE_BUFFERS
  FAR struct tcp_wrbuffer_s *wrbuffer;
#endif

  /* Because g_free_tcp_connections is accessed from user level and event
   * processing logic, it is necessary to keep the network locked during this
   * operation.
   */

  net_lock();

  DEBUGASSERT(conn->crefs == 0);

<<<<<<< HEAD
  /* Cancel the close work */

  work_cancel(LPWORK, &conn->clswork);

=======
>>>>>>> 9be737c8
  tcp_stop_timer(conn);

  /* Free remaining callbacks, actually there should be only the send
   * callback for CONFIG_NET_TCP_WRITE_BUFFERS is left.
   */

  for (cb = conn->sconn.list; cb; cb = next)
    {
      next = cb->nxtconn;
      tcp_callback_free(conn, cb);
    }

  /* TCP_ALLOCATED means that that the connection is not in the active list
   * yet.
   */

  if (conn->tcpstateflags != TCP_ALLOCATED)
    {
      /* Remove the connection from the active list */

      dq_rem(&conn->sconn.node, &g_active_tcp_connections);
    }

  /* Release any read-ahead buffers attached to the connection */

  iob_free_chain(conn->readahead, IOBUSER_NET_TCP_READAHEAD);
  conn->readahead = NULL;

#ifdef CONFIG_NET_TCP_WRITE_BUFFERS
  /* Release any write buffers attached to the connection */

  while ((wrbuffer = (struct tcp_wrbuffer_s *)
                     sq_remfirst(&conn->write_q)) != NULL)
    {
      tcp_wrbuffer_release(wrbuffer);
    }

  while ((wrbuffer = (struct tcp_wrbuffer_s *)
                     sq_remfirst(&conn->unacked_q)) != NULL)
    {
      tcp_wrbuffer_release(wrbuffer);
    }

#if CONFIG_NET_SEND_BUFSIZE > 0
  /* Notify the send buffer available */

  tcp_sendbuffer_notify(conn);
#endif /* CONFIG_NET_SEND_BUFSIZE */

#endif

#ifdef CONFIG_NET_TCPBACKLOG
  /* Remove any backlog attached to this connection */

  if (conn->backlog)
    {
      tcp_backlogdestroy(conn);
    }

  /* If this connection is, itself, backlogged, then remove it from the
   * parent connection's backlog list.
   */

  if (conn->blparent)
    {
      tcp_backlogdelete(conn->blparent, conn);
    }
#endif

  /* Mark the connection available and put it into the free list */

  conn->tcpstateflags = TCP_CLOSED;
  dq_addlast(&conn->sconn.node, &g_free_tcp_connections);
  net_unlock();
}

/****************************************************************************
 * Name: tcp_active
 *
 * Description:
 *   Find a connection structure that is the appropriate
 *   connection to be used with the provided TCP/IP header
 *
 * Assumptions:
 *   This function is called from network logic with the network locked.
 *
 ****************************************************************************/

FAR struct tcp_conn_s *tcp_active(FAR struct net_driver_s *dev,
                                  FAR struct tcp_hdr_s *tcp)
{
#ifdef CONFIG_NET_IPv6
#ifdef CONFIG_NET_IPv4
  if (IFF_IS_IPv6(dev->d_flags))
#endif
    {
      return tcp_ipv6_active(dev, tcp);
    }
#endif /* CONFIG_NET_IPv6 */

#ifdef CONFIG_NET_IPv4
#ifdef CONFIG_NET_IPv6
  else
#endif
    {
      return tcp_ipv4_active(dev, tcp);
    }
#endif /* CONFIG_NET_IPv4 */
}

/****************************************************************************
 * Name: tcp_nextconn
 *
 * Description:
 *   Traverse the list of active TCP connections
 *
 * Assumptions:
 *   This function is called from network logic with the network locked.
 *
 ****************************************************************************/

FAR struct tcp_conn_s *tcp_nextconn(FAR struct tcp_conn_s *conn)
{
  if (!conn)
    {
      return (FAR struct tcp_conn_s *)g_active_tcp_connections.head;
    }
  else
    {
      return (FAR struct tcp_conn_s *)conn->sconn.node.flink;
    }
}

/****************************************************************************
 * Name: tcp_alloc_accept
 *
 * Description:
 *    Called when driver event processing matches the incoming packet
 *    with a connection in LISTEN. In that case, this function will create
 *    a new connection and initialize it to send a SYNACK in return.
 *
 * Assumptions:
 *   This function is called from network logic with the network locked.
 *
 ****************************************************************************/

FAR struct tcp_conn_s *tcp_alloc_accept(FAR struct net_driver_s *dev,
                                        FAR struct tcp_hdr_s *tcp)
{
  FAR struct tcp_conn_s *conn;
  uint8_t domain;
  int ret;

  /* Get the appropriate IP domain */

#if defined(CONFIG_NET_IPv4) && defined(CONFIG_NET_IPv6)
  bool ipv6 = IFF_IS_IPv6(dev->d_flags);
  domain = ipv6 ? PF_INET6 : PF_INET;
#elif defined(CONFIG_NET_IPv4)
  domain = PF_INET;
#else /* defined(CONFIG_NET_IPv6) */
  domain = PF_INET6;
#endif

  /* Allocate the connection structure */

  conn = tcp_alloc(domain);
  if (conn)
    {
      /* Set up the local address (laddr) and the remote address (raddr)
       * that describes the TCP connection.
       */

#ifdef CONFIG_NET_IPv6
#ifdef CONFIG_NET_IPv4
      if (ipv6)
#endif
        {
          FAR struct ipv6_hdr_s *ip = IPv6BUF;

          /* Set the IPv6 specific MSS and the IPv6 locally bound address */

          conn->mss = TCP_IPv6_INITIAL_MSS(dev);
          net_ipv6addr_copy(conn->u.ipv6.raddr, ip->srcipaddr);
          net_ipv6addr_copy(conn->u.ipv6.laddr, ip->destipaddr);

          /* We now have to filter all outgoing transfers so that they use
           * only the MSS of this device.
           */

          DEBUGASSERT(conn->dev == NULL || conn->dev == dev);
          conn->dev = dev;

          /* Find the device that can receive packets on the network
           * associated with this local address.
           */

          ret = tcp_remote_ipv6_device(conn);
        }
#endif /* CONFIG_NET_IPv6 */

#ifdef CONFIG_NET_IPv4
#ifdef CONFIG_NET_IPv6
      else
#endif
        {
          FAR struct ipv4_hdr_s *ip = IPv4BUF;

          /* Set the IPv6 specific MSS and the IPv4 bound remote address. */

          conn->mss = TCP_IPv4_INITIAL_MSS(dev);
          net_ipv4addr_copy(conn->u.ipv4.raddr,
                            net_ip4addr_conv32(ip->srcipaddr));

          /* Set the local address as well */

          net_ipv4addr_copy(conn->u.ipv4.laddr,
                            net_ip4addr_conv32(ip->destipaddr));

          /* We now have to filter all outgoing transfers so that they use
           * only the MSS of this device.
           */

          DEBUGASSERT(conn->dev == NULL || conn->dev == dev);
          conn->dev = dev;

          /* Find the device that can receive packets on the network
           * associated with this local address.
           */

          ret = tcp_remote_ipv4_device(conn);
        }
#endif /* CONFIG_NET_IPv4 */

      /* Verify that a network device that can provide packets to this
       * local address was found.
       */

      if (ret < 0)
        {
          /* If no device is found, then the address is not reachable.
           * That should be impossible in this context and we should
           * probably really just assert here.
           */

          nerr("ERROR: Failed to find network device: %d\n", ret);
          tcp_free(conn);
          return NULL;
        }

      /* Fill in the necessary fields for the new connection. */

      conn->rto           = TCP_RTO;
      conn->sa            = 0;
      conn->sv            = 4;
      conn->nrtx          = 0;
      conn->lport         = tcp->destport;
      conn->rport         = tcp->srcport;
      conn->tcpstateflags = TCP_SYN_RCVD;

      tcp_initsequence(conn->sndseq);
      conn->tx_unacked    = 1;
#ifdef CONFIG_NET_TCP_WRITE_BUFFERS
      conn->expired       = 0;
      conn->isn           = 0;
      conn->sent          = 0;
      conn->sndseq_max    = 0;
#endif

      /* rcvseq should be the seqno from the incoming packet + 1. */

      memcpy(conn->rcvseq, tcp->seqno, 4);
      conn->rcv_adv = tcp_getsequence(conn->rcvseq);

      /* Initialize the list of TCP read-ahead buffers */

      conn->readahead = NULL;

#ifdef CONFIG_NET_TCP_WRITE_BUFFERS
      /* Initialize the write buffer lists */

      sq_init(&conn->write_q);
      sq_init(&conn->unacked_q);
#endif

      /* And, finally, put the connection structure into the active list.
       * Interrupts should already be disabled in this context.
       */

      dq_addlast(&conn->sconn.node, &g_active_tcp_connections);
      tcp_update_retrantimer(conn, TCP_RTO);
    }

  return conn;
}

/****************************************************************************
 * Name: tcp_bind
 *
 * Description:
 *   This function implements the lower level parts of the standard TCP
 *   bind() operation.
 *
 * Returned Value:
 *   0 on success or -EADDRINUSE on failure
 *
 * Assumptions:
 *   This function is called from normal user level code.
 *
 ****************************************************************************/

int tcp_bind(FAR struct tcp_conn_s *conn, FAR const struct sockaddr *addr)
{
#ifdef CONFIG_NET_IPv4
#ifdef CONFIG_NET_IPv6
  if (conn->domain == PF_INET)
#endif
    {
      FAR const struct sockaddr_in *inaddr =
       (FAR const struct sockaddr_in *)addr;

      return tcp_ipv4_bind(conn, inaddr);
    }
#endif /* CONFIG_NET_IPv4 */

#ifdef CONFIG_NET_IPv6
#ifdef CONFIG_NET_IPv4
  else
#endif
    {
      FAR const struct sockaddr_in6 *inaddr =
       (FAR const struct sockaddr_in6 *)addr;

      return tcp_ipv6_bind(conn, inaddr);
    }
#endif /* CONFIG_NET_IPv6 */
}

/****************************************************************************
 * Name: tcp_connect
 *
 * Description:
 *   This function implements the lower level parts of the standard
 *   TCP connect() operation:  It connects to a remote host using TCP.
 *
 *   This function is used to start a new connection to the specified
 *   port on the specified host. It uses the connection structure that was
 *   allocated by a preceding socket() call.  It sets the connection to
 *   the SYN_SENT state and sets the retransmission timer to 0. This will
 *   cause a TCP SYN segment to be sent out the next time this connection
 *   is periodically processed, which usually is done within 0.5 seconds
 *   after the call to tcp_connect().
 *
 * Assumptions:
 *   This function is called from normal user level code.
 *
 ****************************************************************************/

int tcp_connect(FAR struct tcp_conn_s *conn, FAR const struct sockaddr *addr)
{
  int port;
  int ret;

  /* The connection is expected to be in the TCP_ALLOCATED state.. i.e.,
   * allocated via up_tcpalloc(), but not yet put into the active connections
   * list.
   */

  if (!conn || conn->tcpstateflags != TCP_ALLOCATED)
    {
      return -EISCONN;
    }

  /* If the TCP port has not already been bound to a local port, then select
   * one now. We assume that the IP address has been bound to a local device,
   * but the port may still be INPORT_ANY.
   */

  net_lock();

  /* Check if the local port has been bind() */

  port = conn->lport;

  if (port == 0)
    {
#ifdef CONFIG_NET_IPv4
#ifdef CONFIG_NET_IPv6
      if (conn->domain == PF_INET)
#endif
        {
          /* Select a port that is unique for this IPv4 local address
           * (network order).
           */

          port = tcp_selectport(PF_INET,
                                (FAR const union ip_addr_u *)
                                &conn->u.ipv4.laddr, 0);
        }
#endif /* CONFIG_NET_IPv4 */

#ifdef CONFIG_NET_IPv6
#ifdef CONFIG_NET_IPv4
      else
#endif
        {
          /* Select a port that is unique for this IPv6 local address
           * (network order).
           */

          port = tcp_selectport(PF_INET6,
                                (FAR const union ip_addr_u *)
                                conn->u.ipv6.laddr, 0);
        }
#endif /* CONFIG_NET_IPv6 */

      /* Did we have a port assignment? */

      if (port < 0)
        {
          ret = port;
          goto errout_with_lock;
        }
    }

  /* Set up the local address (laddr) and the remote address (raddr) that
   * describes the TCP connection.
   */

#ifdef CONFIG_NET_IPv4
#ifdef CONFIG_NET_IPv6
  if (conn->domain == PF_INET)
#endif
    {
      FAR const struct sockaddr_in *inaddr =
        (FAR const struct sockaddr_in *)addr;

      /* Save MSS and the port from the sockaddr (already in network order) */

      conn->mss    = MIN_IPv4_TCP_INITIAL_MSS;
      conn->rport  = inaddr->sin_port;

      /* The sockaddr address is 32-bits in network order. */

      net_ipv4addr_copy(conn->u.ipv4.raddr, inaddr->sin_addr.s_addr);

      /* Find the device that can receive packets on the network associated
       * with this remote address.
       */

      ret = tcp_remote_ipv4_device(conn);
    }
#endif /* CONFIG_NET_IPv4 */

#ifdef CONFIG_NET_IPv6
#ifdef CONFIG_NET_IPv4
  else
#endif
    {
      FAR const struct sockaddr_in6 *inaddr =
        (FAR const struct sockaddr_in6 *)addr;

      /* Save MSS and the port from the sockaddr (already in network order) */

      conn->mss     = MIN_IPv6_TCP_INITIAL_MSS;
      conn->rport   = inaddr->sin6_port;

      /* The sockaddr address is 128-bits in network order. */

      net_ipv6addr_copy(conn->u.ipv6.raddr, inaddr->sin6_addr.s6_addr16);

      /* Find the device that can receive packets on the network associated
       * with this local address.
       */

      ret = tcp_remote_ipv6_device(conn);
    }
#endif /* CONFIG_NET_IPv6 */

  /* Verify that a network device that can provide packets to this local
   * address was found.
   */

  if (ret < 0)
    {
      /* If no device is found, then the address is not reachable.  That
       * should be impossible in this context and we should probably really
       * just assert here.
       */

      nerr("ERROR: Failed to find network device: %d\n", ret);
      goto errout_with_lock;
    }

#if defined(CONFIG_NET_ARP_SEND) || defined(CONFIG_NET_ICMPv6_NEIGHBOR)
#ifdef CONFIG_NET_ARP_SEND
#ifdef CONFIG_NET_ICMPv6_NEIGHBOR
  if (conn->domain == PF_INET)
#endif
    {
      /* Make sure that the IP address mapping is in the ARP table */

      ret = arp_send(conn->u.ipv4.raddr);
    }
#endif /* CONFIG_NET_ARP_SEND */

#ifdef CONFIG_NET_ICMPv6_NEIGHBOR
#ifdef CONFIG_NET_ARP_SEND
  else
#endif
    {
      /* Make sure that the IP address mapping is in the Neighbor Table */

      ret = icmpv6_neighbor(conn->u.ipv6.raddr);
    }
#endif /* CONFIG_NET_ICMPv6_NEIGHBOR */

  /* Did we successfully get the address mapping? */

  if (ret < 0)
    {
      ret = -ENETUNREACH;
      goto errout_with_lock;
    }
#endif /* CONFIG_NET_ARP_SEND || CONFIG_NET_ICMPv6_NEIGHBOR */

  /* Initialize and return the connection structure, bind it to the port
   * number.  At this point, we do not know the size of the initial MSS We
   * know the total size of the packet buffer, but we don't yet know the
   * size of link layer header.
   */

  conn->tcpstateflags = TCP_SYN_SENT;
  tcp_initsequence(conn->sndseq);

  conn->tx_unacked = 1;    /* TCP length of the SYN is one. */
  conn->nrtx       = 0;
  conn->timeout    = true; /* Send the SYN immediately. */
  conn->rto        = TCP_RTO;
  conn->sa         = 0;
  conn->sv         = 16;   /* Initial value of the RTT variance. */
  conn->lport      = (uint16_t)port;
#ifdef CONFIG_NET_TCP_WRITE_BUFFERS
  conn->expired    = 0;
  conn->isn        = 0;
  conn->sent       = 0;
  conn->sndseq_max = 0;
#endif

  /* Initialize the list of TCP read-ahead buffers */

  conn->readahead = NULL;

#ifdef CONFIG_NET_TCP_WRITE_BUFFERS
  /* Initialize the TCP write buffer lists */

  sq_init(&conn->write_q);
  sq_init(&conn->unacked_q);
#endif

  /* And, finally, put the connection structure into the active list. */

  dq_addlast(&conn->sconn.node, &g_active_tcp_connections);
  ret = OK;

errout_with_lock:
  net_unlock();
  return ret;
}

#endif /* CONFIG_NET && CONFIG_NET_TCP */<|MERGE_RESOLUTION|>--- conflicted
+++ resolved
@@ -769,13 +769,10 @@
 
   DEBUGASSERT(conn->crefs == 0);
 
-<<<<<<< HEAD
   /* Cancel the close work */
 
-  work_cancel(LPWORK, &conn->clswork);
-
-=======
->>>>>>> 9be737c8
+  work_cancel(LPWORK, &conn->work);
+
   tcp_stop_timer(conn);
 
   /* Free remaining callbacks, actually there should be only the send
