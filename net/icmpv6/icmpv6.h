/****************************************************************************
 * net/icmpv6/icmpv6.h
 *
 * Licensed to the Apache Software Foundation (ASF) under one or more
 * contributor license agreements.  See the NOTICE file distributed with
 * this work for additional information regarding copyright ownership.  The
 * ASF licenses this file to you under the Apache License, Version 2.0 (the
 * "License"); you may not use this file except in compliance with the
 * License.  You may obtain a copy of the License at
 *
 *   http://www.apache.org/licenses/LICENSE-2.0
 *
 * Unless required by applicable law or agreed to in writing, software
 * distributed under the License is distributed on an "AS IS" BASIS, WITHOUT
 * WARRANTIES OR CONDITIONS OF ANY KIND, either express or implied.  See the
 * License for the specific language governing permissions and limitations
 * under the License.
 *
 ****************************************************************************/

#ifndef __NET_ICMPv6_ICMPv6_H
#define __NET_ICMPv6_ICMPv6_H

/****************************************************************************
 * Included Files
 ****************************************************************************/

#include <nuttx/config.h>

#include <sys/types.h>
#include <stdint.h>
#include <queue.h>
#include <assert.h>

#include <nuttx/mm/iob.h>
#include <nuttx/net/ip.h>
#include <nuttx/net/netdev.h>
#include <nuttx/semaphore.h>

#if defined(CONFIG_NET_ICMPv6) && !defined(CONFIG_NET_ICMPv6_NO_STACK)

/****************************************************************************
 * Pre-processor Definitions
 ****************************************************************************/

 #define NET_ICMPv6_HAVE_STACK 1

/* Allocate a new ICMPv6 data callback */

#define icmpv6_callback_alloc(dev, conn) \
  devif_callback_alloc((dev), &(conn)->list)
#define icmpv6_callback_free(dev, conn, cb) \
  devif_conn_callback_free((dev), (cb), &(conn)->list)

/****************************************************************************
 * Public Type Definitions
 ****************************************************************************/

struct net_driver_s; /* Forward reference */
struct socket;       /* Forward reference */
struct sockaddr;     /* Forward reference */
struct pollfd;       /* Forward reference */

#ifdef CONFIG_NET_ICMPv6_SOCKET
/* Representation of a IPPROTO_ICMP socket connection */

struct devif_callback_s; /* Forward reference */

/* This is a container that holds the poll-related information */

struct icmpv6_poll_s
{
  FAR struct socket *psock;        /* IPPROTO_ICMP6 socket structure */
  FAR struct pollfd *fds;          /* Needed to handle poll events */
  FAR struct devif_callback_s *cb; /* Needed to teardown the poll */
};

struct icmpv6_conn_s
{
  /* Common prologue of all connection structures. */

  dq_entry_t node;     /* Supports a double linked list */

  /* This is a list of ICMPV6 callbacks.  Each callback represents a thread
   * that is stalled, waiting for a device-specific event.
   */

  FAR struct devif_callback_s *list;

  /* ICMPv6-specific content follows */

  uint16_t   id;       /* ICMPv6 ECHO request ID */
  uint8_t    nreqs;    /* Number of requests with no response received */
  uint8_t    crefs;    /* Reference counts on this instance */

  /* The device that the ICMPv6 request was sent on */

  FAR struct net_driver_s *dev;  /* Needed to free the callback structure */

  /* ICMPv6 response read-ahead list.  A singly linked list of type struct
   * iob_qentry_s where the ICMPv6 read-ahead data for the current ID is
   * retained.
   */

  struct iob_queue_s readahead;  /* Read-ahead buffering */

  /* The following is a list of poll structures of threads waiting for
   * socket events.
   */

  struct icmpv6_poll_s pollinfo[CONFIG_NET_ICMPv6_NPOLLWAITERS];
};
#endif

#ifdef CONFIG_NET_ICMPv6_NEIGHBOR
/* Used to notify a thread waiting for a particular Neighbor Advertisement */

struct icmpv6_notify_s
{
  FAR struct icmpv6_notify_s *nt_flink;  /* Supports singly linked list */
  net_ipv6addr_t nt_ipaddr;              /* Waited for IP address in the mapping */
  sem_t nt_sem;                          /* Will wake up the waiter */
  int nt_result;                         /* The result of the wait */
};
#endif

#ifdef CONFIG_NET_ICMPv6_AUTOCONF
/* Used to notify a thread waiting for a particular Router Advertisement */

struct icmpv6_rnotify_s
{
  FAR struct icmpv6_rnotify_s *rn_flink; /* Supports singly linked list */
  char rn_ifname[IFNAMSIZ];              /* Device name */
  sem_t rn_sem;                          /* Will wake up the waiter */
  int rn_result;                         /* The result of the wait */
};
#endif

/****************************************************************************
 * Public Data
 ****************************************************************************/

#ifdef __cplusplus
#  define EXTERN extern "C"
extern "C"
{
#else
#  define EXTERN extern
#endif

#ifdef CONFIG_NET_ICMPv6_SOCKET
/* PF_INET6 socket address family, IPPROTO_ICMP6 protocol interface */

EXTERN const struct sock_intf_s g_icmpv6_sockif;
#endif

/****************************************************************************
 * Public Function Prototypes
 ****************************************************************************/

/****************************************************************************
 * Name: icmpv6_input
 *
 * Description:
 *   Handle incoming ICMPv6 input
 *
 * Input Parameters:
 *   dev   - The device driver structure containing the received ICMPv6
 *           packet
 *   iplen - The size of the IPv6 header.  This may be larger than
 *           IPv6_HDRLEN the IPv6 header if IPv6 extension headers are
 *           present.
 *
 * Returned Value:
 *   None
 *
 * Assumptions:
 *   The network is locked.
 *
 ****************************************************************************/

void icmpv6_input(FAR struct net_driver_s *dev, unsigned int iplen);

/****************************************************************************
 * Name: icmpv6_neighbor
 *
 * Description:
 *   The icmpv6_solicit() call may be to send an ICMPv6 Neighbor
 *   Solicitation to resolve an IPv6 address.  This function first checks if
 *   the IPv6 address is already in the Neighbor Table.  If so, then it
 *   returns success immediately.
 *
 *   If the requested IPv6 address in not in the Neighbor Table, then this
 *   function will send the Neighbor Solicitation, delay, then check if the
 *   IP address is now in the Neighbor able.  It will repeat this sequence
 *   until either (1) the IPv6 address mapping is now in the Neighbor table,
 *   or (2) a configurable number of timeouts occur without receiving the
 *   ICMPv6 Neighbor Advertisement.
 *
 * Input Parameters:
 *   ipaddr   The IPv6 address to be queried.
 *
 * Returned Value:
 *   Zero (OK) is returned on success and the IP address mapping can now be
<<<<<<< HEAD
 *   found in the Neighbor Table. On error a negated errno value is returned:
=======
 *   found in the Neighbor Table.
 *   On error a negated errno value is returned:
>>>>>>> 1bded73f
 *
 *     -ETIMEDOUT:    The number or retry counts has been exceed.
 *     -EHOSTUNREACH: Could not find a route to the host
 *
 * Assumptions:
 *   This function is called from the normal tasking context.
 *
 ****************************************************************************/

#ifdef CONFIG_NET_ICMPv6_NEIGHBOR
int icmpv6_neighbor(const net_ipv6addr_t ipaddr);
#else
#  define icmpv6_neighbor(i) (0)
#endif

/****************************************************************************
 * Name: icmpv6_poll
 *
 * Description:
 *   Poll a UDP "connection" structure for availability of ICMPv6 TX data
 *
 * Input Parameters:
 *   dev - The device driver structure to use in the send operation
 *
 * Returned Value:
 *   None
 *
 * Assumptions:
 *   The network is locked.
 *
 ****************************************************************************/

#if defined(CONFIG_NET_ICMPv6_SOCKET) || defined(CONFIG_NET_ICMPv6_NEIGHBOR)
void icmpv6_poll(FAR struct net_driver_s *dev,
                 FAR struct icmpv6_conn_s *conn);
#endif

/****************************************************************************
 * Name: icmpv6_solicit
 *
 * Description:
 *   Set up to send an ICMPv6 Neighbor Solicitation message
 *
 * Input Parameters:
 *   dev    - Reference to a device driver structure
 *   ipaddr - IP address of Neighbor to be solicited
 *
 * Returned Value:
 *   None
 *
 ****************************************************************************/

void icmpv6_solicit(FAR struct net_driver_s *dev,
                    FAR const net_ipv6addr_t ipaddr);

/****************************************************************************
 * Name: icmpv6_rsolicit
 *
 * Description:
 *   Set up to send an ICMPv6 Router Solicitation message.  This version
 *   is for a standalone solicitation.  If formats:
 *
 *   - The IPv6 header
 *   - The ICMPv6 Neighbor Router Message
 *
 *   The device IP address should have been set to the link local address
 *   prior to calling this function.
 *
 * Input Parameters:
 *   dev - Reference to a device driver structure
 *
 * Returned Value:
 *   None
 *
 ****************************************************************************/

#ifdef CONFIG_NET_ICMPv6_AUTOCONF
void icmpv6_rsolicit(FAR struct net_driver_s *dev);
#endif

/****************************************************************************
 * Name: icmpv6_advertise
 *
 * Description:
 *   Send an ICMPv6 Neighbor Advertisement
 *
 * Input Parameters:
 *   dev - The device driver structure containing the outgoing ICMPv6 packet
 *         buffer
 *
 * Returned Value:
 *   None.
 *
 * Assumptions:
 *   The network is locked
 *
 ****************************************************************************/

void icmpv6_advertise(FAR struct net_driver_s *dev,
                      const net_ipv6addr_t destipaddr);

/****************************************************************************
 * Name: icmpv6_radvertise
 *
 * Description:
 *   Send an ICMPv6 Router Advertisement
 *
 * Input Parameters:
 *   dev - The device driver structure containing the outgoing ICMPv6 packet
 *         buffer
 *
 * Returned Value:
 *   None
 *
 * Assumptions:
 *   The network is locked
 *
 ****************************************************************************/

#ifdef CONFIG_NET_ICMPv6_ROUTER
void icmpv6_radvertise(FAR struct net_driver_s *dev);
#endif

/****************************************************************************
 * Name: icmpv6_wait_setup
 *
 * Description:
 *   Called BEFORE an Neighbor Solicitation is sent.  This function sets up
 *   the Neighbor Advertisement timeout before the Neighbor Solicitation
 *   is sent so that there is no race condition when icmpv6_wait() is called.
 *
 * Assumptions:
 *   This function is called from icmpv6_neighbor() and executes in the
 *   normal tasking environment.
 *
 ****************************************************************************/

#ifdef CONFIG_NET_ICMPv6_NEIGHBOR
void icmpv6_wait_setup(const net_ipv6addr_t ipaddr,
                       FAR struct icmpv6_notify_s *notify);
#else
#  define icmpv6_wait_setup(i,n)
#endif

/****************************************************************************
 * Name: icmpv6_wait_cancel
 *
 * Description:
 *   Cancel any wait set after icmpv6_wait_setup is called but before
 *   icmpv6_wait()is called (icmpv6_wait() will automatically cancel the
 *   wait).
 *
 * Assumptions:
 *   This function may execute in the interrupt context when called from
 *   icmpv6_wait().
 *
 ****************************************************************************/

#ifdef CONFIG_NET_ICMPv6_NEIGHBOR
int icmpv6_wait_cancel(FAR struct icmpv6_notify_s *notify);
#else
#  define icmpv6_wait_cancel(n) (0)
#endif

/****************************************************************************
 * Name: icmpv6_wait
 *
 * Description:
 *   Called each time that a Neighbor Solicitation is sent.  This function
 *   will sleep until either: (1) the matching Neighbor Advertisement is
 *   received, or (2) a timeout occurs.
 *
 * Assumptions:
 *   This function is called from icmpv6_neighbor() and must execute with
 *   the network un-locked (interrupts may be disabled to keep the things
 *   stable).
 *
 ****************************************************************************/

#ifdef CONFIG_NET_ICMPv6_NEIGHBOR
int icmpv6_wait(FAR struct icmpv6_notify_s *notify, unsigned int timeout);
#else
#  define icmpv6_wait(n,t) (0)
#endif

/****************************************************************************
 * Name: icmpv6_notify
 *
 * Description:
 *   Called each time that a Neighbor Advertisement is received in order to
 *   wake-up any threads that may be waiting for this particular Neighbor
 *   Advertisement.
 *
 * Assumptions:
 *   This function is called from the MAC device driver indirectly through
 *   icmpv6_icmpv6in() will execute with the network locked.
 *
 ****************************************************************************/

#ifdef CONFIG_NET_ICMPv6_NEIGHBOR
void icmpv6_notify(net_ipv6addr_t ipaddr);
#else
#  define icmpv6_notify(i)
#endif

/****************************************************************************
 * Name: icmpv6_autoconfig
 *
 * Description:
 *   Perform IPv6 auto-configuration to assign an IPv6 address to this
 *   device.
 *
 * Input Parameters:
 *   dev   - The device driver structure to assign the address to
 *
 * Returned Value:
 *   Zero (OK) is returned on success; A negated errno value is returned on
 *   any failure.
 *
 ****************************************************************************/

#ifdef CONFIG_NET_ICMPv6_AUTOCONF
int icmpv6_autoconfig(FAR struct net_driver_s *dev);
#endif

/****************************************************************************
 * Name: icmpv6_rwait_setup
 *
 * Description:
 *   Called BEFORE an Router Solicitation is sent.  This function sets up
 *   the Router Advertisement timeout before the Router Solicitation
 *   is sent so that there is no race condition when icmpv6_rwait() is
 *   called.
 *
 * Assumptions:
 *   This function is called from icmpv6_autoconfig() and executes in the
 *   normal tasking environment.
 *
 ****************************************************************************/

#ifdef CONFIG_NET_ICMPv6_AUTOCONF
void icmpv6_rwait_setup(FAR struct net_driver_s *dev,
                        FAR struct icmpv6_rnotify_s *notify);
#else
#  define icmpv6_rwait_setup(d,n)
#endif

/****************************************************************************
 * Name: icmpv6_rwait_cancel
 *
 * Description:
 *   Cancel any wait set after icmpv6_rwait_setup() is called but before
 *   icmpv6_rwait()is called (icmpv6_rwait() will automatically cancel the
 *   wait).
 *
 * Assumptions:
 *   This function may execute in the interrupt context when called from
 *   icmpv6_rwait().
 *
 ****************************************************************************/

#ifdef CONFIG_NET_ICMPv6_AUTOCONF
int icmpv6_rwait_cancel(FAR struct icmpv6_rnotify_s *notify);
#else
#  define icmpv6_rwait_cancel(n) (0)
#endif

/****************************************************************************
 * Name: icmpv6_rwait
 *
 * Description:
 *   Called each time that a Router Solicitation is sent.  This function
 *   will sleep until either: (1) the matching Router Advertisement is
 *   received, or (2) a timeout occurs.
 *
 * Assumptions:
 *   This function is called from icmpv6_autoconfig() and must execute with
 *   the network un-locked (interrupts may be disabled to keep the things
 *   stable).
 *
 ****************************************************************************/

#ifdef CONFIG_NET_ICMPv6_AUTOCONF
int icmpv6_rwait(FAR struct icmpv6_rnotify_s *notify, unsigned int timeout);
#else
#  define icmpv6_rwait(n,t) (0)
#endif

/****************************************************************************
 * Name: icmpv6_rnotify
 *
 * Description:
 *   Called each time that a Router Advertisement is received in order to
 *   wake-up any threads that may be waiting for this particular Router
 *   Advertisement.
 *
 * Assumptions:
 *   This function is called from the MAC device driver indirectly through
 *   icmpv6_icmpv6in() will execute with the network locked.
 *
 ****************************************************************************/

#ifdef CONFIG_NET_ICMPv6_AUTOCONF
void icmpv6_rnotify(FAR struct net_driver_s *dev,
<<<<<<< HEAD
                    const net_ipv6addr_t draddr, const net_ipv6addr_t prefix,
=======
                    const net_ipv6addr_t draddr,
                    const net_ipv6addr_t prefix,
>>>>>>> 1bded73f
                    unsigned int preflen);
#else
#  define icmpv6_rnotify(d,p,l)
#endif

/****************************************************************************
 * Name: icmpv6_sock_initialize
 *
 * Description:
 *   Initialize the IPPROTO_ICMP socket connection structures.  Called once
 *   and only from the network initialization layer.
 *
 ****************************************************************************/

#ifdef CONFIG_NET_ICMPv6_SOCKET
void icmpv6_sock_initialize(void);
#endif

/****************************************************************************
 * Name: icmpv6_alloc
 *
 * Description:
 *   Allocate a new, uninitialized IPPROTO_ICMP socket connection structure.
 *   This is normally something done by the implementation of the socket()
 *   interface.
 *
 ****************************************************************************/

#ifdef CONFIG_NET_ICMPv6_SOCKET
FAR struct icmpv6_conn_s *icmpv6_alloc(void);
#endif

/****************************************************************************
 * Name: icmpv6_free
 *
 * Description:
 *   Free a IPPROTO_ICMP socket connection structure that is no longer in
 *   use.  This should be done by the implementation of close().
 *
 ****************************************************************************/

#ifdef CONFIG_NET_ICMPv6_SOCKET
void icmpv6_free(FAR struct icmpv6_conn_s *conn);
#endif

/****************************************************************************
 * Name: icmpv6_active()
 *
 * Description:
 *   Find a connection structure that is the appropriate connection to be
 *   used with the provided ECHO request ID.
 *
 * Assumptions:
 *   This function is called from network logic at with the network locked.
 *
 ****************************************************************************/

#ifdef CONFIG_NET_ICMPv6_SOCKET
FAR struct icmpv6_conn_s *icmpv6_active(uint16_t id);
#endif

/****************************************************************************
 * Name: icmpv6_nextconn
 *
 * Description:
 *   Traverse the list of allocated packet connections
 *
 * Assumptions:
 *   This function is called from network logic at with the network locked.
 *
 ****************************************************************************/

#ifdef CONFIG_NET_ICMPv6_SOCKET
FAR struct icmpv6_conn_s *icmpv6_nextconn(FAR struct icmpv6_conn_s *conn);
#endif

/****************************************************************************
 * Name: icmpv6_findconn
 *
 * Description:
 *   Find an ICMPv6 connection structure that is expecting a ICMPv6 ECHO
 *   response with this ID from this device
 *
 * Assumptions:
 *   This function is called from network logic at with the network locked.
 *
 ****************************************************************************/

#ifdef CONFIG_NET_ICMPv6_SOCKET
FAR struct icmpv6_conn_s *icmpv6_findconn(FAR struct net_driver_s *dev,
                                          uint16_t id);
#endif

/****************************************************************************
 * Name: icmpv6_sendmsg
 *
 * Description:
 *   Implements the sendmsg() operation for the case of the IPPROTO_ICMP6
 *   socket.  The 'buf' parameter points to a block of memory that includes
 *   an ICMPv6 request header, followed by any payload that accompanies the
 *   request.  The 'len' parameter includes both the size of the ICMPv6
 *   header and the following payload.
 *
 * Input Parameters:
 *   psock    A pointer to a NuttX-specific, internal socket structure
 *   msg      Message to send
 *   flags    Send flags
 *
 * Returned Value:
 *   On success, returns the number of characters sent.  On error, a negated
 *   errno value is returned (see sendmsg() for the list of appropriate error
 *   values.
 *
 ****************************************************************************/

#ifdef CONFIG_NET_ICMPv6_SOCKET
ssize_t icmpv6_sendmsg(FAR struct socket *psock, FAR struct msghdr *msg,
                       int flags);
#endif

/****************************************************************************
 * Name: icmpv6_recvmsg
 *
 * Description:
 *   Implements the socket recvfrom interface for the case of the AF_INET
 *   data gram socket with the IPPROTO_ICMP6 protocol.  icmpv6_recvmsg()
 *   receives ICMPv6 ECHO replies for the a socket.
 *
 *   If msg_name is not NULL, and the underlying protocol provides the source
 *   address, this source address is filled in. The argument 'msg_namelen' is
 *   initialized to the size of the buffer associated with msg_name, and
 *   modified on return to indicate the actual size of the address stored
 *   there.
 *
 * Input Parameters:
 *   psock    A pointer to a NuttX-specific, internal socket structure
 *   msg      Buffer to receive the message
 *   flags    Receive flags
 *
 * Returned Value:
 *   On success, returns the number of characters received. If no data is
 *   available to be received and the peer has performed an orderly shutdown,
 *   recvmsg() will return 0.  Otherwise, on errors, a negated errno value is
 *   returned (see recvmsg() for the list of appropriate error values).
 *
 ****************************************************************************/

#ifdef CONFIG_NET_ICMPv6_SOCKET
ssize_t icmpv6_recvmsg(FAR struct socket *psock, FAR struct msghdr *msg,
                       int flags);
#endif

/****************************************************************************
 * Name: icmpv6_pollsetup
 *
 * Description:
 *   Setup to monitor events on one ICMPv6 socket
 *
 * Input Parameters:
 *   psock - The IPPROTO_ICMP6 socket of interest
 *   fds   - The structure describing the events to be monitored, OR NULL if
 *           this is a request to stop monitoring events.
 *
 * Returned Value:
 *  0: Success; Negated errno on failure
 *
 ****************************************************************************/

#ifdef CONFIG_NET_ICMPv6_SOCKET
int icmpv6_pollsetup(FAR struct socket *psock, FAR struct pollfd *fds);
#endif

/****************************************************************************
 * Name: icmpv6_pollteardown
 *
 * Description:
 *   Teardown monitoring of events on an ICMPv6 socket
 *
 * Input Parameters:
 *   psock - The IPPROTO_ICMP6 socket of interest
 *   fds   - The structure describing the events to be monitored, OR NULL if
 *           this is a request to stop monitoring events.
 *
 * Returned Value:
 *  0: Success; Negated errno on failure
 *
 ****************************************************************************/

#ifdef CONFIG_NET_ICMPv6_SOCKET
int icmpv6_pollteardown(FAR struct socket *psock, FAR struct pollfd *fds);
#endif

/****************************************************************************
 * Name: icmpv6_linkipaddr
 *
 * Description:
 *  Generate the device link scope ipv6 address as below:
 *  128  112  96   80    64   48   32   16
 *  ---- ---- ---- ----  ---- ---- ---- ----
 * fe80 0000 0000 0000 0000 00ff fe00 xx00 1-byte short addr IEEE 48-bit MAC
 * fe80 0000 0000 0000 0000 00ff fe00 xxxx 2-byte short addr IEEE 48-bit MAC
 * fe80 0000 0000 0000 xxxx xxff fexx xxxx 6-byte normal addr IEEE 48-bit MAC
 * fe80 0000 0000 0000 xxxx xxxx xxxx xxxx 8-byte extended addr IEEE EUI-64
 *
 * Input Parameters:
 *   dev    - The device driver structure containing the link layer address
 *   ipaddr - Receive the device link scope ipv6 address
 *
 * Returned Value:
 *   None
 *
 ****************************************************************************/

void icmpv6_linkipaddr(FAR struct net_driver_s *dev, net_ipv6addr_t ipaddr);

#undef EXTERN
#ifdef __cplusplus
}
#endif

#endif /* CONFIG_NET_ICMPv6 && !CONFIG_NET_ICMPv6_NO_STACK */
#endif /* __NET_ICMPv6_ICMPv6_H */<|MERGE_RESOLUTION|>--- conflicted
+++ resolved
@@ -202,12 +202,8 @@
  *
  * Returned Value:
  *   Zero (OK) is returned on success and the IP address mapping can now be
-<<<<<<< HEAD
- *   found in the Neighbor Table. On error a negated errno value is returned:
-=======
  *   found in the Neighbor Table.
  *   On error a negated errno value is returned:
->>>>>>> 1bded73f
  *
  *     -ETIMEDOUT:    The number or retry counts has been exceed.
  *     -EHOSTUNREACH: Could not find a route to the host
@@ -512,12 +508,8 @@
 
 #ifdef CONFIG_NET_ICMPv6_AUTOCONF
 void icmpv6_rnotify(FAR struct net_driver_s *dev,
-<<<<<<< HEAD
-                    const net_ipv6addr_t draddr, const net_ipv6addr_t prefix,
-=======
                     const net_ipv6addr_t draddr,
                     const net_ipv6addr_t prefix,
->>>>>>> 1bded73f
                     unsigned int preflen);
 #else
 #  define icmpv6_rnotify(d,p,l)
