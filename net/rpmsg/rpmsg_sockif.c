--- conflicted
+++ resolved
@@ -1024,10 +1024,6 @@
       conn->lastpos  = conn->recvpos;
       conn->sendpos += msg->len;
 
-<<<<<<< HEAD
-
-=======
->>>>>>> 1c84fc9c
       ret = rpmsg_sendto_nocopy(&conn->ept, msg, block + sizeof(*msg),
                                 conn->ept.dest_addr);
       nxmutex_unlock(&conn->sendlock);
@@ -1130,10 +1126,6 @@
   conn->lastpos  = conn->recvpos;
   conn->sendpos += len + sizeof(uint32_t);
 
-<<<<<<< HEAD
-
-=======
->>>>>>> 1c84fc9c
   ret = rpmsg_sendto_nocopy(&conn->ept, msg, total, conn->ept.dest_addr);
   nxmutex_unlock(&conn->sendlock);
   if (ret < 0)
