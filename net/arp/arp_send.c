/****************************************************************************
 * net/arp/arp_send.c
 *
 * Licensed to the Apache Software Foundation (ASF) under one or more
 * contributor license agreements.  See the NOTICE file distributed with
 * this work for additional information regarding copyright ownership.  The
 * ASF licenses this file to you under the Apache License, Version 2.0 (the
 * "License"); you may not use this file except in compliance with the
 * License.  You may obtain a copy of the License at
 *
 *   http://www.apache.org/licenses/LICENSE-2.0
 *
 * Unless required by applicable law or agreed to in writing, software
 * distributed under the License is distributed on an "AS IS" BASIS, WITHOUT
 * WARRANTIES OR CONDITIONS OF ANY KIND, either express or implied.  See the
 * License for the specific language governing permissions and limitations
 * under the License.
 *
 ****************************************************************************/

/****************************************************************************
 * Included Files
 ****************************************************************************/

#include <nuttx/config.h>

#include <unistd.h>
#include <string.h>
#include <debug.h>

#include <netinet/in.h>
#include <net/if.h>

#include <nuttx/net/net.h>
#include <nuttx/net/netdev.h>
#include <nuttx/net/ip.h>
#include <nuttx/net/arp.h>

#include "netdev/netdev.h"
#include "devif/devif.h"
#include "route/route.h"
#include "arp/arp.h"

#ifdef CONFIG_NET_ARP_SEND

/****************************************************************************
 * Private Functions
 ****************************************************************************/

/****************************************************************************
 * Name: arp_send_terminate
 ****************************************************************************/

static void arp_send_terminate(FAR struct arp_send_s *state, int result)
{
  /* Don't allow any further call backs. */

  state->snd_sent         = true;
  state->snd_result       = (int16_t)result;
  state->snd_cb->flags    = 0;
  state->snd_cb->priv     = NULL;
  state->snd_cb->event    = NULL;

  /* Wake up the waiting thread */

  nxsem_post(&state->snd_sem);
}

/****************************************************************************
 * Name: arp_send_eventhandler
 ****************************************************************************/

static uint16_t arp_send_eventhandler(FAR struct net_driver_s *dev,
                                      FAR void *pvconn,
                                      FAR void *priv, uint16_t flags)
{
  FAR struct arp_send_s *state = (FAR struct arp_send_s *)priv;

  ninfo("flags: %04x sent: %d\n", flags, state->snd_sent);

  if (state)
    {
      /* Is this the device that we need to route this request? */

      if (strncmp((FAR const char *)dev->d_ifname,
                  (FAR const char *)state->snd_ifname, IFNAMSIZ) != 0)
        {
          /* No... pass on this one and wait for the device that we want */

          return flags;
        }

      /* Check if the network is still up */

      if ((flags & NETDEV_DOWN) != 0)
        {
          nerr("ERROR: Interface is down\n");
          arp_send_terminate(state, -ENETUNREACH);
          return flags;
        }

      /* Check if the outgoing packet is available. It may have been claimed
       * by a send event handler serving a different thread -OR- if the
       * output buffer currently contains unprocessed incoming data. In
       * these cases we will just have to wait for the next polling cycle.
       */

      if (dev->d_sndlen > 0 || (flags & PKT_NEWDATA) != 0)
        {
          /* Another thread has beat us sending data or the buffer is busy,
           * Check for a timeout. If not timed out, wait for the next
           * polling cycle and check again.
           */

          /* REVISIT: No timeout. Just wait for the next polling cycle */

          return flags;
        }

      /* It looks like we are good to send the data.
       *
       * Copy the packet data into the device packet buffer and send it.
       */

      arp_format(dev, state->snd_ipaddr);

      /* Make sure no ARP request overwrites this ARP request.  This
       * flag will be cleared in arp_out().
       */

      IFF_SET_NOARP(dev->d_flags);

      /* Don't allow any further call backs. */

      arp_send_terminate(state, OK);
    }

  return flags;
}

/****************************************************************************
 * Public Functions
 ****************************************************************************/

/****************************************************************************
 * Name: arp_send
 *
 * Description:
 *   The arp_send() call may be to send an ARP request to resolve an IP
 *   address.  This function first checks if the IP address is already in
 *   ARP table.  If so, then it returns success immediately.
 *
 *   If the requested IP address in not in the ARP table, then this function
 *   will send an ARP request, delay, then check if the IP address is now in
 *   the ARP table.  It will repeat this sequence until either (1) the IP
 *   address mapping is now in the ARP table, or (2) a configurable number
 *   of timeouts occur without receiving the ARP replay.
 *
 * Input Parameters:
 *   ipaddr   The IP address to be queried (in network order).
 *
 * Returned Value:
 *   Zero (OK) is returned on success and the IP address mapping can now be
 *   found in the ARP table.  On error a negated errno value is returned:
 *
 *     -ETIMEDOUT:    The number or retry counts has been exceed.
 *     -EHOSTUNREACH: Could not find a route to the host
 *
 * Assumptions:
 *   This function is called from the normal tasking context.
 *
 ****************************************************************************/

int arp_send(in_addr_t ipaddr)
{
  FAR struct net_driver_s *dev;
  struct arp_notify_s notify;
  struct arp_send_s state;
  int ret;

  /* First check if destination is a local broadcast. */

  if (ipaddr == INADDR_BROADCAST)
    {
      /* We don't need to send the ARP request */

      return OK;
    }

#ifdef CONFIG_NET_IGMP
  /* Check if the destination address is a multicast address
   *
   * - IPv4: multicast addresses lie in the class D group -- The address
   *   range 224.0.0.0 to 239.255.255.255 (224.0.0.0/4)
   *
   * - IPv6 multicast addresses are have the high-order octet of the
   *   addresses=0xff (ff00::/8.)
   */

  if (NTOHL(ipaddr) >= 0xe0000000 && NTOHL(ipaddr) <= 0xefffffff)
    {
      /* We don't need to send the ARP request */

      return OK;
    }
#endif

  /* Get the device that can route this request */

  dev = netdev_findby_ripv4addr(INADDR_ANY, ipaddr);
  if (!dev)
    {
      nerr("ERROR: Unreachable: %08lx\n", (unsigned long)ipaddr);
      ret = -EHOSTUNREACH;
      goto errout;
    }

  /* ARP support is only built if the Ethernet link layer is supported.
   * Continue and send the ARP request only if this device uses the
   * Ethernet link layer protocol.
   */

  if (dev->d_lltype != NET_LL_ETHERNET &&
      dev->d_lltype != NET_LL_IEEE80211)
    {
      return OK;
    }

  /* Check if the destination address is on the local network. */

  if (!net_ipv4addr_maskcmp(ipaddr, dev->d_ipaddr, dev->d_netmask))
    {
      in_addr_t dripaddr;

      /* Destination address is not on the local network */

#ifdef CONFIG_NET_ROUTE
      /* We have a routing table.. find the correct router to use in
       * this case (or, as a fall-back, use the device's default router
       * address).  We will use the router IP address instead of the
       * destination address when determining the MAC address.
       */

      netdev_ipv4_router(dev, ipaddr, &dripaddr);
#else
      /* Use the device's default router IP address instead of the
       * destination address when determining the MAC address.
       */

      net_ipv4addr_copy(dripaddr, dev->d_draddr);
#endif
      ipaddr = dripaddr;
    }

  /* The destination address is on the local network.  Check if it is
   * the sub-net broadcast address.
   */

  else if (net_ipv4addr_broadcast(ipaddr, dev->d_netmask))
    {
      /* Yes.. We don't need to send the ARP request */

      return OK;
    }

  /* Allocate resources to receive a callback.  This and the following
   * initialization is performed with the network lock because we don't
   * want anything to happen until we are ready.
   */

  net_lock();
  state.snd_cb = arp_callback_alloc(dev);
  if (!state.snd_cb)
    {
      nerr("ERROR: Failed to allocate a callback\n");
      ret = -ENOMEM;
      goto errout_with_lock;
    }

  /* This semaphore is used for signaling and, hence, should not have
   * priority inheritance enabled.
   */

  nxsem_init(&state.snd_sem, 0, 0); /* Doesn't really fail */
  nxsem_set_protocol(&state.snd_sem, SEM_PRIO_NONE);

  state.snd_retries   = 0;              /* No retries yet */
  state.snd_ipaddr    = ipaddr;         /* IP address to query */

  /* Remember the routing device name */

  strncpy((FAR char *)state.snd_ifname, (FAR const char *)dev->d_ifname,
          IFNAMSIZ);

  /* Now loop, testing if the address mapping is in the ARP table and re-
   * sending the ARP request if it is not.
   */

  ret = -ETIMEDOUT; /* Assume a timeout failure */

  while (state.snd_retries < CONFIG_ARP_SEND_MAXTRIES)
    {
      /* Check if the address mapping is present in the ARP table.  This
       * is only really meaningful on the first time through the loop.
       *
       * NOTE: If the ARP table is large than this could be a performance
       * issue.
       */

      if (arp_find(ipaddr, NULL) >= 0)
        {
          /* We have it!  Break out with success */

          ret = OK;
          break;
        }

      /* Set up the ARP response wait BEFORE we send the ARP request */

      arp_wait_setup(ipaddr, &notify);

      /* Arm/re-arm the callback */

      state.snd_sent      = false;
      state.snd_result    = -EBUSY;
      state.snd_cb->flags = (ARP_POLL | NETDEV_DOWN);
      state.snd_cb->priv  = (FAR void *)&state;
      state.snd_cb->event = arp_send_eventhandler;

      /* Notify the device driver that new TX data is available. */

      netdev_txnotify_dev(dev);

      /* Wait for the send to complete or an error to occur.
       * net_lockedwait will also terminate if a signal is received.
       */

      do
        {
          ret = net_timedwait_uninterruptible(&state.snd_sem,
                                              CONFIG_ARP_SEND_DELAYMSEC);
          if (ret == -ETIMEDOUT)
            {
              arp_wait_cancel(&notify);
              goto timeout;
            }
        }
      while (!state.snd_sent);

      /* Check the result of the send operation */

      ret = state.snd_result;
      if (ret < 0)
        {
          /* Break out on a send failure */

          nerr("ERROR: Send failed: %d\n", ret);
          arp_wait_cancel(&notify);
          break;
        }

      /* Now wait for response to the ARP response to be received. */

      ret = arp_wait(&notify, CONFIG_ARP_SEND_DELAYMSEC);

      /* arp_wait will return OK if and only if the matching ARP response
       * is received.  Otherwise, it will return -ETIMEDOUT.
       */

      if (ret >= OK)
        {
          /* Break out if arp_wait() fails */

          break;
        }

timeout:
<<<<<<< HEAD
=======

>>>>>>> 1bded73f
      /* Increment the retry count */

      state.snd_retries++;
      nerr("ERROR: arp_wait failed: %d\n", ret);
    }

  nxsem_destroy(&state.snd_sem);
  arp_callback_free(dev, state.snd_cb);
errout_with_lock:
  net_unlock();
errout:
  return ret;
}

#endif /* CONFIG_NET_ARP_SEND */<|MERGE_RESOLUTION|>--- conflicted
+++ resolved
@@ -375,10 +375,7 @@
         }
 
 timeout:
-<<<<<<< HEAD
-=======
-
->>>>>>> 1bded73f
+
       /* Increment the retry count */
 
       state.snd_retries++;
