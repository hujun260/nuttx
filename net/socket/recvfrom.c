--- conflicted
+++ resolved
@@ -63,13 +63,8 @@
  * Returned Value:
  *   On success, returns the number of characters received.  If no data is
  *   available to be received and the peer has performed an orderly shutdown,
-<<<<<<< HEAD
- *   recvfrom() will return 0.  Otherwise, on any failure, a negated errno
- *   value is returned (see comments with recvfrom() for a list of
-=======
  *   psock_recvfrom() will return 0.  Otherwise, on any failure, a negated
  *   errno value is returned (see comments with recvfrom() for a list of
->>>>>>> 1bded73f
  *   appropriate errno values).
  *
  ****************************************************************************/
@@ -124,11 +119,7 @@
  * Returned Value:
  *   On success, returns the number of characters received.  If no data is
  *   available to be received and the peer has performed an orderly shutdown,
-<<<<<<< HEAD
- *   recvfrom() will return 0.  Otherwise, on any failure, a negated errno
-=======
  *   nx_recvfrom() will return 0.  Otherwise, on any failure, a negated errno
->>>>>>> 1bded73f
  *   value is returned (see comments with recvfrom() for a list of
  *   appropriate errno values).
  *
