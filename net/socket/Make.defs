############################################################################
# net/socket/Make.defs
#
# Licensed to the Apache Software Foundation (ASF) under one or more
# contributor license agreements.  See the NOTICE file distributed with
# this work for additional information regarding copyright ownership.  The
# ASF licenses this file to you under the Apache License, Version 2.0 (the
# "License"); you may not use this file except in compliance with the
# License.  You may obtain a copy of the License at
#
#   http://www.apache.org/licenses/LICENSE-2.0
#
# Unless required by applicable law or agreed to in writing, software
# distributed under the License is distributed on an "AS IS" BASIS, WITHOUT
# WARRANTIES OR CONDITIONS OF ANY KIND, either express or implied.  See the
# License for the specific language governing permissions and limitations
# under the License.
#
############################################################################

# Include socket source files

SOCK_CSRCS += bind.c connect.c getsockname.c getpeername.c
SOCK_CSRCS += recv.c recvfrom.c send.c sendto.c
<<<<<<< HEAD
SOCK_CSRCS += socket.c net_close.c recvmsg.c sendmsg.c
=======
SOCK_CSRCS += socket.c net_close.c
SOCK_CSRCS += recvmsg.c sendmsg.c
>>>>>>> 1bded73f
SOCK_CSRCS += net_dup2.c net_sockif.c net_poll.c net_vfcntl.c
SOCK_CSRCS += net_fstat.c

# TCP/IP support

ifeq ($(CONFIG_NET_TCP),y)
SOCK_CSRCS += listen.c accept.c

# Local Unix domain support

else ifeq ($(CONFIG_NET_LOCAL_STREAM),y)
SOCK_CSRCS += listen.c accept.c
endif

# Socket options

ifeq ($(CONFIG_NET_SOCKOPTS),y)
SOCK_CSRCS += setsockopt.c getsockopt.c net_timeo.c
endif

# Support for sendfile()

ifeq ($(CONFIG_NET_SENDFILE),y)
SOCK_CSRCS += net_sendfile.c
endif

# Include socket build support

DEPPATH += --dep-path socket
VPATH += :socket
<|MERGE_RESOLUTION|>--- conflicted
+++ resolved
@@ -22,12 +22,8 @@
 
 SOCK_CSRCS += bind.c connect.c getsockname.c getpeername.c
 SOCK_CSRCS += recv.c recvfrom.c send.c sendto.c
-<<<<<<< HEAD
-SOCK_CSRCS += socket.c net_close.c recvmsg.c sendmsg.c
-=======
 SOCK_CSRCS += socket.c net_close.c
 SOCK_CSRCS += recvmsg.c sendmsg.c
->>>>>>> 1bded73f
 SOCK_CSRCS += net_dup2.c net_sockif.c net_poll.c net_vfcntl.c
 SOCK_CSRCS += net_fstat.c
 
