############################################################################
# boards/sim/sim/sim/scripts/Make.defs
#
# Licensed to the Apache Software Foundation (ASF) under one or more
# contributor license agreements.  See the NOTICE file distributed with
# this work for additional information regarding copyright ownership.  The
# ASF licenses this file to you under the Apache License, Version 2.0 (the
# "License"); you may not use this file except in compliance with the
# License.  You may obtain a copy of the License at
#
#   http://www.apache.org/licenses/LICENSE-2.0
#
# Unless required by applicable law or agreed to in writing, software
# distributed under the License is distributed on an "AS IS" BASIS, WITHOUT
# WARRANTIES OR CONDITIONS OF ANY KIND, either express or implied.  See the
# License for the specific language governing permissions and limitations
# under the License.
#
############################################################################

include $(TOPDIR)/.config
include $(TOPDIR)/tools/Config.mk

# NuttX is sometimes built as a native target.
# In that case, the __NuttX__ macro is predefined by the compiler.
# https://github.com/NuttX/buildroot
#
# In other cases, __NuttX__ is an ordinary user-definded macro.
# It's especially the case for NuttX sim, which is a target to run
# the entire NuttX as a program on the host OS, which can be Linux,
# macOS, Windows, etc.
# https://cwiki.apache.org/confluence/display/NUTTX/NuttX+Simulation
# In that case, the host OS compiler is used to build NuttX.
# Thus, eg. NuttX sim on macOS is built with __APPLE__.
# We #undef predefined macros for those possible host OSes here
# because the OS APIs this library should use are of NuttX,
# not the host OS.

ARCHDEFINES += -U_AIX -U_WIN32 -U__APPLE__ -U__FreeBSD__
ARCHDEFINES += -U__NetBSD__ -U__linux__ -U__sun__ -U__unix__
ARCHDEFINES += -U__ENVIRONMENT_MAC_OS_X_VERSION_MIN_REQUIRED__

ifeq ($(CONFIG_DEBUG_SYMBOLS),y)
  ARCHOPTIMIZATION = -g
endif

ifneq ($(CONFIG_DEBUG_NOOPT),y)
  ARCHOPTIMIZATION += -O2 -fno-strict-aliasing
endif

ifeq ($(CONFIG_STACK_CANARIES),y)
  ARCHOPTIMIZATION += -fstack-protector-all
endif

ifeq ($(CONFIG_ARCH_COVERAGE),y)
  ARCHOPTIMIZATION += -fprofile-arcs -ftest-coverage
endif

ARCHCPUFLAGS = -fno-builtin
ARCHCPUFLAGSXX = -fno-builtin -nostdinc++
ifeq ($(CONFIG_CXX_EXCEPTION),)
  ARCHCPUFLAGSXX += -fno-exceptions -fcheck-new
endif
ARCHPICFLAGS = -fpic
ARCHWARNINGS = -Wall -Wstrict-prototypes -Wshadow -Wundef
ARCHWARNINGSXX = -Wall -Wshadow -Wundef

# Add -fvisibility=hidden
# Because we don't want export nuttx's symbols to share libraries

ARCHCPUFLAGS += -fvisibility=hidden
ARCHCPUFLAGSXX += -fvisibility=hidden

# Add -fno-common because macOS "ld -r" doesn't seem to pick objects
# for common symbols.
ARCHCPUFLAGS += -fno-common
ARCHCPUFLAGSXX += -fno-common

ifeq ($(CONFIG_SIM_M32),y)
  ARCHCPUFLAGS += -m32
  ARCHCPUFLAGSXX += -m32
endif

CC = $(CROSSDEV)cc
CXX = $(CROSSDEV)c++
CPP = $(CROSSDEV)cc -E -P -x c
LD = $(CROSSDEV)ld
ifeq ($(CONFIG_HOST_MACOS),y)
STRIP = $(CROSSDEV)strip
AR = $(TOPDIR)/tools/macar-rcs.sh
else
STRIP = $(CROSSDEV)strip --strip-unneeded
AR = $(CROSSDEV)ar rcs
endif
NM = $(CROSSDEV)nm
OBJCOPY = $(CROSSDEV)objcopy
OBJDUMP = $(CROSSDEV)objdump

CFLAGS := $(ARCHWARNINGS) $(ARCHOPTIMIZATION) \
   $(ARCHCPUFLAGS) $(ARCHINCLUDES) $(ARCHDEFINES) $(EXTRAFLAGS) -pipe
CXXFLAGS := $(ARCHWARNINGSXX) $(ARCHOPTIMIZATION) \
   $(ARCHCPUFLAGSXX) $(ARCHXXINCLUDES) $(ARCHDEFINES) $(EXTRAFLAGS) -pipe
CPPFLAGS := $(ARCHINCLUDES) $(ARCHDEFINES) $(EXTRAFLAGS)
AFLAGS := $(CFLAGS) -D__ASSEMBLY__

ifeq ($(CONFIG_LIBCXX),y)
  # Why c++17?
  #  * libcxx seems to require c++11.
  #  * The compiler defaults varies:
  #      clang/macOS (from xcode): 199711L
  #      gcc/ubuntu:               201402L
  #  * There is a precedent to use c++14.
  #    (boards/arm/stm32l4/nucleo-l476rg/scripts/Make.defs)
  #  * libs/libxx/libcxx/src/barrier.cpp depends on aligned new
  CXXFLAGS += -std=c++17
endif

ifeq ($(CONFIG_SIM_ASAN),y)
  CFLAGS += -fsanitize=address -fno-omit-frame-pointer
  CXXFLAGS += -fsanitize=address -fno-omit-frame-pointer
else ifeq ($(CONFIG_MM_KASAN),y)
  CFLAGS += -fsanitize=kernel-address
  CXXFLAGS += -fsanitize=kernel-address
endif

<<<<<<< HEAD
ifeq ($(CONFIG_SIM_UBSAN),y)
  CFLAGS += -fsanitize=undefined -fno-omit-frame-pointer
  CXXFLAGS += -fsanitize=undefined -fno-omit-frame-pointer
=======
  ifeq ($(CONFIG_HOST_MACOS),y)
    # macOS uses libc++abi
    CXXFLAGS += -DLIBCXX_BUILDING_LIBCXXABI
  else
    # Linux C++ ABI seems vary.
    # Probably __GLIBCXX__ is the best bet.
    # XXX what to do for windows?
    CXXFLAGS += -D__GLIBCXX__
  endif

  # Disable availability macros.
  # The availability on Host OS is not likely appropriate for NuttX.
  #
  # Note: When compiling NuttX apps, we undefine __APPLE__.
  # It makes libcxx __availability header unhappy.
  # https://github.com/llvm/llvm-project/blob/2e2999cd44f6ec9a5e396fa0113497ea82582f69/libcxx/include/__availability#L258
  CXXFLAGS += -D_LIBCPP_DISABLE_AVAILABILITY
endif

ifeq ($(CONFIG_SIM_ASAN),y)
  CFLAGS += -fsanitize=address
  CXXFLAGS += -fsanitize=address
else ifeq ($(CONFIG_MM_KASAN),y)
  CFLAGS += -fsanitize=kernel-address
  CXXFLAGS += -fsanitize=kernel-address
endif

ifeq ($(CONFIG_SIM_UBSAN),y)
  CFLAGS += -fsanitize=undefined
  CXXFLAGS += -fsanitize=undefined
endif

ifeq ($(CONFIG_FRAME_POINTER),y)
  CFLAGS += -fno-omit-frame-pointer -fno-optimize-sibling-calls
  CXXFLAGS += -fno-omit-frame-pointer -fno-optimize-sibling-calls
else
  CFLAGS += -fomit-frame-pointer
  CXXFLAGS += -fomit-frame-pointer
>>>>>>> 0342272e
endif

# Loadable module definitions

CMODULEFLAGS = $(CFLAGS)
# -fno-pic to avoid GOT relocations
CMODULEFLAGS += -fno-pic
ifeq ($(CONFIG_LIBC_ARCH_ELF_64BIT),y)
  # For amd64:
  # It seems macOS/x86_64 loads the program text around 00000001_xxxxxxxx.
  # The gcc default (-mcmodel=small) would produce out-of-range 32-bit
  # relocations.
  # Even on Linux, NuttX modules are loaded into the NuttX heap, which
  # can be out of range with -mcmodel=small.
  CMODULEFLAGS += -mcmodel=large
endif
# On Linux, we (ab)use the host compiler to compile binaries for NuttX.
# Explicitly disable features which might be default on the host while
# not available on NuttX.
CMODULEFLAGS += -fno-stack-protector

LDMODULEFLAGS = -r -e module_initialize
ifeq ($(CONFIG_CYGWIN_WINTOOL),y)
  LDMODULEFLAGS += -T "${shell cygpath -w $(TOPDIR)/libs/libc/modlib/gnu-elf.ld}"
else
  LDMODULEFLAGS += -T $(TOPDIR)/libs/libc/modlib/gnu-elf.ld
endif

# NuttX modules are ELF binaries.
# Non-ELF platforms like macOS need to use a separate ELF toolchain.
ifeq ($(CONFIG_HOST_MACOS),y)
  # eg. brew install x86_64-elf-gcc
  MODULECC = x86_64-elf-gcc
  MODULELD = x86_64-elf-ld
  MODULESTRIP = x86_64-elf-strip --strip-unneeded
endif

# ELF module definitions

CELFFLAGS = $(CFLAGS)
CXXELFFLAGS = $(CXXFLAGS)
# -fno-pic to avoid GOT relocations
CELFFLAGS += -fno-pic
CXXELFFLAGS += -fno-pic

LDELFFLAGS = -r -e main
ifeq ($(CONFIG_CYGWIN_WINTOOL),y)
  LDELFFLAGS += -T "${shell cygpath -w $(BOARD_DIR)$(DELIM)scripts$(DELIM)gnu-elf.ld}"
else
  LDELFFLAGS += -T $(BOARD_DIR)$(DELIM)scripts$(DELIM)gnu-elf.ld
endif

ifeq ($(CONFIG_DEBUG_SYMBOLS),y)
  CCLINKFLAGS += -g
endif

ifeq ($(CONFIG_SIM_M32),y)
  LDLINKFLAGS += -melf_i386
  CCLINKFLAGS += -m32
  LDFLAGS += -m32
  LDMODULEFLAGS += -melf_i386
  LDELFFLAGS += -melf_i386
  HOSTLDFLAGS += -m32
endif

ifeq ($(CONFIG_SIM_ASAN),y)
<<<<<<< HEAD
  CCLINKFLAGS += -fsanitize=address -fno-omit-frame-pointer
else ifeq ($(CONFIG_MM_KASAN),y)
  CCLINKFLAGS += -fsanitize=kernel-address
=======
  CCLINKFLAGS += -fsanitize=address
else ifeq ($(CONFIG_MM_KASAN),y)
  CCLINKFLAGS += -fsanitize=kernel-address
endif

ifeq ($(CONFIG_SIM_UBSAN),y)
  CCLINKFLAGS += -fsanitize=undefined
endif

ifeq ($(CONFIG_FRAME_POINTER),y)
  CCLINKFLAGS += -fno-omit-frame-pointer -fno-optimize-sibling-calls
else
  CCLINKFLAGS += -fomit-frame-pointer
>>>>>>> 0342272e
endif

ifeq ($(CONFIG_SIM_UBSAN),y)
  CCLINKFLAGS += -fsanitize=undefined -fno-omit-frame-pointer
endif


HOSTCFLAGS = $(ARCHWARNINGS) $(ARCHOPTIMIZATION) \
   $(ARCHCPUFLAGS) $(HOSTINCLUDES) $(EXTRAFLAGS) -D__SIM__ -pipe<|MERGE_RESOLUTION|>--- conflicted
+++ resolved
@@ -113,21 +113,7 @@
   #    (boards/arm/stm32l4/nucleo-l476rg/scripts/Make.defs)
   #  * libs/libxx/libcxx/src/barrier.cpp depends on aligned new
   CXXFLAGS += -std=c++17
-endif
-
-ifeq ($(CONFIG_SIM_ASAN),y)
-  CFLAGS += -fsanitize=address -fno-omit-frame-pointer
-  CXXFLAGS += -fsanitize=address -fno-omit-frame-pointer
-else ifeq ($(CONFIG_MM_KASAN),y)
-  CFLAGS += -fsanitize=kernel-address
-  CXXFLAGS += -fsanitize=kernel-address
-endif
-
-<<<<<<< HEAD
-ifeq ($(CONFIG_SIM_UBSAN),y)
-  CFLAGS += -fsanitize=undefined -fno-omit-frame-pointer
-  CXXFLAGS += -fsanitize=undefined -fno-omit-frame-pointer
-=======
+
   ifeq ($(CONFIG_HOST_MACOS),y)
     # macOS uses libc++abi
     CXXFLAGS += -DLIBCXX_BUILDING_LIBCXXABI
@@ -166,7 +152,6 @@
 else
   CFLAGS += -fomit-frame-pointer
   CXXFLAGS += -fomit-frame-pointer
->>>>>>> 0342272e
 endif
 
 # Loadable module definitions
@@ -233,11 +218,6 @@
 endif
 
 ifeq ($(CONFIG_SIM_ASAN),y)
-<<<<<<< HEAD
-  CCLINKFLAGS += -fsanitize=address -fno-omit-frame-pointer
-else ifeq ($(CONFIG_MM_KASAN),y)
-  CCLINKFLAGS += -fsanitize=kernel-address
-=======
   CCLINKFLAGS += -fsanitize=address
 else ifeq ($(CONFIG_MM_KASAN),y)
   CCLINKFLAGS += -fsanitize=kernel-address
@@ -251,13 +231,7 @@
   CCLINKFLAGS += -fno-omit-frame-pointer -fno-optimize-sibling-calls
 else
   CCLINKFLAGS += -fomit-frame-pointer
->>>>>>> 0342272e
-endif
-
-ifeq ($(CONFIG_SIM_UBSAN),y)
-  CCLINKFLAGS += -fsanitize=undefined -fno-omit-frame-pointer
-endif
-
+endif
 
 HOSTCFLAGS = $(ARCHWARNINGS) $(ARCHOPTIMIZATION) \
    $(ARCHCPUFLAGS) $(HOSTINCLUDES) $(EXTRAFLAGS) -D__SIM__ -pipe