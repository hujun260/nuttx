--- conflicted
+++ resolved
@@ -44,19 +44,13 @@
 #include <nuttx/serial/uart_rpmsg.h>
 #include <nuttx/syslog/syslog_rpmsg.h>
 #include <nuttx/timers/arch_rtc.h>
-<<<<<<< HEAD
-=======
 #include <nuttx/timers/oneshot.h>
 #include <nuttx/timers/rpmsg_rtc.h>
 #include <nuttx/video/fb.h>
->>>>>>> 2e43815c
 #include <nuttx/timers/oneshot.h>
-#include <nuttx/timers/rpmsg_rtc.h>
-#include <nuttx/video/fb.h>
 #include <nuttx/wireless/pktradio.h>
 #include <nuttx/wireless/bluetooth/bt_null.h>
 #include <nuttx/wireless/bluetooth/bt_uart_shim.h>
-#include <nuttx/wireless/bluetooth/bt_uart_bridge.h>
 #include <nuttx/wireless/ieee802154/ieee802154_loopback.h>
 
 #ifdef CONFIG_LCD_DEV
@@ -375,20 +369,6 @@
     }
 #endif
 
-<<<<<<< HEAD
-#ifdef CONFIG_BLUETOOTH_UART_BRIDGE
-  /* Register the Bluetooth BT/BLE dual mode bridge driver */
-
-  ret = bt_uart_bridge_register("/dev/ttyHCI0",
-                                "/dev/ttyBT", "/dev/ttyBLE");
-  if (ret < 0)
-    {
-      syslog(LOG_ERR, "ERROR: bt_uart_bridge_register() failed: %d\n", ret);
-    }
-#endif
-
-=======
->>>>>>> 2e43815c
 #ifdef CONFIG_SIM_I2CBUS
   /* Initialize the i2c master bus device */
 
