--- conflicted
+++ resolved
@@ -314,11 +314,7 @@
 
       ret = kthread_create("usbhost", CONFIG_LPC1766STK_USBHOST_PRIO,
                            CONFIG_LPC1766STK_USBHOST_STACKSIZE,
-<<<<<<< HEAD
-                           (main_t)nsh_waiter, (FAR char * const *)NULL);
-=======
                            (main_t)nsh_waiter, (char * const *)NULL);
->>>>>>> 9be737c8
       return ret < 0 ? -ENOEXEC : OK;
     }
 
