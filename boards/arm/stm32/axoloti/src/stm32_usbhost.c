/****************************************************************************
 * boards/arm/stm32/axoloti/src/stm32_usbhost.c
 *
 * Licensed to the Apache Software Foundation (ASF) under one or more
 * contributor license agreements.  See the NOTICE file distributed with
 * this work for additional information regarding copyright ownership.  The
 * ASF licenses this file to you under the Apache License, Version 2.0 (the
 * "License"); you may not use this file except in compliance with the
 * License.  You may obtain a copy of the License at
 *
 *   http://www.apache.org/licenses/LICENSE-2.0
 *
 * Unless required by applicable law or agreed to in writing, software
 * distributed under the License is distributed on an "AS IS" BASIS, WITHOUT
 * WARRANTIES OR CONDITIONS OF ANY KIND, either express or implied.  See the
 * License for the specific language governing permissions and limitations
 * under the License.
 *
 ****************************************************************************/

/****************************************************************************
 * Included Files
 ****************************************************************************/

#include <nuttx/config.h>

#include <sys/types.h>
#include <stdint.h>
#include <stdbool.h>
#include <sched.h>
#include <errno.h>
#include <assert.h>
#include <debug.h>

#include <nuttx/kthread.h>
#include <nuttx/usb/usbdev.h>
#include <nuttx/usb/usbhost.h>
#include <nuttx/usb/usbdev_trace.h>

#include "arm_internal.h"
#include "stm32.h"
#include "stm32_otghs.h"
#include "axoloti.h"

#ifdef CONFIG_STM32_OTGHS

/****************************************************************************
 * Pre-processor Definitions
 ****************************************************************************/

#if defined(CONFIG_USBDEV) || defined(CONFIG_USBHOST)
#define HAVE_USB 1
#else
#warning "CONFIG_STM32_OTGHS is enabled but neither CONFIG_USBDEV nor CONFIG_USBHOST"
#undef HAVE_USB
#endif

#ifndef CONFIG_AXOLOTI_USBHOST_PRIO
#define CONFIG_AXOLOTI_USBHOST_PRIO 100
#endif

#ifndef CONFIG_AXOLOTI_USBHOST_STACKSIZE
#define CONFIG_AXOLOTI_USBHOST_STACKSIZE 1024
#endif

/****************************************************************************
 * Private Data
 ****************************************************************************/

#ifdef CONFIG_USBHOST
static struct usbhost_connection_s *g_usbconn;
#endif

/****************************************************************************
 * Private Functions
 ****************************************************************************/

/****************************************************************************
 * Name: usbhost_waiter
 *
 * Description:
 *   Wait for USB devices to be connected.
 *
 ****************************************************************************/

#ifdef CONFIG_USBHOST
static int usbhost_waiter(int argc, char *argv[])
{
  struct usbhost_hubport_s *hport;
  uinfo("Running\n");

  for (; ; )
    {
      /* Wait for the device to change state */

      DEBUGVERIFY(CONN_WAIT(g_usbconn, &hport));
      uinfo("%s\n", hport->connected ? "connected" : "disconnected");

      /* Did we just become connected? */

      if (hport->connected)
        {
          /* Yes.. enumerate the newly connected device */

         CONN_ENUMERATE(g_usbconn, hport);
        }
    }

  /* Keep the compiler from complaining */

  return 0;
}
#endif

/****************************************************************************
 * Public Functions
 ****************************************************************************/

/****************************************************************************
 * Name: stm32_usbinitialize
 *
 * Description:
 *   Called from stm32_usbinitialize very early in inialization to setup
 *   USB-related GPIO pins for the Axoloti board.
 *
 ****************************************************************************/

void stm32_usbinitialize(void)
{
#ifdef CONFIG_STM32_OTGHS
  stm32_configgpio(GPIO_OTGHS_PWRON);
  stm32_configgpio(GPIO_OTGHS_OVER);
#endif
}

/****************************************************************************
 * Name: stm32_usbhost_vbusdrive
 *
 * Description:
 *   Enable/disable driving of VBUS 5V output. This function must be provided
 *   be each platform that implements the STM32 OTG HS host interface
 *
 * Input Parameters:
 *   iface  - For future growth to handle multiple USB host interface. Should
 *            be zero.
 *   enable - true: enable VBUS power; false: disable VBUS power
 *
 ****************************************************************************/

#ifdef CONFIG_USBHOST
void stm32_usbhost_vbusdrive(int iface, bool enable)
{
  DEBUGASSERT(iface == 0);
  if (enable)
    {
      /* Enable the Power Switch by driving the enable pin low */

      stm32_gpiowrite(GPIO_OTGHS_PWRON, false);
    }
  else
    {
      /* Disable the Power Switch by driving the enable pin high */

      stm32_gpiowrite(GPIO_OTGHS_PWRON, true);
    }
}
#endif

/****************************************************************************
 * Name: stm32_setup_overcurrent
 *
 * Description:
 *   Setup to receive an interrupt-level callback if an overcurrent condition
 *   is detected.
 *
 * Input Parameters:
 *   handler - New overcurrent interrupt handler
 *   arg     - The argument provided for the interrupt handler
 *
 * Returned Value:
 *   Zero (OK) is returned on success. Otherwise, a negated errno value is
 *   returned to indicate the nature of the failure.
 *
 ****************************************************************************/

#ifdef CONFIG_USBHOST
int stm32_setup_overcurrent(xcpt_t handler, void *arg)
{
  return stm32_gpiosetevent(GPIO_OTGHS_OVER, true, true, true, handler, arg);
}
#endif

/****************************************************************************
 * Name: stm32_usbhost_initialize
 *
 * Description:
 *   Called at application startup time to initialize the USB host
 *   functionality. This function will start a thread that will monitor for
 *   device connection/disconnection events.
 *
 ****************************************************************************/

#ifdef CONFIG_USBHOST
int stm32_usbhost_initialize(void)
{
  int ret;

  /* First, register all of the class drivers needed to support the drivers
   * that we care about:
   */

  uinfo("Register class drivers\n");

#ifdef CONFIG_USBHOST_MSC
  /* Register the USB mass storage class class */

  ret = usbhost_msc_initialize();
  if (ret != OK)
    {
      uerr("ERROR: Failed to register the mass storage class: %d\n", ret);
    }
#endif

#ifdef CONFIG_USBHOST_HIDKBD
  /* Initialize the HID keyboard class */

  ret = usbhost_kbdinit();
  if (ret != OK)
    {
      uerr("ERROR: Failed to register the HID keyboard class\n");
    }
#endif

#ifdef CONFIG_USBHOST_HIDMOUSE
  /* Initialize the HID mouse class */

  ret = usbhost_mouse_init();
  if (ret != OK)
    {
      uerr("ERROR: Failed to register the HID mouse class\n");
    }
#endif

  /* Then get an instance of the USB host interface */

  uinfo("Initialize USB host\n");
  g_usbconn = stm32_otghshost_initialize(0);
  if (g_usbconn)
    {
      /* Start a thread to handle device connection. */

      uinfo("Start usbhost_waiter\n");
      ret = kthread_create("usbhost", CONFIG_AXOLOTI_USBHOST_PRIO,
                           CONFIG_AXOLOTI_USBHOST_STACKSIZE,
<<<<<<< HEAD
                           (main_t)usbhost_waiter, (FAR char *const *)NULL);
=======
                           (main_t)usbhost_waiter, (char *const *)NULL);
>>>>>>> 9be737c8
      return ret < 0 ? -ENOEXEC : OK;
    }

  return -ENODEV;
}
#endif

#endif /* CONFIG_STM32_OTGHS */<|MERGE_RESOLUTION|>--- conflicted
+++ resolved
@@ -252,11 +252,7 @@
       uinfo("Start usbhost_waiter\n");
       ret = kthread_create("usbhost", CONFIG_AXOLOTI_USBHOST_PRIO,
                            CONFIG_AXOLOTI_USBHOST_STACKSIZE,
-<<<<<<< HEAD
-                           (main_t)usbhost_waiter, (FAR char *const *)NULL);
-=======
                            (main_t)usbhost_waiter, (char *const *)NULL);
->>>>>>> 9be737c8
       return ret < 0 ? -ENOEXEC : OK;
     }
 
