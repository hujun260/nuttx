/****************************************************************************
 * boards/arm/stm32/mikroe-stm32f4/src/stm32_appinit.c
 *
 * Licensed to the Apache Software Foundation (ASF) under one or more
 * contributor license agreements.  See the NOTICE file distributed with
 * this work for additional information regarding copyright ownership.  The
 * ASF licenses this file to you under the Apache License, Version 2.0 (the
 * "License"); you may not use this file except in compliance with the
 * License.  You may obtain a copy of the License at
 *
 *   http://www.apache.org/licenses/LICENSE-2.0
 *
 * Unless required by applicable law or agreed to in writing, software
 * distributed under the License is distributed on an "AS IS" BASIS, WITHOUT
 * WARRANTIES OR CONDITIONS OF ANY KIND, either express or implied.  See the
 * License for the specific language governing permissions and limitations
 * under the License.
 *
 ****************************************************************************/

/****************************************************************************
 * Included Files
 ****************************************************************************/

#include <nuttx/config.h>

#include <stdbool.h>
#include <stdio.h>
#include <syslog.h>
#include <errno.h>

#include <nuttx/board.h>
#include <nuttx/kmalloc.h>

#ifdef CONFIG_STM32_SPI3
#  include <nuttx/mmcsd.h>
#endif

#ifdef CONFIG_MTD_M25P
#  include <nuttx/mtd/mtd.h>
#endif

#ifdef CONFIG_USBMONITOR
#  include <nuttx/usb/usbmonitor.h>
#endif

#ifdef CONFIG_MIKROE_FLASH_CONFIG_PART
#ifdef CONFIG_PLATFORM_CONFIGDATA
#  include <nuttx/mtd/configdata.h>
#endif
#endif

#ifdef CONFIG_AUDIO
#  include <nuttx/audio/audio.h>
#endif

#ifdef CONFIG_STM32_OTGFS
#  include "stm32_usbhost.h"
#endif

#include "stm32.h"
#include "mikroe-stm32f4.h"

#ifdef CONFIG_SENSORS_QENCODER
#include "board_qencoder.h"
#endif

/****************************************************************************
 * Pre-processor Definitions
 ****************************************************************************/

/* Configuration ************************************************************/

#define HAVE_USBDEV     1
#define HAVE_USBHOST    1
#define HAVE_USBMONITOR 1
#define NSH_HAVEMMCSD   1

/* Can't support USB host or device features if USB OTG FS is not enabled */

#ifndef CONFIG_STM32_OTGFS
#  undef HAVE_USBDEV
#  undef HAVE_USBHOST
#endif

/* Can't support USB device is USB device is not enabled */

#ifndef CONFIG_USBDEV
#  undef HAVE_USBDEV
#endif

/* Can't support USB host is USB host is not enabled */

#ifndef CONFIG_USBHOST
#  undef HAVE_USBHOST
#endif

/* Check if we should enable the USB monitor before starting NSH */

#ifndef CONFIG_USBMONITOR
#  undef HAVE_USBMONITOR
#endif

#ifndef HAVE_USBDEV
#  undef CONFIG_USBDEV_TRACE
#endif

#ifndef HAVE_USBHOST
#  undef CONFIG_USBHOST_TRACE
#endif

#if !defined(CONFIG_USBDEV_TRACE) && !defined(CONFIG_USBHOST_TRACE)
#  undef HAVE_USBMONITOR
#endif

/* Can't support MMC/SD features if mountpoints are disabled or if SDIO
 * support is not enabled.
 */

#if defined(CONFIG_DISABLE_MOUNTPOINT) || !defined(CONFIG_STM32_SPI3)
#  undef NSH_HAVEMMCSD
#endif

#ifndef CONFIG_NSH_MMCSDMINOR
#  define CONFIG_NSH_MMCSDMINOR 0
#endif

#  ifndef CONFIG_RAMMTD_BLOCKSIZE
#    define CONFIG_RAMMTD_BLOCKSIZE 512
#  endif

#  ifndef CONFIG_RAMMTD_ERASESIZE
#    define CONFIG_RAMMTD_ERASESIZE 4096
#  endif

#  ifndef CONFIG_TESTING_SMART_NEBLOCKS
#    define CONFIG_TESTING_SMART_NEBLOCKS (22)
#  endif

#ifdef CONFIG_MIKROE_RAMMTD
#  ifndef CONFIG_MIKROE_RAMMTD_MINOR
#    define CONFIG_MIKROE_RAMMTD_MINOR    1
#  endif
#  ifndef CONFIG_MIKROE_RAMMTD_SIZE
#    define CONFIG_MIKROE_RAMMTD_SIZE     32
#  endif
#endif

/****************************************************************************
 * Public Functions
 ****************************************************************************/

/****************************************************************************
 * Name: board_app_initialize
 *
 * Description:
 *   Perform architecture specific initialization
 *
 * Input Parameters:
 *   arg - The boardctl() argument is passed to the board_app_initialize()
 *         implementation without modification.  The argument has no
 *         meaning to NuttX; the meaning of the argument is a contract
 *         between the board-specific initialization logic and the
 *         matching application logic.  The value could be such things as a
 *         mode enumeration value, a set of DIP switch switch settings, a
 *         pointer to configuration data read from a file or serial FLASH,
 *         or whatever you would like to do with it.  Every implementation
 *         should accept zero/NULL as a default configuration.
 *
 * Returned Value:
 *   Zero (OK) is returned on success; a negated errno value is returned on
 *   any failure to indicate the nature of the failure.
 *
 ****************************************************************************/

int board_app_initialize(uintptr_t arg)
{
#ifdef CONFIG_STM32_SPI3
  struct spi_dev_s *spi;
  struct mtd_dev_s *mtd;
#endif
  int ret = OK;

  /* Configure SPI-based devices */

#ifdef CONFIG_STM32_SPI3
  /* Get the SPI port */

  syslog(LOG_INFO, "Initializing SPI port 3\n");
  spi = stm32_spibus_initialize(3);
  if (!spi)
    {
      syslog(LOG_ERR, "ERROR: Failed to initialize SPI port 3\n");
      return -ENODEV;
    }

  syslog(LOG_INFO, "Successfully initialized SPI port 3\n");

  /* Now bind the SPI interface to the M25P8 SPI FLASH driver */

#if defined(CONFIG_MTD) && defined(CONFIG_MIKROE_FLASH)
  syslog(LOG_INFO, "Bind SPI to the SPI flash driver\n");

  mtd = m25p_initialize(spi);
  if (!mtd)
    {
      syslog(LOG_ERR, "ERROR: Failed to bind SPI port 3 to the SPI"
                      " FLASH driver\n");
    }
  else
    {
      syslog(LOG_INFO, "Successfully bound SPI port 3 to the SPI"
                       " FLASH driver\n");

#ifdef CONFIG_MIKROE_FLASH_PART
        {
          int partno;
          int partsize;
          int partoffset;
          const char *partstring = CONFIG_MIKROE_FLASH_PART_LIST;
          const char *ptr;
<<<<<<< HEAD
          FAR struct mtd_dev_s *mtd_part;
=======
          struct mtd_dev_s *mtd_part;
>>>>>>> 9be737c8
          char  partname[16];

          /* Now create a partition on the FLASH device */

          partno = 0;
          ptr = partstring;
          partoffset = 0;

          while (*ptr != '\0')
            {
              /* Get the partition size */

              partsize = atoi(ptr);
              mtd_part = mtd_partition(mtd, partoffset,
                                       (partsize >> 2) * 16);
              partoffset += (partsize >> 2) * 16;

#ifdef CONFIG_MIKROE_FLASH_CONFIG_PART
              /* Test if this is the config partition */

              if (CONFIG_MIKROE_FLASH_CONFIG_PART_NUMBER == partno)
                {
                  /* Register the partition as the config device */

                  mtdconfig_register(mtd_part);
                }
              else
#endif
                {
                  /* Now initialize a SMART Flash block device and bind it
                   * to the MTD device.
                   */

  #if defined(CONFIG_MTD_SMART) && defined(CONFIG_FS_SMARTFS)
                  snprintf(partname, sizeof(partname), "p%d", partno);
                  smart_initialize(CONFIG_MIKROE_FLASH_MINOR, mtd_part,
                                   partname);
#endif
                }

              /* Update the pointer to point to the next size in the list */

              while ((*ptr >= '0') && (*ptr <= '9'))
                {
                  ptr++;
                }

              if (*ptr == ',')
                {
                  ptr++;
                }

              /* Increment the part number */

              partno++;
            }
        }
#else /* CONFIG_MIKROE_FLASH_PART */

      /* Configure the device with no partition support */

      smart_initialize(CONFIG_MIKROE_FLASH_MINOR, mtd, NULL);

#endif /* CONFIG_MIKROE_FLASH_PART */
    }

  /* Create a RAM MTD device if configured */

#if defined(CONFIG_RAMMTD) && defined(CONFIG_MIKROE_RAMMTD)
    {
      uint8_t *start =
          (uint8_t *) kmm_malloc(CONFIG_MIKROE_RAMMTD_SIZE * 1024);
      mtd = rammtd_initialize(start, CONFIG_MIKROE_RAMMTD_SIZE * 1024);
      mtd->ioctl(mtd, MTDIOC_BULKERASE, 0);

      /* Now initialize a SMART Flash block device and bind it to the
       * MTD device
       */

#if defined(CONFIG_MTD_SMART) && defined(CONFIG_FS_SMARTFS)
      smart_initialize(CONFIG_MIKROE_RAMMTD_MINOR, mtd, NULL);
#endif
    }

#endif /* CONFIG_RAMMTD && CONFIG_MIKROE_RAMMTD */

#endif /* CONFIG_MTD */
#endif /* CONFIG_STM32_SPI3 */

  /* Create the SPI FLASH MTD instance */

  /* The M25Pxx is not a good media to implement a file system..
   * its block sizes are too large
   */

  /* Mount the SDIO-based MMC/SD block driver */

#ifdef NSH_HAVEMMCSD
  /* Bind the spi interface to the MMC/SD driver */

  syslog(LOG_INFO, "Bind SDIO to the MMC/SD driver, minor=%d\n",
         CONFIG_NSH_MMCSDMINOR);

  ret = mmcsd_spislotinitialize(CONFIG_NSH_MMCSDMINOR,
                                CONFIG_NSH_MMCSDSLOTNO, spi);
  if (ret != OK)
    {
      syslog(LOG_ERR, "ERROR: Failed to bind SPI to the MMC/SD driver:"
                      " %d\n", ret);
    }
  else
    {
      syslog(LOG_INFO, "Successfully bound SPI to the MMC/SD driver\n");
    }
#endif

#ifdef HAVE_USBHOST
  /* Initialize USB host operation. stm32_usbhost_initialize() starts a
   * thread will monitor for USB connection and disconnection events.
   */

  ret = stm32_usbhost_initialize();
  if (ret != OK)
    {
      syslog(LOG_ERR, "ERROR: Failed to initialize USB host: %d\n", ret);
      return ret;
    }
#endif

#ifdef HAVE_USBMONITOR
  /* Start the USB Monitor */

  ret = usbmonitor_start();
  if (ret != OK)
    {
      syslog(LOG_ERR, "ERROR: Failed to start USB monitor: %d\n", ret);
    }
#endif

#ifdef CONFIG_INPUT
  /* Initialize the touchscreen */

  ret = stm32_tsc_setup(0);
  if (ret < 0)
    {
      syslog(LOG_ERR, "ERROR: stm32_tsc_setup failed: %d\n", ret);
    }
#endif

#ifdef CONFIG_PWM
  /* Initialize PWM and register the PWM device. */

  ret = stm32_pwm_setup();
  if (ret < 0)
    {
      syslog(LOG_ERR, "ERROR: stm32_pwm_setup() failed: %d\n", ret);
    }
#endif

#if defined(CONFIG_LCD_MIO283QT2) || defined(CONFIG_LCD_MIO283QT9A)
  /* Configure the TFT LCD module */

  syslog(LOG_INFO, "Initializing TFT LCD module\n");

  ret = board_lcd_initialize();
  if (ret < 0)
    {
      syslog(LOG_ERR, "ERROR: Failed to initialize TFT LCD module\n");
    }
#endif

#ifdef CONFIG_SENSORS_QENCODER
  /* Initialize and register the qencoder driver */

  ret = board_qencoder_initialize(0, CONFIG_MIKROE_QETIMER);
  if (ret != OK)
    {
      syslog(LOG_ERR,
             "ERROR: Failed to register the qencoder: %d\n",
             ret);
      return ret;
    }
#endif

#ifdef CONFIG_AUDIO
  /* Configure the Audio sub-system if enabled and bind it to SPI 3 */

  up_vs1053initialize(spi);
#endif

  return ret;
}<|MERGE_RESOLUTION|>--- conflicted
+++ resolved
@@ -219,11 +219,7 @@
           int partoffset;
           const char *partstring = CONFIG_MIKROE_FLASH_PART_LIST;
           const char *ptr;
-<<<<<<< HEAD
-          FAR struct mtd_dev_s *mtd_part;
-=======
           struct mtd_dev_s *mtd_part;
->>>>>>> 9be737c8
           char  partname[16];
 
           /* Now create a partition on the FLASH device */
