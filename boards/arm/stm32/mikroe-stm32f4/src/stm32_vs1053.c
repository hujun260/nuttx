--- conflicted
+++ resolved
@@ -156,11 +156,7 @@
 {
   int   ret;
   char  name[16];
-<<<<<<< HEAD
-  FAR struct audio_lowerhalf_s *PVS1053;
-=======
   struct audio_lowerhalf_s *PVS1053;
->>>>>>> 9be737c8
 
   /* Assumptions:
    * 1) SPI pins were configured in up_spi.c early in the boot-up phase.
