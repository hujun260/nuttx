--- conflicted
+++ resolved
@@ -168,11 +168,7 @@
           int erasesize;
           const char *partstring = CONFIG_STM32F429I_DISCO_FLASH_PART_LIST;
           const char *ptr;
-<<<<<<< HEAD
-          FAR struct mtd_dev_s *mtd_part;
-=======
           struct mtd_dev_s *mtd_part;
->>>>>>> 9be737c8
           char  partref[16];
 
           /* Now create a partition on the FLASH device */
