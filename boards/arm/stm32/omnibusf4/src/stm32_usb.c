/****************************************************************************
 * boards/arm/stm32/omnibusf4/src/stm32_usb.c
 *
 * Licensed to the Apache Software Foundation (ASF) under one or more
 * contributor license agreements.  See the NOTICE file distributed with
 * this work for additional information regarding copyright ownership.  The
 * ASF licenses this file to you under the Apache License, Version 2.0 (the
 * "License"); you may not use this file except in compliance with the
 * License.  You may obtain a copy of the License at
 *
 *   http://www.apache.org/licenses/LICENSE-2.0
 *
 * Unless required by applicable law or agreed to in writing, software
 * distributed under the License is distributed on an "AS IS" BASIS, WITHOUT
 * WARRANTIES OR CONDITIONS OF ANY KIND, either express or implied.  See the
 * License for the specific language governing permissions and limitations
 * under the License.
 *
 ****************************************************************************/

/****************************************************************************
 * Included Files
 ****************************************************************************/

#include <nuttx/config.h>

#include <sys/types.h>
#include <stdint.h>
#include <stdbool.h>
#include <sched.h>
#include <errno.h>
#include <assert.h>
#include <debug.h>

#include <nuttx/kthread.h>
#include <nuttx/usb/usbdev.h>
#include <nuttx/usb/usbhost.h>
#include <nuttx/usb/usbdev_trace.h>

#include "arm_internal.h"
#include "stm32.h"
#include "stm32_otgfs.h"
#include "omnibusf4.h"

#ifdef CONFIG_STM32_OTGFS

/****************************************************************************
 * Pre-processor Definitions
 ****************************************************************************/

#if defined(CONFIG_USBDEV) || defined(CONFIG_USBHOST)
#  define HAVE_USB 1
#else
#  warning "CONFIG_STM32_OTGFS is enabled but neither CONFIG_USBDEV nor CONFIG_USBHOST"
#  undef HAVE_USB
#endif

#ifndef CONFIG_OMNIBUSF4_USBHOST_PRIO
#  define CONFIG_OMNIBUSF4_USBHOST_PRIO 100
#endif

#ifndef CONFIG_OMNIBUSF4_USBHOST_STACKSIZE
#  define CONFIG_OMNIBUSF4_USBHOST_STACKSIZE 1024
#endif

/****************************************************************************
 * Private Data
 ****************************************************************************/

#ifdef CONFIG_USBHOST
static struct usbhost_connection_s *g_usbconn;
#endif

/****************************************************************************
 * Private Functions
 ****************************************************************************/

/****************************************************************************
 * Name: usbhost_waiter
 *
 * Description:
 *   Wait for USB devices to be connected.
 *
 ****************************************************************************/

#ifdef CONFIG_USBHOST
static int usbhost_waiter(int argc, char *argv[])
{
  struct usbhost_hubport_s *hport;

  uinfo("Running\n");
  for (; ; )
    {
      /* Wait for the device to change state */

      DEBUGVERIFY(CONN_WAIT(g_usbconn, &hport));
      uinfo("%s\n", hport->connected ? "connected" : "disconnected");

      /* Did we just become connected? */

      if (hport->connected)
        {
          /* Yes.. enumerate the newly connected device */

          CONN_ENUMERATE(g_usbconn, hport);
        }
    }

  /* Keep the compiler from complaining */

  return 0;
}
#endif

/****************************************************************************
 * Public Functions
 ****************************************************************************/

/****************************************************************************
 * Name: stm32_usbinitialize
 *
 * Description:
 *   Called from stm32_usbinitialize very early in inialization to setup
 *   USB-related GPIO pins for the Omnibusf4 board.
 *
 ****************************************************************************/

void stm32_usbinitialize(void)
{
  /* The OTG FS has an internal soft pull-up.
   * No GPIO configuration is required
   */

  /* Configure the OTG FS VBUS sensing GPIO,
   * Power On, and Overcurrent GPIOs
   */

#ifdef CONFIG_STM32_OTGFS
  stm32_configgpio(GPIO_OTGFS_VBUS);
#endif
}

/****************************************************************************
 * Name: stm32_usbhost_initialize
 *
 * Description:
 *   Called at application startup time to initialize the USB host
 *   functionality.
 *   This function will start a thread that will monitor for device
 *   connection/disconnection events.
 *
 ****************************************************************************/

#ifdef CONFIG_USBHOST
int stm32_usbhost_initialize(void)
{
  int ret;

  /* First, register all of the class drivers needed to support the drivers
   * that we care about:
   */

  uinfo("Register class drivers\n");

#ifdef CONFIG_USBHOST_HUB
  /* Initialize USB hub class support */

  ret = usbhost_hub_initialize();
  if (ret < 0)
    {
      uerr("ERROR: usbhost_hub_initialize failed: %d\n", ret);
    }
#endif

#ifdef CONFIG_USBHOST_MSC
  /* Register the USB mass storage class class */

  ret = usbhost_msc_initialize();
  if (ret != OK)
    {
      uerr("ERROR: Failed to register the mass storage class: %d\n", ret);
    }
#endif

#ifdef CONFIG_USBHOST_CDCACM
  /* Register the CDC/ACM serial class */

  ret = usbhost_cdcacm_initialize();
  if (ret != OK)
    {
      uerr("ERROR: Failed to register the CDC/ACM serial class: %d\n", ret);
    }
#endif

#ifdef CONFIG_USBHOST_HIDKBD
  /* Initialize the HID keyboard class */

  ret = usbhost_kbdinit();
  if (ret != OK)
    {
      uerr("ERROR: Failed to register the HID keyboard class\n");
    }
#endif

#ifdef CONFIG_USBHOST_HIDMOUSE
  /* Initialize the HID mouse class */

  ret = usbhost_mouse_init();
  if (ret != OK)
    {
      uerr("ERROR: Failed to register the HID mouse class\n");
    }
#endif

#ifdef CONFIG_USBHOST_XBOXCONTROLLER
  /* Initialize the HID mouse class */

  ret = usbhost_xboxcontroller_init();
  if (ret != OK)
    {
      uerr("ERROR: Failed to register the XBox Controller class\n");
    }
#endif

  /* Then get an instance of the USB host interface */

  uinfo("Initialize USB host\n");
  g_usbconn = stm32_otgfshost_initialize(0);
  if (g_usbconn)
    {
      /* Start a thread to handle device connection. */

      uinfo("Start usbhost_waiter\n");

      ret = kthread_create("usbhost", CONFIG_OMNIBUSF4_USBHOST_PRIO,
                           CONFIG_OMNIBUSF4_USBHOST_STACKSIZE,
<<<<<<< HEAD
                           (main_t)usbhost_waiter, (FAR char * const *)NULL);
=======
                           (main_t)usbhost_waiter, (char * const *)NULL);
>>>>>>> 9be737c8
      return ret < 0 ? -ENOEXEC : OK;
    }

  return -ENODEV;
}
#endif

/****************************************************************************
 * Name: stm32_usbhost_vbusdrive
 *
 * Description:
 *   Enable/disable driving of VBUS 5V output.  This function must be
 *   provided be each platform that implements the STM32 OTG FS host
 *   interface
 *
 *   "On-chip 5 V VBUS generation is not supported. For this reason, a
 *    charge pump or, if 5 V are available on the application board, a
 *    basic power switch, must be added externally to drive the 5 V VBUS
 *    line. The external charge pump can be driven by any GPIO output.
 *    When the application decides to power on VBUS using the chosen GPIO,
 *    it must also set the port power bit in the host port control and
 *    status register (PPWR bit in OTG_FS_HPRT).
 *
 *   "The application uses this field to control power to this port,
 *    and the core clears this bit on an overcurrent condition."
 *
 * Input Parameters:
 *   iface - For future growth to handle multiple USB host interface.
 *           Should be zero.
 *   enable - true: enable VBUS power; false: disable VBUS power
 *
 * Returned Value:
 *   None
 *
 ****************************************************************************/

#ifdef CONFIG_USBHOST
void stm32_usbhost_vbusdrive(int iface, bool enable)
{
  DEBUGASSERT(iface == 0);

  if (enable)
    {
      /* Enable the Power Switch by driving the enable pin low */

      stm32_gpiowrite(GPIO_OTGFS_PWRON, false);
    }
  else
    {
      /* Disable the Power Switch by driving the enable pin high */

      stm32_gpiowrite(GPIO_OTGFS_PWRON, true);
    }
}
#endif

/****************************************************************************
 * Name: stm32_setup_overcurrent
 *
 * Description:
 *   Setup to receive an interrupt-level callback if an overcurrent
 *   condition is detected.
 *
 * Input Parameters:
 *   handler - New overcurrent interrupt handler
 *   arg     - The argument provided for the interrupt handler
 *
 * Returned Value:
 *   Zero (OK) is returned on success.  Otherwise, a negated errno value
 *   is returned to indicate the nature of the failure.
 *
 ****************************************************************************/

#ifdef CONFIG_USBHOST
int stm32_setup_overcurrent(xcpt_t handler, void *arg)
{
  return stm32_gpiosetevent(GPIO_OTGFS_OVER, true, true, true, handler, arg);
}
#endif

/****************************************************************************
 * Name:  stm32_usbsuspend
 *
 * Description:
 *   Board logic must provide the stm32_usbsuspend logic if the USBDEV
 *   driver is used.  This function is called whenever the USB enters or
 *   leaves suspend mode. This is an opportunity for the board logic to
 *   shutdown clocks, power, etc. while the USB is suspended.
 *
 ****************************************************************************/

#ifdef CONFIG_USBDEV
void stm32_usbsuspend(struct usbdev_s *dev, bool resume)
{
  uinfo("resume: %d\n", resume);
}
#endif

#endif /* CONFIG_STM32_OTGFS */<|MERGE_RESOLUTION|>--- conflicted
+++ resolved
@@ -234,11 +234,7 @@
 
       ret = kthread_create("usbhost", CONFIG_OMNIBUSF4_USBHOST_PRIO,
                            CONFIG_OMNIBUSF4_USBHOST_STACKSIZE,
-<<<<<<< HEAD
-                           (main_t)usbhost_waiter, (FAR char * const *)NULL);
-=======
                            (main_t)usbhost_waiter, (char * const *)NULL);
->>>>>>> 9be737c8
       return ret < 0 ? -ENOEXEC : OK;
     }
 
