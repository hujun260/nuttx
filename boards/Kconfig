#
# For a description of the syntax of this configuration file,
# see the file kconfig-language.txt in the NuttX tools repository.
#

choice
	prompt "Select target board"
	default ARCH_BOARD_CUSTOM
	---help---
		Select the board hosting the architecture.  You must first select the
		exact MCU part number, then the boards supporting that part will
		be available for selection.  Use ARCH_BOARD_CUSTOM to create a new
		board configuration.

config ARCH_BOARD_AMBER
	bool "Amber Web Server"
	depends on ARCH_CHIP_ATMEGA128
	---help---
		This is placeholder for the SoC Robotics Amber Web Server that is based
		on the Atmel AVR ATMega128 MCU.  There is not much there yet and what is
		there is untested due to tool-related issues.

config ARCH_BOARD_ARDUINO_MEGA2560
	bool "Arduino Mega 2560"
	depends on ARCH_CHIP_ATMEGA2560
	---help---
		This option selects the Arduino Mega 2560 board featuring the Atmel
		Atmega2560 MCU running at 16 MHz.

config ARCH_BOARD_ARDUINO_DUE
	bool "Arduino Due"
	depends on ARCH_CHIP_ATSAM3X8E
	select ARCH_HAVE_LEDS
	---help---
		This options selects the Arduino DUE board featuring the Atmel
		ATSAM3X8E MCU running at 84 MHz.

config ARCH_BOARD_ARDUINO_M0
	bool "Arduino M0"
	depends on ARCH_CHIP_SAMD21G18A
	select ARCH_HAVE_LEDS
	---help---
		This options selects the Arduino M0 board featuring the Atmel
		ATSAMD21 MCU.

config ARCH_BOARD_ARTY_A7
	bool "DIGILENT ARTY_A7 board"
	depends on ARCH_CHIP_LITEX
	---help---
		This is the board configuration for the port of NuttX to the Digilent ARTY A7
		board.  This board features the RISC-V litex vexriscv softcore

config ARCH_BOARD_AVR32DEV1
	bool "Atmel AVR32DEV1 board"
	depends on ARCH_CHIP_AT32UC3B0256
	select ARCH_HAVE_LEDS
#	select ARCH_HAVE_BUTTONS
#	select ARCH_HAVE_IRQBUTTONS
	---help---
		This is a port of NuttX to the Atmel AVR32DEV1 board.  That board is
		based on the Atmel AT32UC3B0256 MCU and uses a specially patched
		version of the GNU toolchain:  The patches provide support for the
		AVR32 family.  That patched GNU toolchain is available only from the
		Atmel website.  STATUS: This port is functional but very basic.  There
		are configurations for NSH and the OS test.

config ARCH_BOARD_AXOLOTI
	bool "Axoloti board"
	depends on ARCH_CHIP_STM32F427I
	select ARCH_HAVE_LEDS
	select ARCH_HAVE_BUTTONS
	select ARCH_HAVE_IRQBUTTONS
	---help---
		Axoloti synthesizer board based on the STMicro STM32F427IGH6 MCU.
		See: http://www.axoloti.com/

config ARCH_BOARD_BL602EVB
	bool "BouffaloLab BL602EVB Board"
	depends on ARCH_CHIP_BL602
	---help---
		This is the board configuration for the port of NuttX to the BouffaloLab BL602EVB
		board.  This board features the RISC-V rv32imfc core

config ARCH_BOARD_C5471EVM
	bool "Spectrum Digital C5471 evaluation board"
	depends on ARCH_CHIP_C5471
	select ARCH_HAVE_LEDS
	---help---
		This is a port to the Spectrum Digital C5471 evaluation board.  The
		TMS320C5471 is a dual core processor from TI with an ARM7TDMI general
		purpose processor and a c54 DSP.  It is also known as TMS320DA180 or just DA180.
		NuttX runs on the ARM core and is built with a GNU arm-nuttx-elf toolchain*.
		This port is complete and verified.

config ARCH_BOARD_CIRCUIT_EXPRESS
	bool "Adafruit Circuit Express"
	depends on ARCH_CHIP_SAMD21G18A
	select ARCH_HAVE_LEDS
	---help---
		This options selects the Adafruit Circuit Express board featuring the Atmel
		ATSAMD21 MCU.

config ARCH_BOARD_CLICKER2_STM32
	bool "Mikroe Clicker2 STM32"
	depends on ARCH_CHIP_STM32F407VG
	select ARCH_HAVE_LEDS
	select ARCH_HAVE_BUTTONS
	select ARCH_HAVE_IRQBUTTONS
	---help---
		Mikroe Clicker2 STM32 board based on the STMicro STM32F407VGT6 MCU.

config ARCH_BOARD_CLOUDCTRL
	bool "Darcy's CloudController stm32f10x board"
	depends on ARCH_CHIP_STM32F107VC
	select ARCH_HAVE_LEDS
	select ARCH_HAVE_BUTTONS
	select ARCH_HAVE_IRQBUTTONS
	---help---
		Small network relay development board. Based on the Shenzhou IV development
		board design.

config ARCH_BOARD_DEMOS92S12NEC64
	bool "NXP/FreeScale DMO9S12NE64 board"
	depends on ARCH_CHIP_MCS92S12NEC64
	select ARCH_HAVE_LEDS
	select ARCH_HAVE_BUTTONS
	---help---
	NXP/FreeScale DMO9S12NE64 board based on the MC9S12NE64 hcs12 cpu.  This
	port uses the m9s12x GCC toolchain.  STATUS:  (Still) under development; it
	is code complete but has not yet been verified.

config ARCH_BOARD_DK_TM4C129X
	bool "Tiva DK-TM4C129x Connected Development Kit"
	depends on ARCH_CHIP_TM4C129XNCZAD
	select ARCH_HAVE_LEDS
	select ARCH_HAVE_BUTTONS
	select ARCH_HAVE_IRQBUTTONS
	---help---
		Tiva DK-TM4C129x Connected Development Kit featuring the
		TM4C129XNCZAD MCU.

config ARCH_BOARD_EA3131
	bool "Embedded Artists EA3131 Development board"
	depends on ARCH_CHIP_LPC3131
	select ARCH_HAVE_LEDS
	select ARCH_HAVE_BUTTONS
	---help---
		Embedded Artists EA3131 Development board.  This board is based on the
		an NXP LPC3131 MCU. This OS is built with the arm-nuttx-elf toolchain*.
		STATUS:  This port is complete and mature.

config ARCH_BOARD_EA3152
	bool "Embedded Artists EA3152 Development board"
	depends on ARCH_CHIP_LPC3152
	select ARCH_HAVE_LEDS
	select ARCH_HAVE_BUTTONS
	---help---
		Embedded Artists EA3152 Development board.  This board is based on the
		an NXP LPC3152 MCU. This OS is built with the arm-nuttx-elf toolchain*.
		STATUS:  This port is has not be exercised well, but since it is
		a simple derivative of the ea3131, it should be fully functional.

config ARCH_BOARD_EAGLE100
	bool "Micromint Eagle-100 Development board"
	depends on ARCH_CHIP_LM3S6918
	select ARCH_HAVE_LEDS
	---help---
		Micromint Eagle-100 Development board.  This board is based on the
		an ARM Cortex-M3 MCU, the Luminary LM3S6918. This OS is built with the
		arm-nuttx-elf toolchain*.  STATUS:  This port is complete and mature.

config ARCH_BOARD_EFM32G8XXSTK
	bool "EFM32 Gecko Starter Kit"
	depends on ARCH_CHIP_EFM32G890F128
	select ARCH_HAVE_LEDS
	select ARCH_HAVE_BUTTONS
	---help---
		This option selects the EFM32 Gecko Starter Kit (EFM32-G8XX-STK).

config ARCH_BOARD_EFM32GG_STK3700
	bool "EFM32 Giant Gecko Starter Kit"
	depends on ARCH_CHIP_EFM32GG990F1024
	select ARCH_HAVE_LEDS
	select ARCH_HAVE_BUTTONS
	---help---
		This option selects the EFM32 Giant Gecko Starter Kit (EFM32GG-STK3700).

config ARCH_BOARD_EKKLM3S9B96
	bool "TI/Stellaris EKK-LM3S9B96"
	depends on ARCH_CHIP_LM3S9B96
	select ARCH_HAVE_LEDS
	---help---
		TI/Stellaris EKK-LM3S9B96 board.  This board is based on the
		an EKK-LM3S9B96 which is a Cortex-M3.

config ARCH_BOARD_EMW3162
	bool "EMW3162 Wi-Fi board"
	depends on ARCH_CHIP_STM32F205RG
	select ARCH_HAVE_LEDS
	---help---
		EMW3162 board (https://www.waveshare.com/wiki/EMW3162). This board
		features the STM32F205RGY6 MCU and BCM43362KUBG Wi-Fi chip.

config ARCH_BOARD_QUICKFEATHER
	bool "EOS S3 QuickFeather"
	depends on ARCH_CHIP_EOSS3
	select ARCH_HAVE_LEDS
	---help---
		QuickLogic EOS S3 QuickFeather board. This is the feather form factor
		low cost development board.  This includes 16-Mbit external flash,
		MC3635 accelerometer, DPS310 pressure sensor, IM69D130 PDM microphone,
		internal programmable FPGA fabric.

config ARCH_BOARD_ESP32_DEVKITC
	bool "Espressif ESP32 DevkitC board V4"
	depends on ARCH_CHIP_ESP32WROOM32 || ARCH_CHIP_ESP32WROOM32_8MB || ARCH_CHIP_ESP32WROOM32_16MB || ARCH_CHIP_ESP32WROVER || ARCH_CHIP_ESP32SOLO1
	select ARCH_HAVE_LEDS
	select ARCH_HAVE_BUTTONS
	select ARCH_HAVE_IRQBUTTONS if ESP32_GPIO_IRQ
	---help---
		The ESP32 is a dual-core system from Espressif with two Harvard
		architecture Xtensa LX6 CPUs. All embedded memory, external memory
		and peripherals are located on the data bus and/or the instruction
		bus of these CPUs. With some minor exceptions, the address mapping
		of two CPUs is symmetric, meaning they use the same addresses to
		access the same memory.

config ARCH_BOARD_ESP32_ETHERNETKIT
	bool "Espressif ESP32 Ethernet Kit"
	depends on ARCH_CHIP_ESP32WROVER
	select ARCH_HAVE_BUTTONS
	select ARCH_HAVE_IRQBUTTONS if ESP32_GPIO_IRQ
	---help---
		The ESP32-Ethernet-Kit is an Ethernet-to-Wi-Fi development board that enables
  		Ethernet devices to be interconnected over Wi-Fi. At the same time, to provide
  		more flexible power supply options, the ESP32-Ethernet-Kit also supports power
  		over Ethernet (PoE).

config ARCH_BOARD_ESP32_WROVERKIT
	bool "Espressif ESP-WROVER-KIT"
	depends on ARCH_CHIP_ESP32WROVER
	select ARCH_HAVE_LEDS
	select ARCH_HAVE_BUTTONS
	select ARCH_HAVE_IRQBUTTONS if ESP32_GPIO_IRQ
	---help---
		ESP-WROVER-KIT is an ESP32-based development board produced by Espressif.
		ESP-WROVER-KIT features the following integrated components:
  			ESP32-WROVER-B module
  			LCD screen
  			MicroSD card slot

config ARCH_BOARD_TTGO_LORA_ESP32
	bool "TTGO LoRa SX1276 ESP32"
	depends on ARCH_CHIP_ESP32WROOM32
	select ARCH_HAVE_LEDS
	select ARCH_HAVE_BUTTONS
	select ARCH_HAVE_IRQBUTTONS if ESP32_GPIO_IRQ
	---help---
		TTGO-LoRa-SX1276-ESP32 is an ESP32 board with LoRa. Usually it
		comes with an OLED display, but there are options without
		display. This port is for board version 1.0, more info:
		https://github.com/Xinyuan-LilyGO/TTGO-LoRa-Series

config ARCH_BOARD_ESP32C3_DEVKIT
	bool "Espressif ESP32-C3 DevKit"
	depends on ARCH_CHIP_ESP32C3MINI1 || ARCH_CHIP_ESP32C3WROOM02
	---help---
		The ESP32-C3 DevKit features the ESP32-C3 CPU with a RISC-V core.
		It comes in two flavors, the ESP32-C3-DevKitM-1 and the ESP32-C3-DevKitC-02.
		The ESP32-C3-DevKitM-1 version contains the ESP32-C3-MINI-1 module and the
		ESP32-C3-DevKitC-02 version the ESP32-C3-WROOM-02.

config ARCH_BOARD_ESP32S2_SAOLA_1
	bool "Espressif ESP32-S2-Saola-1 V1.2"
	depends on ARCH_CHIP_ESP32S2WROVER
	select ARCH_HAVE_LEDS
	select ARCH_HAVE_BUTTONS
	select ARCH_HAVE_IRQBUTTONS if ESP32S2_GPIO_IRQ
	---help---
		This is the ESP32-S2-Saola-1 board

config ARCH_BOARD_ET_STM32_STAMP
	bool "Futurlec: ET-STM32 Stamp"
	depends on ARCH_CHIP_STM32F103RE
	---help---
		The ET-STM32 Stamp features the STM32F103RET6 (Cortex M3) microcontroller.
		For board details, see: https://www.futurlec.com/ET-STM32_Stamp.shtml

config ARCH_BOARD_EZ80F910200KITG
	bool "ZiLOG ez80f910200kitg development kit"
	depends on ARCH_CHIP_EZ80F91
	select ARCH_HAVE_LEDS
	select ARCH_HAVE_BUTTONS
	---help---
		ez80Acclaim! Microcontroller.  This port use the Zilog ez80f910200kitg
		development kit, eZ80F091 part, and the Zilog ZDS-II Windows command line
		tools.  The development environment is Cygwin under WinXP.

config ARCH_BOARD_EZ80F910200ZCO
	bool "ZiLOG ez80f910200zco development kit"
	depends on ARCH_CHIP_EZ80F91
	select ARCH_HAVE_LEDS
	select ARCH_HAVE_BUTTONS
	---help---
		ez80Acclaim! Microcontroller.  This port use the Zilog ez80f910200zco
		development kit, eZ80F091 part, and the Zilog ZDS-II Windows command line
		tools.  The development environment is Cygwin under WinXP.

config ARCH_BOARD_FIRE_STM32
	bool "M3 Wildfire STM32 board"
	depends on ARCH_CHIP_STM32F103VE
	select ARCH_HAVE_LEDS
	select ARCH_HAVE_BUTTONS
	select ARCH_HAVE_IRQBUTTONS
	---help---
		Support for the M3 Wildfire STM32 board.  This board is based on the
		STM32F103VET6 chip.  See http://firestm32.taobao.com .  Version 2
		and 3 of the boards are supported but only version 2 has been
		tested.

config ARCH_BOARD_CHIPKIT_WIFIRE
	bool "chipKIT Wi-FIRE"
	depends on ARCH_CHIP_PIC32MZ2048EFG
	select ARCH_HAVE_LEDS
	select ARCH_HAVE_BUTTONS
	select ARCH_HAVE_IRQBUTTONS
	---help---
		This options selects the chipKIT Wi-FIRE board. This
		board is a chipKIT Arduino-compatible board. This board
		features the Microchip PIC32MZ2048EFG100 MCU running at 200 MHz.

config ARCH_BOARD_FLIPNCLICK_PIC32MZ
	bool "Mikroe Flip&Click PIC32MZ"
	depends on ARCH_CHIP_PIC32MZ2048EFH
	select ARCH_HAVE_LEDS
	select ARCH_HAVE_BUTTONS
	select ARCH_HAVE_IRQBUTTONS
	---help---
		This options selects the Mikroe Flip&Click PIC32MZ board.  This
		board is an chipKit Arduino-compatible board (but can also be used
		with the Mikroe bootloader).  It has with four Mikroe Click bus
		interfaces in addition to standard Arduino connectors.  This board
		features the Microchip PIC32MZ2048EFH100 MCU running at 200 MHz
		(252Mhz capable).

config ARCH_BOARD_FLIPNCLICK_SAM3X
	bool "Mikroe Flip&Click SAM3X"
	depends on ARCH_CHIP_ATSAM3X8E
	select ARCH_HAVE_LEDS
	---help---
		This options selects the Mikroe Flip&Click STM32X board.  This board
		is an Arduino-Due work-alike with four Mikroe Click bus interfaces.
		Like the Arduino DUE, this board features the Atmel ATSAM3X8E MCU
		running at 84 MHz.

config ARCH_BOARD_FREEDOM_K28F
	bool "NXP Freedom-k28f development board"
	depends on ARCH_CHIP_MK28FN2M0VMI15
	select ARCH_HAVE_LEDS if !RGBLED
	select ARCH_HAVE_BUTTONS
	select ARCH_HAVE_IRQBUTTONS
	select KINETIS_SDHC_PULLUP if KINETIS_SDHC # REVISIT
	---help---
		development board.
		This port uses the NXP/FreeScale FREEDOM-K28F development board. This
		board uses the Kinetis K28F MK28FN2M0VMI15 Cortex-M4 MCU.

config ARCH_BOARD_FREEDOM_K64F
	bool "NXP Freedom-k64f development board"
	depends on ARCH_CHIP_MK64FN1M0VLL12
	select ARCH_HAVE_LEDS
	select ARCH_HAVE_BUTTONS
	select ARCH_HAVE_IRQBUTTONS
	select KINETIS_SDHC_PULLUP if KINETIS_SDHC
	---help---
		development board.
		This port uses the NXP/FreeScale FREEDOM-K64F development board. This
		board uses the Kinetis K64 MK64FN1M0VLL12 Cortex-M4 MCU.

config ARCH_BOARD_FREEDOM_K66F
	bool "NXP Freedom-k66f development board"
	depends on ARCH_CHIP_MK66FN2M0VMD18
	select ARCH_HAVE_LEDS
	select ARCH_HAVE_BUTTONS
	select ARCH_HAVE_IRQBUTTONS
	select KINETIS_SDHC_PULLUP if KINETIS_SDHC
	---help---
		development board.
		This port uses the NXP/FreeScale FREEDOM-K66F development board. This
		board uses the Kinetis K66 MK66FN2M0VMD18 Cortex-M4 MCU.

config ARCH_BOARD_FREEDOM_KL25Z
	bool "NXP/FreeScale Freedom KL25Z"
	depends on ARCH_CHIP_MKL25Z128
	select ARCH_HAVE_LEDS
	---help---
		This is the configuration for the NXP/FreeScale Freedom KL25Z board.  This
		board has the K25Z120LE3AN chip with a built-in SDA debugger.

config ARCH_BOARD_FREEDOM_KL26Z
	bool "NXP/FreeScale Freedom KL26Z"
	depends on ARCH_CHIP_MKL26Z128
	select ARCH_HAVE_LEDS
	---help---
		This is the configuration for the NXP/FreeScale Freedom KL26Z board.  This
		board has the K26Z128VLH4 chip with a built-in SDA debugger.

config ARCH_BOARD_HIFIVE1_REVB
	bool "HiFive1 Rev B board"
	depends on ARCH_CHIP_FE310
	select ARCH_HAVE_LEDS
	select ARCH_HAVE_BUTTONS
	select ARCH_HAVE_IRQBUTTONS
	---help---
		This is the board configuration for the port of NuttX to the SiFive HiFive1
		Rev B board.  This board features the RISC-V FE310-G002

config ARCH_BOARD_HYMINI_STM32V
	bool "HY-Mini STM32v board"
	depends on ARCH_CHIP_STM32F103VC
	select ARCH_HAVE_LEDS
	select ARCH_HAVE_BUTTONS
	select ARCH_HAVE_IRQBUTTONS
	---help---
		A configuration for the HY-Mini STM32v board.  This board is based on the
		STM32F103VCT6 chip.

config ARCH_BOARD_IMXRT1020_EVK
	bool "NXP i.MX RT 1020 EVK"
	depends on ARCH_CHIP_MIMXRT1021DAG5A
	select ARCH_HAVE_LEDS
	select ARCH_HAVE_BUTTONS
	select ARCH_HAVE_IRQBUTTONS
	---help---
		This is the board configuration for the port of NuttX to the NXP i.MXRT
		evaluation kit, MIMXRT1020-EVKB.  This board features the MIMXRT1021DAG5A MCU.

config ARCH_BOARD_IMXRT1050_EVK
	bool "NXP i.MX RT 1050 EVK"
	depends on ARCH_CHIP_MIMXRT1052DVL6A
	select ARCH_HAVE_LEDS
	select ARCH_HAVE_BUTTONS
	select ARCH_HAVE_IRQBUTTONS
	---help---
		This is the board configuration for the port of NuttX to the NXP i.MXRT
		evaluation kit, MIMXRT1050-EVKB.  This board features the MIMXRT1052DVL6A MCU.

config ARCH_BOARD_IMXRT1060_EVK
	bool "NXP i.MX RT 1060 EVK"
	depends on ARCH_CHIP_MIMXRT1062DVL6A
	select ARCH_HAVE_LEDS
	select ARCH_HAVE_BUTTONS
	select ARCH_HAVE_IRQBUTTONS
	---help---
		This is the board configuration for the port of NuttX to the NXP i.MXRT
		evaluation kit, MIMXRT1060-EVK.  This board features the MIMXRT1062DVL6A MCU.

config ARCH_BOARD_IMXRT1064_EVK
	bool "NXP i.MX RT 1064 EVK"
	depends on ARCH_CHIP_MIMXRT1064DVL6A
	select ARCH_HAVE_LEDS
	select ARCH_HAVE_BUTTONS
	select ARCH_HAVE_IRQBUTTONS
	---help---
		This is the board configuration for the port of NuttX to the NXP i.MXRT
		evaluation kit, MIMXRT1064-EVK.  This board features the MIMXRT1064DVL6A MCU.

config ARCH_BOARD_LC823450_XGEVK
	bool "ON Semiconductor LC823450-XGEVK development board"
	depends on ARCH_CHIP_LC823450
	select ARCH_HAVE_LEDS
	---help---
		This port uses the ON Semiconductor LC823450-XGEVK development board.

config ARCH_BOARD_LINCOLN60
	bool "Micromint Lincoln 60 board"
	depends on ARCH_CHIP_LPC1769
	select ARCH_HAVE_LEDS
	select ARCH_HAVE_BUTTONS
	select ARCH_HAVE_IRQBUTTONS
	---help---
		Micromint Lincoln 60 board using the NXP LPC1769 MCU.

config ARCH_BOARD_KWIKSTIK_K40
	bool "NXP/FreeScale KwikStik-K40 development board"
	depends on ARCH_CHIP_MK40X256VLQ100
	select ARCH_HAVE_LEDS
	select ARCH_HAVE_BUTTONS
	select ARCH_HAVE_IRQBUTTONS
	---help---
		Kinetis K40 Cortex-M4 MCU.  This port uses the NXP/FreeScale KwikStik-K40
		development board.

config ARCH_BOARD_LAUNCHXL_CC1310
	bool "TI LaunchXL-CC1310"
	depends on ARCH_CHIP_CC1310
	select ARCH_HAVE_LEDS
	select ARCH_HAVE_BUTTONS
	select ARCH_HAVE_IRQBUTTONS
	---help---
		TI SimpleLink CC1310 LaunchPad Evaluation Kit (LAUNCHXL-CC1310)
		featuring the SimpleLinkCC1310 chip.  This board features the
		CC1310F128 part with 128Kb of FLASH and 20Kb of SRAM.

config ARCH_BOARD_LAUNCHXL_CC1312R1
	bool "TI LaunchXL-CC1312R1"
	depends on ARCH_CHIP_CC1312R1
	select ARCH_HAVE_LEDS
	select ARCH_HAVE_BUTTONS
	select ARCH_HAVE_IRQBUTTONS
	---help---
		TI SimpleLink CC1312R1 LaunchPad Evaluation Kit (LAUNCHXL-CC1312R1)
		featuring the SimpleLinkCC1312R1 chip.

config ARCH_BOARD_LAUNCHXL_TMS57004
	bool "TI LaunchXL-TMS57004"
	depends on ARCH_CHIP_TMS570LS0432PZ
	select ARCH_HAVE_LEDS
	select ARCH_HAVE_BUTTONS
	select ARCH_HAVE_IRQBUTTONS
	---help---
		TI Hercules TMS570LS04x/03x LaunchPad Evaluation Kit (LAUNCHXL-
		TMS57004) featuring the Hercules TMS570LS0432PZ chip.

config ARCH_BOARD_LM3S6432S2E
	bool "Stellaris RDK-S2E Reference Design Kit"
	depends on ARCH_CHIP_LM3S6432
	select ARCH_HAVE_LEDS
	---help---
		Stellaris RDK-S2E Reference Design Kit and the MDL-S2E Ethernet to
		Serial module.

config ARCH_BOARD_LM3S6965EK
	bool "Stellaris LM3S6965 Evaluation Kit"
	depends on ARCH_CHIP_LM3S6965
	select ARCH_HAVE_LEDS
	---help---
		Stellaris LM3S6965 Evaluation Kit.  This board is based on the
		an ARM Cortex-M3 MCU, the Luminary/TI LM3S6965. This OS is built with the
		arm-nuttx-elf toolchain*.  STATUS:  This port is complete and mature.

config ARCH_BOARD_LM3S8962EK
	bool "Stellaris LMS38962 Evaluation Kit"
	depends on ARCH_CHIP_LM3S8962
	select ARCH_HAVE_LEDS
	---help---
		Stellaris LMS38962 Evaluation Kit.

config ARCH_BOARD_LM4F120_LAUNCHPAD
	bool "Stellaris LM4F120 LaunchPad"
	depends on ARCH_CHIP_LM4F120
	select ARCH_HAVE_LEDS
	select ARCH_HAVE_BUTTONS
	select ARCH_HAVE_IRQBUTTONS
	---help---
		Stellaris LM4F120 LaunchPad.

config ARCH_BOARD_LPCXPRESSO
	bool "NXP LPCExpresso LPC1768"
	depends on ARCH_CHIP_LPC1768
	select ARCH_HAVE_LEDS
	---help---
		Embedded Artists base board with NXP LPCExpresso LPC1768.  This board
		is based on the NXP LPC1768.  The Code Red toolchain is used by default.

config ARCH_BOARD_LPCXPRESSO_LPC54628
	bool "NXP LPCXpresso LPC54628"
	depends on ARCH_CHIP_LPC54628
	select ARCH_HAVE_LEDS
	select ARCH_HAVE_BUTTONS
	select ARCH_HAVE_IRQBUTTONS
	---help---
		LPCXpresso LPC54626 board featuring the NXP LPC54628 MCU.

config ARCH_BOARD_BAMBINO_200E
	bool "Micromint Bambino 200E"
	depends on ARCH_CHIP_LPC4330FBD144
	select ARCH_HAVE_LEDS
	select ARCH_HAVE_BUTTONS
	select ARCH_HAVE_IRQBUTTONS
	---help---
		Micromint Bambino board. This board is based on the LPC4330FBD144.

config ARCH_BOARD_LPC1766STK
	bool "Olimex LPC1766-STK board"
	depends on ARCH_CHIP_LPC1766
	select ARCH_HAVE_LEDS
	select ARCH_HAVE_BUTTONS
	select ARCH_HAVE_IRQBUTTONS
	---help---
		This port uses the Olimex LPC1766-STK board and a GNU GCC toolchain* under
		Linux or Cygwin.  STATUS: Complete and mature.

config ARCH_BOARD_LPC4088_DEVKIT
	bool "LPC4088 Developer's Kit"
	depends on ARCH_CHIP_LPC4088
	select ARCH_HAVE_LEDS
	select ARCH_HAVE_BUTTONS
	select ARCH_HAVE_IRQBUTTONS
	---help---
		Embedded Artists LPC4088 Developer's Kit. See
		https://www.embeddedartists.com/products/lpc4088-developers-kit/
		for further information. This board uses the NXP LPC4088FET208 MCU.

config ARCH_BOARD_LPC4088_QUICKSTART
	bool "LPC4088 QuickStart Board"
	depends on ARCH_CHIP_LPC4088
	select ARCH_HAVE_LEDS
	select ARCH_HAVE_BUTTONS
	select ARCH_HAVE_IRQBUTTONS
	---help---
		Embedded Artists LPC4088 QuickStart Board. See
		https://www.embeddedartists.com/products/lpc4088-quickstart-board/
		for further information. This board uses the NXP LPC4088FET208 MCU.

config ARCH_BOARD_LPC4330_XPLORER
	bool "NXG LPC4330-Xplorer"
	depends on ARCH_CHIP_LPC4330FET100
	select ARCH_HAVE_LEDS
	select ARCH_HAVE_BUTTONS
	select ARCH_HAVE_IRQBUTTONS
	---help---
		NXG Technologies LPC4330 Xplorer board.  This board is based on the
		LPC4330FET100.  The Code Red toolchain is used by default.

config ARCH_BOARD_LPC4337_WS
	bool "WaveShare LPC4337-WS"
	depends on ARCH_CHIP_LPC4337JBD144
	---help---
		The WaveShare LPC4337-ws board featuring the NXP LPC4337JBD144 MCU.

config ARCH_BOARD_LPC4357_EVB
	bool "NXP LPC4357-EVB"
	depends on ARCH_CHIP_LPC4357FET256
	select ARCH_HAVE_LEDS
	select ARCH_HAVE_BUTTONS
	select ARCH_HAVE_IRQBUTTONS
	---help---
		NXP Technologies LPC4357 EVB board.  This board is based on the
		LPC4357FET256.

config ARCH_BOARD_LPC4370_LINK2
	bool "NXP LPC4370-Link2"
	depends on ARCH_CHIP_LPC4370FET100
	select ARCH_HAVE_LEDS
	---help---
		NXP LPC4370 Link2 board.  This board is based on the
		LPC4370FET100.  The Code Red toolchain is used by default.

config ARCH_BOARD_LX_CPU
	bool "PiKRON LX_CPU"
	depends on ARCH_CHIP_LPC1788 || ARCH_CHIP_LPC4088
	select ARCH_HAVE_LEDS
	---help---
		This port uses the PiKRON LX_CPU board. See the
		http://pikron.com/pages/products/cpu_boards/lx_cpu.html
		for further information.  This board features the NXP LPC4088
		(compatible with LPC1788) and Xilinx Spartan 6 XC6SLX9

config ARCH_BOARD_MAIX_BIT
	bool "Sipeed Maix Bit board"
	depends on ARCH_CHIP_K210
	select ARCH_HAVE_LEDS if !K210_WITH_QEMU
	---help---
		This is the board configuration for the port of NuttX to the
		Sipeed Maix Bit board. This board features the RISC-V K210

config ARCH_BOARD_SMARTL_C906
	bool "smartl evaluation board for C906"
	depends on ARCH_CHIP_C906
	select ARCH_HAVE_LEDS if !C906_WITH_QEMU
	---help---
		This is the board configuration for the port of NuttX to the
		THEAD smartl-c906 board. This board features the RISC-V C906.

config ARCH_BOARD_ICICLE_MPFS
	bool "Polarfire Icicle evaluation board for MPFS"
	depends on ARCH_CHIP_MPFS
	select ARCH_HAVE_LEDS if !MPFS_WITH_QEMU
	---help---
		This is the board configuration for the port of NuttX to the
		MicroChip icicle-mpfs board. This board features the RISC-V MPFS.

config ARCH_BOARD_M100PFSEVP_MPFS
	bool "Aries M100PFSEVP evaluation platform for MPFS"
	depends on ARCH_CHIP_MPFS
	select MPFS_EMMCSD_MUX_GPIO if !MPFS_WITH_QEMU
	---help---
			This is the board configuration for the port of NuttX to the
			MicroChip m100pfsevp-mpfs board. This board features the RISC-V MPFS.

config ARCH_BOARD_MAX32660_EVSYS
	bool "Maxim Integrated MAX32660-EVSYS"
	depends on ARCH_CHIP_MAX32660
	select ARCH_HAVE_LEDS
	select ARCH_HAVE_BUTTONS
	select ARCH_HAVE_IRQBUTTONS
	---help---
		This option enables support the Maxim Integrated MAX32660-EVSYS
		board.

config ARCH_BOARD_MAKERLISP
	bool "MakerLisp"
	depends on ARCH_CHIP_EZ80F91
	select ARCH_HAVE_LEDS
	---help---
		ez80Acclaim! Microcontroller.  This port use the MakerLisp machine
		based on an eZ80F091 part, and the Zilog ZDS-II Windows command line
		tools.  The development environment is Cygwin under Windows. A
		Windows native development environment is available but has not
		been verified.

config ARCH_BOARD_MAPLE
	bool "maple board"
	depends on ARCH_CHIP_STM32F103RB || ARCH_CHIP_STM32F103CB
	select ARCH_HAVE_LEDS
	select ARCH_HAVE_BUTTONS
	select ARCH_HAVE_IRQBUTTONS
	---help---
		A configuration for the LeafLab's Maple and Maple Mini boards.
		These boards are based on the STM32F103RBT6 chip for the standard
		version and on the STM32F103CBT6 for the mini version
		(See http://leaflabs.com/docs/hardware/maple.html)

config ARCH_BOARD_MBED
	bool "mbed LCP1768"
	depends on ARCH_CHIP_LPC1768
	select ARCH_HAVE_LEDS
	---help---
		This option enables support the mbed board (http://mbed.org)
		that features the NXP LPC1768 microcontroller. This OS is also
		built with the arm-nuttx-elf toolchain*.  STATUS:  Contributed.

config ARCH_BOARD_MCB1700
	bool "Keil MCB1700"
	depends on ARCH_CHIP_LPC1768
	select ARCH_HAVE_LEDS
	---help---
		The configurations in this directory support the Keil MCB1700.

config ARCH_BOARD_MCU123_LPC214X
	bool "mcu123.com LPC2148 Development Board"
	depends on ARCH_CHIP_LPC214X
	select ARCH_HAVE_LEDS
	---help---
		This port is for the NXP LPC2148 as provided on the mcu123.com
		lpc214x development board. This OS is also built with the arm-nuttx-elf
		toolchain*.  The port supports serial, timer0, spi, and usb.

config ARCH_BOARD_METRO_M4
	bool "Adafruit M4 Metro"
	depends on ARCH_CHIP_SAMD51J19
	select ARCH_HAVE_LEDS
	---help---
	---help---
		This configuration is the port of NuttX to the Adafruit Metro M4.
		The Metro M4 uses a Arduino form factor and and pinout.  It's powered
		with an ATSAMD51J19

config ARCH_BOARD_MIRTOO
	bool "Mirtoo PIC32 Module from Dimitech"
	depends on ARCH_CHIP_PIC32MX250F128D
	select ARCH_HAVE_LEDS
	---help---
		This is the port to the DTX1-4000L "Mirtoo" module.  This module uses MicroChip
		PIC32MX250F128D.  See http://www.dimitech.com/ for further information.

config ARCH_BOARD_MICROPENDOUS3
	bool "Opendous Micropendous 3 board"
	depends on ARCH_CHIP_AT90USB646 || ARCH_CHIP_AT90USB647 || ARCH_CHIP_AT90USB1286 || ARCH_CHIP_AT90USB1287
	---help---
		This is a port to the Opendous Micropendous 3 board. This board may
		be populated with either an AVR AT90USB646, 647, 1286, or 1287 MCU.
		Support is configured for the AT90USB647.

config ARCH_BOARD_MISOC_QEMU
	bool "Qemu LM32 demo"
	depends on ARCH_CHIP_LM32
	---help---
		This configuration is port to NuttX running on a Qemu LM32 system.
		You can find the Qemu setup at https://bitbucket.org/key2/qemu

config ARCH_BOARD_MISOC_VERILATOR
	bool "Verilator Misoc demo"
	depends on ARCH_CHIP_LM32 || ARCH_CHIP_MINERVA
	---help---
		This configuration is port to NuttX running on Verilator.

config ARCH_BOARD_MOTEINO_MEGA
	bool "LowPowerLab MoteinoMEGA"
	depends on ARCH_CHIP_ATMEGA1284P
	select ARCH_HAVE_LEDS
	---help---
		This is placeholder for the LowPowerLab MoteinoMEGA that is based
		on the Atmel AVR ATMega1284P MCU.  There is not much there yet and what is
		there is untested due to tool-related issues.

config ARCH_BOARD_MOXA
	bool "Moxa board"
	depends on ARCH_CHIP_MOXART
	---help---
		Moxa

config ARCH_BOARD_NE64BADGE
	bool "FEG NE64 /PoE Badge board"
	depends on ARCH_CHIP_MCS92S12NEC64
	select ARCH_HAVE_LEDS
	select ARCH_HAVE_BUTTONS
	---help---
		Future Electronics Group NE64 /PoE Badge board based on the
		MC9S12NE64 hcs12 cpu.  This port uses the m9s12x GCC toolchain.
		STATUS:  Under development.  The port is code-complete but has
		not yet been fully tested.

config ARCH_BOARD_NTOSD_DM320
	bool "Neuros OSD v1.0 Dev Board"
	depends on ARCH_CHIP_DM320
	select ARCH_HAVE_LEDS
	---help---
		This port uses the Neuros OSD v1.0 Dev Board with a GNU arm-nuttx-elf
		toolchain*: see

		http://wiki.neurostechnology.com/index.php/OSD_1.0_Developer_Home

		There are some differences between the Dev Board and the currently
		available commercial v1.0 Boards.  See

		http://wiki.neurostechnology.com/index.php/OSD_Developer_Board_v1

		NuttX operates on the ARM9EJS of this dual core processor.
		STATUS: This port is code complete, verified, and included in the
		NuttX 0.2.1 release.

config ARCH_BOARD_NRF52832_DK
	bool "Nordic nRF52832 Development Kit (PCA10040)"
	depends on ARCH_CHIP_NRF52
	select ARCH_HAVE_LEDS
	select ARCH_HAVE_BUTTONS
	---help---
		This option selects the Nordic nRF52832 Development Kit (PCA10040)

config ARCH_BOARD_NRF52_FEATHER
	bool "Adafruit NRF52 Feather board"
	depends on ARCH_CHIP_NRF52
	select ARCH_HAVE_LEDS
	select ARCH_HAVE_BUTTONS
	---help---
		This option selects the Adafruit nRF52832 Feather board

config ARCH_BOARD_NRF52832_SPARKFUN
	bool "Sparkfun nRF52832 breakout board"
	depends on ARCH_CHIP_NRF52
	select ARCH_HAVE_LEDS
	select ARCH_HAVE_BUTTONS
	---help---
		This option selects the Sparkfun nRF52832 breakout board

config ARCH_BOARD_NRF52832_MDK
	bool "MakerDiary nRF52832 MDK"
	depends on ARCH_CHIP_NRF52
	select ARCH_HAVE_LEDS
	select ARCH_HAVE_BUTTONS
	---help---
		This option selects MakerDiary's nRF52832 MDKboard

config ARCH_BOARD_NRF52840_DK
	bool "Nordic nRF52840 Development Kit (PCA10056)"
	depends on ARCH_CHIP_NRF52
	select ARCH_HAVE_LEDS
	select ARCH_HAVE_BUTTONS
	---help---
		This option selects the Nordic nRF52840 Development Kit (PCA10056)

config ARCH_BOARD_NRF52840_DONGLE
	bool "Nordic nRF52840 Dongle (PCA10059)"
	depends on ARCH_CHIP_NRF52
	select ARCH_HAVE_LEDS
	select ARCH_HAVE_BUTTONS
	---help---
		This option selects the Nordic nRF52840 Dongle (PCA10059)

config ARCH_BOARD_NUTINY_NUC120
	bool "Nuvoton NuTiny NUC120"
	depends on ARCH_CHIP_NUC120LE3AN
	select ARCH_HAVE_LEDS
	---help---
		This is the port to the Nuvoton NuTiny EVB 120 board.  This board uses a
		Nuvoton NUC120 chip, specifically the NUC120LE3AN.  See http://www.nuvoton.com/
		for further information.

config ARCH_BOARD_OLIMEX_EFM32G880F128_STK
	bool "Olimex EFM32G880F128 STK"
	depends on ARCH_CHIP_EFM32G880F128
	select ARCH_HAVE_BUTTONS
	select ARCH_HAVE_IRQBUTTONS
	---help---
		This options selects the Olimex EFM32G880F128 STK

config ARCH_BOARD_OLIMEXLPC2378
	bool "Olimex-lpc2378 board"
	depends on ARCH_CHIP_LPC2378
	select ARCH_HAVE_LEDS
	---help---
		This port uses the Olimex-lpc2378 board and a GNU arm-nuttx-elf toolchain* under
		Linux or Cygwin.  STATUS: ostest and NSH configurations available.
		This port for the NXP LPC2378 was contributed by Rommel Marcelo.

config ARCH_BOARD_OLIMEX_LPC_H3131
	bool "Olimex LPC-H3131 Development board"
	depends on ARCH_CHIP_LPC3131
	select ARCH_HAVE_LEDS
	---help---
		Olimex LPC-H3131 development board.  This board is based on the
		NXP LPC3131 MCU.

config ARCH_BOARD_OLIMEX_STRP711
	bool "Olimex STR-P711 board"
	depends on ARCH_CHIP_STR71X
	select ARCH_HAVE_LEDS
	select ARCH_HAVE_BUTTONS
	---help---
		This port uses the Olimex STR-P711 board and a GNU arm-nuttx-elf toolchain* under
		Linux or Cygwin. See the http://www.olimex.com/dev/str-p711.html" for
		further information.  STATUS: Configurations for the basic OS test and NSH
		are complete and verified.

config ARCH_BOARD_OLIMEX_STM32H405
	bool "Olimex STM32 H405 board"
	depends on ARCH_CHIP_STM32F405RG
	select ARCH_HAVE_LEDS
	select ARCH_HAVE_BUTTONS
	select ARCH_HAVE_IRQBUTTONS
	---help---
		This port uses the Olimex STM32 H405 board and a GNU arm-nuttx-elf
		toolchain* under Linux or Cygwin. See the http://www.olimex.com for
		further information. This board features the STMicro STM32F405RGT6
		MCU.

config ARCH_BOARD_OLIMEX_STM32H407
	bool "Olimex STM32 H407 board"
	depends on ARCH_CHIP_STM32F407ZG
	select ARCH_HAVE_LEDS
	select ARCH_HAVE_BUTTONS
	select ARCH_HAVE_IRQBUTTONS
	---help---
		This port uses the Olimex STM32 H407 board and a GNU arm-nuttx-elf
		toolchain* under Linux or Cygwin. See the http://www.olimex.com for
		further information. This board features the STMicro STM32F407ZGT6 (144pins).

config ARCH_BOARD_OLIMEX_STM32E407
	bool "Olimex STM32 E407 board"
	depends on ARCH_CHIP_STM32F407ZG || ARCH_CHIP_STM32F407ZE
	select ARCH_HAVE_LEDS
	select ARCH_HAVE_BUTTONS
	select ARCH_HAVE_IRQBUTTONS
	---help---
		Olimex STM32 E407 board based on the STMicro STM32F407ZGT6 (144pins)
		or STM32F407ZE on newer boards.

config ARCH_BOARD_OLIMEX_STM32P107
	bool "Olimex STM32 P107 board"
	depends on ARCH_CHIP_STM32F107VC
	---help---
		This port uses the Olimex STM32 P107 board and a GNU arm-nuttx-elf toolchain* under
		Linux or Cygwin. See the http://www.olimex.com for further information. This
		board features the STMicro STM32F107VC MCU

config ARCH_BOARD_OLIMEX_STM32P207
	bool "Olimex STM32 P207 board"
	depends on ARCH_CHIP_STM32F207ZE
	select ARCH_HAVE_LEDS
	select ARCH_HAVE_BUTTONS
	select ARCH_HAVE_IRQBUTTONS
	---help---
		This port uses the Olimex STM32 P207 board and a GNU arm-nuttx-elf
		toolchain under Linux or Cygwin. See the http://www.olimex.com for
		further information. This board features the STMicro STM32F207ZE MCU

config ARCH_BOARD_OLIMEX_STM32P407
	bool "Olimex STM32 P407 board"
	depends on ARCH_CHIP_STM32F407ZG
	select ARCH_HAVE_LEDS
	select ARCH_HAVE_BUTTONS
	select ARCH_HAVE_IRQBUTTONS
	---help---
		This port uses the Olimex STM32 P407 board and a GNU arm-nuttx-elf
		toolchain under Linux or Cygwin. See the http://www.olimex.com for
		further information. This board features the STMicro STM32F407ZG MCU

config ARCH_BOARD_OLIMEXINO_STM32
	bool "Olimexino STM32 board"
	depends on ARCH_CHIP_STM32F103RB
	select ARCH_HAVE_LEDS
	select ARCH_HAVE_BUTTONS
	select ARCH_HAVE_IRQBUTTONS
	---help---
		This port uses the Olimexino STM32 board and a GNU arm-nuttx-elf
		toolchain under Linux or Cygwin. See the http://www.olimex.com for
		further information. This board features the STMicro STM32F103RBT6 MCU.
		Contributed by David Sidrane.

config ARCH_BOARD_OPEN1788
	bool "Wave Share Open1788"
	depends on ARCH_CHIP_LPC1788
	select ARCH_HAVE_LEDS
	select ARCH_HAVE_BUTTONS
	select ARCH_HAVE_IRQBUTTONS
	---help---
		This port uses the Wave Share Open1788 board. See the
		http://wvshare.com/product/Open1788-Standard.htm for further
		information. This board features the NXP LPC1788 MCU

config ARCH_BOARD_OR1K
	bool "OpenRISC generic board"
	depends on ARCH_CHIP_MOR1KX
	select ARCH_HAVE_LEDS
	---help---
		Generic OpenRISC board.

config ARCH_BOARD_P112
	bool "P112 Z180-based platform"
	depends on ARCH_CHIP_Z8018216FSG
	---help---
		The P112 is notable because it was the first of the hobbyist single board
		computers to reach the production stage. The P112 hobbyist computers
		were relatively widespread and inspired other hobbyist centered home brew
		computing projects such as N8VEM home brew computing project. The P112
		project still maintains many devoted enthusiasts and has an online
		repository of software and other information.

		The P112 computer originated as a commercial product of "D-X Designs Pty
		Ltd" of Australia. They describe the computer as "The P112 is a stand-alone
		8-bit CPU board. Typically running CP/M (tm) or a similar operating system,
		it provides a Z80182 (Z-80 upgrade) CPU with up to 1MB of memory, serial,
		parallel and diskette IO, and realtime clock, in a 3.5-inch drive form factor.
		Powered solely from 5V, it draws 150mA (nominal: not including disk drives)
		with a 16MHz CPU clock. Clock speeds up to 24.576MHz are possible."

		The P112 board was last available new in 1996 by Dave Brooks. In late 2004
		on the Usenet Newsgroup comp.os.cpm, talk about making another run of P112
		boards was discussed. David Griffith decided to produce additional P112 kits
		with Dave Brooks blessing and the assistance of others. In addition Terry
		Gulczynski makes additional P112 derivative hobbyist home brew computers.
		Hal Bower was very active in the mid 1990's on the P112 project and ported
		the "Banked/Portable BIOS".

config ARCH_BOARD_PCDUINO_A10
	bool "pcDuino A10"
	depends on ARCH_CHIP_A10
	select ARCH_HAVE_LEDS
	select ARCH_HAVE_BUTTONS
	select ARCH_HAVE_IRQBUTTONS
	---help---
		This is the port of NuttX to the Allwinner A10-based pcDuino v1
		board.  See http://www.pcduino.com/ for information about pcDuino Lite, v1,
		and v2.  I have not compared these boards in detail, but I believe that
		the differences are cosmetic.  This port was developed on the v1 board,
		but the others may be compatible.

config ARCH_BOARD_BEAGLEBONE_BLACK
	bool "beaglebone black"
	depends on ARCH_CHIP_AM335X
	select ARCH_HAVE_LEDS
	select ARCH_HAVE_BUTTONS
	select ARCH_HAVE_IRQBUTTONS
	---help---
		This is the port of NuttX to the TI Beaglebone Black board.

config ARCH_BOARD_PIC32MX_STARTERKIT
	bool "Microchip PIC32MX Ethernet Starter Kit (DM320004)"
	depends on ARCH_CHIP_PIC32MX795F512L
	select ARCH_HAVE_LEDS
	---help---
		This is the port of NuttX to the Microchip PIC32 Ethernet Starter Kit
		(DM320004) with the Multimedia Expansion Board (MEB, DM320005).
		See www.microchip.com for further information.

config ARCH_BOARD_PIC32MX7MMB
	bool "Mikroelektronika PIC32MX7 MMB"
	depends on ARCH_CHIP_PIC32MX795F512L
	select ARCH_HAVE_LEDS
	---help---
		This is the port NuttX to the Mikroelektronika PIC32MX7 Multimedia Board
		(MMB).  See http://www.mikroe.com/ for further information.

config ARCH_BOARD_PIC32MZ_STARTERKIT
	bool "Microchip PIC32MZ Ethernet Starter Kit ((DM320006)"
	depends on ARCH_CHIP_PIC32MZ2048ECH || ARCH_CHIP_PIC32MZ2048ECM
	select ARCH_HAVE_LEDS
	select ARCH_HAVE_BUTTONS
	select ARCH_HAVE_IRQBUTTONS if PIC32MZ_GPIOIRQ_PORTB
	---help---
		This is the port of NuttX to the Microchip PIC32MZ Embedded
		Connectivity (EC) Starter Kit.  There are two configurations of the
		starter kit:

		1) The PIC32MZ Embedded Connectivity Starter Kit based on the
		   PIC32MZ2048ECH144-I/PH chip (DM320006), and
		2) The PIC32MZ Embedded Connectivity Starter Kit based on the
		   PIC32MZ2048ECM144-I/PH w/Crypto Engine (DM320006-C)

		See www.microchip.com for further information.

config ARCH_BOARD_NUCLEO_F429ZI
	bool "STMicro NUCLEO-F429ZI"
	depends on ARCH_CHIP_STM32F429Z
	select ARCH_HAVE_LEDS
	select ARCH_HAVE_BUTTONS
	select ARCH_HAVE_IRQBUTTONS
	---help---
		STMicro Nucleo-F429zi board based on the STMicro STM32F429ZIT6 MCU.

config ARCH_BOARD_NUCLEO_144
	bool "STMicro NUCLEO-144"
	depends on ARCH_CHIP_STM32F722ZE || ARCH_CHIP_STM32F746ZG || ARCH_CHIP_STM32F767ZI
	select ARCH_HAVE_LEDS
	select ARCH_HAVE_BUTTONS
	select ARCH_HAVE_IRQBUTTONS
	---help---
		STMicro Nucleo-144 development board featuring STMicroelectronics
		F2, F3, F4, F7 and L4 MCU families.  The board is a "Hardware pattern"
		that can be populated with the 144 pin package of the following MCUs:

			Target STM32    Order code
			STM32F207ZGT6   NUCLEO-F207ZG
			STM32F303ZET6   NUCLEO-F303ZE
			STM32F429ZIT6   NUCLEO-F429ZI
			STM32F446ZET6   NUCLEO-F446ZE
			STM32F722ZET6   NUCLEO-F722ZE
			STM32F746ZGT6   NUCLEO-F746ZG
			STM32F767ZIT6   NUCLEO-F767ZI
			STM32L496ZGT6   NUCLEO-L496ZG
			STM32L496ZGT6P  NUCLEO-L496ZG-P

		Supported in this configuration are:

			NUCLEO-F722ZE - STM32F722ZET6 a 216MHz Cortex-M7, w/FPU -
				512KiB Flash memory and 256KiB SRAM.
			NUCLEO-F746ZG - STM32F746ZGT6 a 216MHz Cortex-M7, w/FPU -
				1024KiB Flash memory and 320KiB SRAM.
			NUCLEO-F767ZI - STM32F767ZIT6 a 216MHz Cortex-M7, w/DPFPU -
				2048KiB Flash memory and 512KiB SRAM.

config ARCH_BOARD_NUCLEO_L073RZ
	bool "STM32L073RZU6 Nucleo L073RZ"
	depends on ARCH_CHIP_STM32L073RZ
	select ARCH_HAVE_LEDS
	select ARCH_HAVE_BUTTONS
	select ARCH_HAVE_IRQBUTTONS
	---help---
		STMicro Nucleo L073RZ board based on the STMicro STM32L073RZU6 MCU.

config ARCH_BOARD_NUCLEO_L496ZG
	bool "STM32L496 Nucleo L496ZG"
	depends on ARCH_CHIP_STM32L496ZG
	select ARCH_HAVE_LEDS
	select ARCH_HAVE_BUTTONS
	select ARCH_HAVE_IRQBUTTONS
	---help---
		STMicro Nucleo-144 development board featuring STMicroelectronics
		F2, F3, F4, F7 and L4 MCU families.  The board is a "Hardware pattern"
		that can be populated with the 144 pin package of the following MCUs:

			Target STM32    Order code
			STM32F207ZGT6   NUCLEO-F207ZG
			STM32F303ZET6   NUCLEO-F303ZE
			STM32F429ZIT6   NUCLEO-F429ZI
			STM32F446ZET6   NUCLEO-F446ZE
			STM32F746ZGT6   NUCLEO-F746ZG
			STM32F767ZIT6   NUCLEO-F767ZI
			STM32L496ZGT6   NUCLEO-L496ZG
			STM32L496ZGT6P  NUCLEO-L496ZG-P

		Supported in this configuration are:

			NUCLEO-L496ZG - STM32L496ZGT6 a 80MHz Cortex-M4, w/FPU -
				1024KiB Flash memory and 320KiB SRAM.

config ARCH_BOARD_NUCLEO_F072RB
	bool "STM32F072 Nucleo F072RB"
	depends on ARCH_CHIP_STM32F072RB
	select ARCH_HAVE_LEDS
	select ARCH_HAVE_BUTTONS
	select ARCH_HAVE_IRQBUTTONS
	---help---
		STMicro Nucleo F072RB board based on the STMicro STM32F072RBT6 MCU.

config ARCH_BOARD_NUCLEO_F091RC
	bool "STM32F091 Nucleo F091RC"
	depends on ARCH_CHIP_STM32F091RC
	select ARCH_HAVE_LEDS
	select ARCH_HAVE_BUTTONS
	select ARCH_HAVE_IRQBUTTONS
	---help---
		STMicro Nucleo F091RC board based on the STMicro STM32F091RCT6 MCU.

config ARCH_BOARD_NUCLEO_F103RB
	bool "STM32F103 Nucleo F103RB"
	depends on ARCH_CHIP_STM32F103RB
	select ARCH_HAVE_LEDS
	select ARCH_HAVE_BUTTONS
	select ARCH_HAVE_IRQBUTTONS
	---help---
		STMicro Nucleo F103RB board based on the STMicro STM32F103RBT6 MCU.

config ARCH_BOARD_NUCLEO_F207ZG
	bool "STM32F207 Nucleo F207ZG"
	depends on ARCH_CHIP_STM32F207ZG
	select ARCH_HAVE_LEDS
	select ARCH_HAVE_BUTTONS
	select ARCH_HAVE_IRQBUTTONS
	---help---
		STMicro Nucleo F207ZG board based on the STMicro STM32F207ZGT6 MCU.

config ARCH_BOARD_NUCLEO_F302R8
	bool "STM32F303 Nucleo F302R8"
	depends on ARCH_CHIP_STM32F302R8
	select ARCH_HAVE_LEDS
	select ARCH_HAVE_BUTTONS
	select ARCH_HAVE_IRQBUTTONS
	---help---
		STMicro Nucleo F302R8 board based on the STMicro STM32F302R8T6 MCU.

config ARCH_BOARD_NUCLEO_F303RE
	bool "STM32F303 Nucleo F303RE"
	depends on ARCH_CHIP_STM32F303RE
	select ARCH_HAVE_LEDS
	select ARCH_HAVE_BUTTONS
	select ARCH_HAVE_IRQBUTTONS
	---help---
		STMicro Nucleo F303RE board based on the STMicro STM32F303RET6 MCU.

config ARCH_BOARD_NUCLEO_F303ZE
	bool "STM32F303 Nucleo F303ZE"
	depends on ARCH_CHIP_STM32F303ZE
	select ARCH_HAVE_LEDS
	select ARCH_HAVE_BUTTONS
	select ARCH_HAVE_IRQBUTTONS
	---help---
		STMicro Nucleo F303ZE board based on the STMicro STM32F303ZET6 MCU.

config ARCH_BOARD_NUCLEO_F334R8
	bool "STM32F334 Nucleo F334R8"
	depends on ARCH_CHIP_STM32F334R8
	select ARCH_HAVE_LEDS
	select ARCH_HAVE_BUTTONS
	select ARCH_HAVE_IRQBUTTONS
	---help---
		STMicro Nucleo F334R8 board based on the STMicro STM32F334R8 MCU.

config ARCH_BOARD_NUCLEO_F401RE
	bool "STM32F401 Nucleo F401RE"
	depends on ARCH_CHIP_STM32F401RE
	select ARCH_HAVE_LEDS
	select ARCH_HAVE_BUTTONS
	select ARCH_HAVE_IRQBUTTONS
	---help---
		This is a minimal configuration that supports low-level test of the
		Nucleo F401RE in the NuttX source tree.

config ARCH_BOARD_NUCLEO_F410RB
	bool "STM32F410 Nucleo F410RB"
	depends on ARCH_CHIP_STM32F410RB
	select ARCH_HAVE_LEDS
	select ARCH_HAVE_BUTTONS
	select ARCH_HAVE_IRQBUTTONS
	---help---
		This is a minimal configuration that supports low-level test of the
		Nucleo F410RB in the NuttX source tree.

config ARCH_BOARD_NUCLEO_F411RE
	bool "STM32F411 Nucleo F411RE"
	depends on ARCH_CHIP_STM32F411RE
	select ARCH_HAVE_LEDS
	select ARCH_HAVE_BUTTONS
	select ARCH_HAVE_IRQBUTTONS
	---help---
		This is a minimal configuration that supports low-level test of the
		Nucleo F411RE in the NuttX source tree.

config ARCH_BOARD_NUCLEO_F412ZG
	bool "STM32F412 Nucleo F412ZG"
	depends on ARCH_CHIP_STM32F412ZG
	select ARCH_HAVE_LEDS
	---help---
		This is a minimal configuration that supports low-level test of the
		Nucleo F412ZG in the NuttX source tree.

config ARCH_BOARD_NUCLEO_F446RE
	bool "STM32F446 Nucleo F446RE"
	depends on ARCH_CHIP_STM32F446R
	select ARCH_HAVE_LEDS
	select ARCH_HAVE_BUTTONS
	select ARCH_HAVE_IRQBUTTONS
	---help---
		This is a minimal configuration that supports low-level test of the
		Nucleo F446RE in the NuttX source tree.

config ARCH_BOARD_NUCLEO_G070RB
	bool "STM32G070 Nucleo G070RB"
	depends on ARCH_CHIP_STM32G070RB
	select ARCH_HAVE_LEDS
	select ARCH_HAVE_BUTTONS
	select ARCH_HAVE_IRQBUTTONS
	---help---
		This is a minimal configuration that supports low-level test of the
		Nucleo G070RB in the NuttX source tree.

config ARCH_BOARD_NUCLEO_G071RB
	bool "STM32G071 Nucleo G071RB"
	depends on ARCH_CHIP_STM32G071RB
	select ARCH_HAVE_LEDS
	select ARCH_HAVE_BUTTONS
	select ARCH_HAVE_IRQBUTTONS
	---help---
		This is a minimal configuration that supports low-level test of the
		Nucleo G071RB in the NuttX source tree.

config ARCH_BOARD_NUCLEO_H743ZI
	bool "STM32H743 Nucleo H743ZI"
	depends on ARCH_CHIP_STM32H743ZI
	select ARCH_HAVE_LEDS
	select ARCH_HAVE_BUTTONS
# TODO:	select ARCH_HAVE_IRQBUTTONS
	---help---
		STMicro Nucleo H743ZI board based on the STMicro STM32H743ZI MCU.

config ARCH_BOARD_NUCLEO_H743ZI2
	bool "STM32H743 Nucleo H743ZI2"
	depends on ARCH_CHIP_STM32H743ZI
	select ARCH_HAVE_LEDS
	select ARCH_HAVE_BUTTONS
	---help---
		STMicro Nucleo H743ZI2 board based on the STMicro STM32H743ZI MCU.

config ARCH_BOARD_NUCLEO_L152RE
	bool "STM32L152 Nucleo L152RE"
	depends on ARCH_CHIP_STM32L152RE
	select ARCH_HAVE_LEDS
	select ARCH_HAVE_BUTTONS
	select ARCH_HAVE_IRQBUTTONS
	---help---
		STMicro Nucleo L152RE board based on the STMicro STM32L152REU6 MCU.

config ARCH_BOARD_NUCLEO_L432KC
	bool "STM32L432 Nucleo-32 L432KC"
	depends on ARCH_CHIP_STM32L432KC
	select ARCH_HAVE_LEDS
	select ARCH_HAVE_BUTTONS
	select ARCH_HAVE_IRQBUTTONS
	---help---
		STMicro Nucleo-32 L432KC board based on the STMicro STM32L432KCU6 MCU.

config ARCH_BOARD_NUCLEO_L452RE
	bool "STM32L452 Nucleo L452RE"
	depends on ARCH_CHIP_STM32L452RE
	select ARCH_HAVE_LEDS
	select ARCH_HAVE_BUTTONS
	select ARCH_HAVE_IRQBUTTONS
	---help---
		STMicro Nucleo L452RE board based on the STMicro STM32L452RET6 MCU.

config ARCH_BOARD_NUCLEO_L476RG
	bool "STM32L476 Nucleo L476RG"
	depends on ARCH_CHIP_STM32L476RG
	select ARCH_HAVE_LEDS
	select ARCH_HAVE_BUTTONS
	select ARCH_HAVE_IRQBUTTONS
	---help---
		STMicro Nucleo L476RG board based on the STMicro STM32L476RGT6 MCU.

config ARCH_BOARD_NUCLEO_L552ZE
	bool "STM32L552 Nucleo L552ZE"
	depends on ARCH_CHIP_STM32L552ZE
	select ARCH_HAVE_LEDS
	select ARCH_HAVE_BUTTONS
	select ARCH_HAVE_IRQBUTTONS
	---help---
		STMicro Nucleo STM32L552 board based on the STMicro STM32L552ZET6 MCU.

config ARCH_BOARD_QEMU_I486
	bool "Qemu i486 Mode"
	depends on ARCH_X86 || ARCH_I486
	---help---
		Port of NuttX to QEMU in i486 mode.  This port will also run on real i486
		hardware (Google the Bifferboard).

config ARCH_BOARD_INTEL64_QEMU
	bool "Intel64 for Qemu simulator"
	depends on ARCH_X86_64 || ARCH_INTEL64
	---help---
		Port of NuttX to QEMU in intel64 mode.  This port will also run on real
		generic Intel64 hardware.

config ARCH_BOARD_RASPBERRYPI_PICO
	bool "Raspberry Pi Pico board"
	depends on ARCH_CHIP_RP2040
	---help---
		This is a port to the Raspberry Pi Pico board.

config ARCH_BOARD_PIMORONI_TINY2040
	bool "Pimoroni Tiny2040 board"
	depends on ARCH_CHIP_RP2040
	---help---
		This is a port to the Pimoroni Tiny2040 board.
		Support is derived from Raspberry Pi Pico support.
		STATUS:  Work has just began on this port.

config ARCH_BOARD_RX65N
	bool "RX65N renesas board"
	depends on ARCH_CHIP_R5F565NEDDFC
	select ARCH_HAVE_LEDS
	select ARCH_HAVE_BUTTONS
	---help---
		This is a port of the renesas RX65N on the Renesas RX65N board.
		STATUS:  Work has just began on this port.

config ARCH_BOARD_RX65N_RSK1MB
	bool "RX65N on RSKRX65N-1MB renesas board"
	depends on ARCH_CHIP_R5F565NEDDFC
	select ARCH_HAVE_LEDS
	select ARCH_HAVE_BUTTONS
	---help---
		This is a port of the renesas RX65N on the Renesas RX65N board.
		STATUS:  Work has just began on this port.

config ARCH_BOARD_RX65N_RSK2MB
	bool "RX65N on RSKRX65N-2MB renesas board"
	depends on ARCH_CHIP_R5F565NEHDFC
	select ARCH_HAVE_LEDS
	select ARCH_HAVE_BUTTONS
	---help---
		This is a port of the renesas RX65N on the Renesas RX65N board.
		STATUS:  Work has just began on this port.

config ARCH_BOARD_RX65N_GRROSE
	bool "RX65N on GR-ROSE renesas board"
	depends on ARCH_CHIP_R5F565NEHDFP
	select ARCH_HAVE_LEDS
	---help---
		This is a port of the renesas RX65N on the Renesas RX65N board.
		STATUS:  Work has just began on this port.

config ARCH_BOARD_RV32M1_VEGA
	bool "RV32M1 VEGA board"
	depends on ARCH_CHIP_RV32M1
	select ARCH_HAVE_LEDS
	select ARCH_HAVE_BUTTONS
	select ARCH_HAVE_IRQBUTTONS
	---help---
		This is the board configuration for the port of NuttX to the
		RV32M1 VEGA board. This board features the RV32M1 RISC-V Core(s).

<<<<<<< HEAD
config ARCH_BOARD_QEMU_RV32_VIRT
	bool "QEMU RV32 Virt"
	depends on ARCH_CHIP_QEMU_RV32
=======
config ARCH_BOARD_QEMU_RV_VIRT
	bool "QEMU RV Virt"
	depends on ARCH_CHIP_QEMU_RV
>>>>>>> 0342272e
	---help---
		This is the board configuration for the port of NuttX to the
		QEMU RV32 Virt board. This board features the QEMU RV32 CPU.

config ARCH_BOARD_S32K118EVB
	bool "NXP S32K118EVB"
	depends on ARCH_CHIP_S32K118
	select ARCH_HAVE_LEDS
	select ARCH_HAVE_BUTTONS
	select ARCH_HAVE_IRQBUTTONS
	---help---
		This options selects support for NuttX on the NXP S32K118EVB board
		featuring the S32K118 Cortex-M0+.

config ARCH_BOARD_S32K144EVB
	bool "NXP S32K144EVB"
	depends on ARCH_CHIP_S32K144
	select ARCH_HAVE_LEDS
	select ARCH_HAVE_BUTTONS
	select ARCH_HAVE_IRQBUTTONS
	---help---
		This options selects support for NuttX on the NXP S32K144EVB board
		featuring the S32K144 Cortex-M4F.

config ARCH_BOARD_UCANS32K146
	bool "NXP UCANS32K146"
	depends on ARCH_CHIP_S32K146
	select ARCH_HAVE_LEDS
	select ARCH_HAVE_BUTTONS
	select ARCH_HAVE_IRQBUTTONS
	---help---
		This options selects support for NuttX on the NXP UCANS32K board
		featuring the S32K146 Cortex-M4F.

config ARCH_BOARD_S32K146EVB
	bool "NXP S32K146EVB"
	depends on ARCH_CHIP_S32K146
	select ARCH_HAVE_LEDS
	select ARCH_HAVE_BUTTONS
	select ARCH_HAVE_IRQBUTTONS
	---help---
		This options selects support for NuttX on the NXP S32K146EVB board
		featuring the S32K146 Cortex-M4F.

config ARCH_BOARD_S32K148EVB
	bool "NXP S32K148EVB"
	depends on ARCH_CHIP_S32K148
	select ARCH_HAVE_LEDS
	select ARCH_HAVE_BUTTONS
	select ARCH_HAVE_IRQBUTTONS
	---help---
		This options selects support for NuttX on the NXP S32K148EVB board
		featuring the S32K148 Cortex-M4F.

config ARCH_BOARD_SABRE_6QUAD
	bool "NXP/Freescale i.MX6 Sabre-6Quad board"
	depends on ARCH_CHIP_IMX6_6QUAD
	select ARCH_HAVE_LEDS
	select ARCH_HAVE_BUTTONS
	select ARCH_HAVE_IRQBUTTONS
	---help---
		This options selects support for NuttX on the NXP/Freescale Sabre
		board featuring the iMX 6Quad CPU.

config ARCH_BOARD_SAMA5D2_XULT
	bool "Atmel SAMA5D2 Xplained Ultra development board"
	depends on ARCH_CHIP_ATSAMA5D27
	select ARCH_HAVE_LEDS
	select ARCH_HAVE_BUTTONS
	select ARCH_HAVE_IRQBUTTONS
	---help---
		The port of NuttX to the Atmel SAMA5D2-XULT development board

config ARCH_BOARD_GIANT_BOARD
	bool "Groboards Giant Board (SAMA5D27C-D1G)"
	depends on ARCH_CHIP_ATSAMA5D27
	select SAMA5D27_GIANT_BOARD_492MHZ
	select ARCH_HAVE_LEDS
	---help---
		This options selects support for NuttX on the Groboards Giant Board,
		featuring the SAMA5D27C-D1G SIP with 128MB DDR2 RAM.

config ARCH_BOARD_SAMA5D3X_EK
	bool "Atmel SAMA5D3x-EK development board"
	depends on ARCH_CHIP_ATSAMA5D31 || ARCH_CHIP_ATSAMA5D33 || ARCH_CHIP_ATSAMA5D34 || ARCH_CHIP_ATSAMA5D35
	select ARCH_HAVE_LEDS
	select ARCH_HAVE_BUTTONS
	select ARCH_HAVE_IRQBUTTONS
	select ARCH_PHY_INTERRUPT
	---help---
		The port of NuttX to the Atmel SAMA5D3x-EK development board (where x=1,3,4, or 5).

config ARCH_BOARD_SAMA5D3_XPLAINED
	bool "Atmel SAMA5D3 Xplained development board"
	depends on ARCH_CHIP_ATSAMA5D36
	select ARCH_HAVE_LEDS
	select ARCH_HAVE_BUTTONS
	select ARCH_HAVE_IRQBUTTONS
	select ARCH_PHY_INTERRUPT if SAMA5_EMACA || SAMA5_EMAC0 || SAMA5_EMAC1 || SAMA5_GMAC
	---help---
		The port of NuttX to the Atmel SAMA5D3 Xplained development board.

config ARCH_BOARD_SAMA5D4_EK
	bool "Atmel SAMA5D4-EK development board"
	depends on ARCH_CHIP_ATSAMA5D44
	select ARCH_HAVE_LEDS
	select ARCH_HAVE_BUTTONS
	select ARCH_HAVE_IRQBUTTONS
	select ARCH_PHY_INTERRUPT
	---help---
		The port of NuttX to the Atmel SAMA5D4-EK development board

config ARCH_BOARD_SAMD20_XPLAINED
	bool "Atmel SAMD20-Xplained Pro development board"
	depends on ARCH_CHIP_SAMD20J18
	select ARCH_HAVE_LEDS
	select ARCH_HAVE_BUTTONS
	select ARCH_HAVE_IRQBUTTONS
	---help---
		The port of NuttX to the Atmel SAMD20-Xplained Pro development board.
		This board features the ATSAMD20J18A MCU (Cortex-M0+ with 256KB of FLASH
		and 32KB of SRAM).

config ARCH_BOARD_SAMD21_XPLAINED
	bool "Atmel SAMD21-Xplained Pro development board"
	depends on ARCH_CHIP_SAMD21J18A
	select ARCH_HAVE_LEDS
	select ARCH_HAVE_BUTTONS
	select ARCH_HAVE_IRQBUTTONS
	---help---
		The port of NuttX to the Atmel SAMD21-Xplained Pro development board.
		This board features the ATSAMD21J18A MCU (Cortex-M0+ with 256KB of FLASH
		and 32KB of SRAM).

config ARCH_BOARD_SAME54_XPLAINED_PRO
	bool "Atmel SAME54-Xplained Pro development board"
	depends on ARCH_CHIP_SAME54P20
	select ARCH_HAVE_LEDS
	select ARCH_HAVE_BUTTONS
	select ARCH_HAVE_IRQBUTTONS
	---help---
		The port of NuttX to the Atmel SAME54-Xplained Pro development board.

config ARCH_BOARD_SAML21_XPLAINED
	bool "Atmel SAML21-Xplained Pro development board"
	depends on ARCH_CHIP_SAML21J18
	select ARCH_HAVE_LEDS
	select ARCH_HAVE_BUTTONS
	select ARCH_HAVE_IRQBUTTONS
	---help---
		The port of NuttX to the Atmel SAML21-Xplained Pro development board.
		This board features the ATSAML21J18A MCU (Cortex-M0+ with 256KB of FLASH
		and 32KB of SRAM).

config ARCH_BOARD_SAM3UEK
	bool "Atmel SAM3U-EK development board"
	depends on ARCH_CHIP_ATSAM3U4E
	select ARCH_HAVE_LEDS
	select ARCH_HAVE_BUTTONS
	select ARCH_HAVE_IRQBUTTONS
	---help---
		The port of NuttX to the Atmel SAM3U-EK development board.

config ARCH_BOARD_SAM4CMP_DB
	bool "Atmel SAM4CMP-DB development board"
	depends on ARCH_CHIP_ATSAM4CMP16B
	---help---
		The port of NuttX to the Atmel SAM4CMP-DB development board.

config ARCH_BOARD_SAM4EEK
	bool "Atmel SAM4E-EK development board"
	depends on ARCH_CHIP_ATSAM4E16E
	select ARCH_HAVE_LEDS
	select ARCH_HAVE_BUTTONS
	select ARCH_HAVE_IRQBUTTONS
	select ARCH_PHY_INTERRUPT
	---help---
		The port of NuttX to the Atmel SAM4E-EK development board.  This
		board features the SAM4E16 MCU running at up to 120MHz.

config ARCH_BOARD_SAM4L_XPLAINED
	bool "Atmel SAM4L-Xplained Pro development board"
	depends on ARCH_CHIP_ATSAM4LC4C
	select ARCH_HAVE_LEDS
	select ARCH_HAVE_BUTTONS
	select ARCH_HAVE_IRQBUTTONS
	---help---
		The port of NuttX to the Atmel SAM4L-Xplained Pro development board.

config ARCH_BOARD_SAM4S_XPLAINED
	bool "Atmel SAM4S-Xplained development board"
	depends on ARCH_CHIP_ATSAM4S16C
	select ARCH_HAVE_LEDS
	select ARCH_HAVE_BUTTONS
	select ARCH_HAVE_IRQBUTTONS
	---help---
		The port of NuttX to the Atmel SAM4S-Xplained development board.

config ARCH_BOARD_SAM4S_XPLAINED_PRO
	bool "Atmel SAM4S-Xplained Pro development board"
	depends on ARCH_CHIP_ATSAM4SD32C
	select ARCH_HAVE_LEDS
	select ARCH_HAVE_BUTTONS
	select ARCH_HAVE_IRQBUTTONS
	---help---
		The port of NuttX to the Atmel SAM4S-Xplained Pro development board.

config ARCH_BOARD_SAME70_QMTECH
	bool "Atmel SAME70 evaluation board from QMTECH"
	depends on ARCH_CHIP_SAME70N19
	select ARCH_HAVE_LEDS
	select ARCH_HAVE_BUTTONS
	select ARCH_HAVE_IRQBUTTONS
	---help---
		The port of NuttX to the Atmel SAME70 evaluation board from QMTECH.

config ARCH_BOARD_SAME70_XPLAINED
	bool "Atmel SAME70 Xplained evaluation board"
	depends on ARCH_CHIP_SAME70Q21
	select ARCH_HAVE_LEDS
	select ARCH_HAVE_BUTTONS
	select ARCH_HAVE_IRQBUTTONS
	select ARCH_PHY_INTERRUPT
	---help---
		The port of NuttX to the Atmel SAME70 Xplained evaluation board.

config ARCH_BOARD_SAMV71_XULT
	bool "Atmel SAMV71 Xplained Ultra evaluation board"
	depends on ARCH_CHIP_SAMV71Q21
	select ARCH_HAVE_LEDS
	select ARCH_HAVE_BUTTONS
	select ARCH_HAVE_IRQBUTTONS
	select ARCH_PHY_INTERRUPT
	---help---
		The port of NuttX to the Atmel SAMV71 Xplained Ultra evaluation board.

config ARCH_BOARD_SHENZHOU
	bool "Shenzhou STM32F107 board"
	depends on ARCH_CHIP_STM32F107VC
	select ARCH_HAVE_LEDS
	select ARCH_HAVE_BUTTONS
	select ARCH_HAVE_IRQBUTTONS
	---help---
		This port uses the Shenzhou STM32 F107 board and a GNU arm-nuttx-elf toolchain* under
		Linux or Cygwin. See the http://www.armjishu.com for further information. This
		board features the STMicro STM32F107VC MCU

config ARCH_BOARD_SKP16C26
	bool "Renesas SKP16C26 StarterKit"
	depends on ARCH_CHIP_M30262F8
	select ARCH_HAVE_LEDS
	select ARCH_HAVE_BUTTONS
	---help---
		Renesas M16C processor on the Renesas SKP16C26 StarterKit.  This port
		uses the GNU m32c toolchain.  STATUS:  The port is complete but untested
		due to issues with compiler internal errors.

config ARCH_BOARD_PHOTON
	bool "Photon wifi board"
	depends on ARCH_CHIP_STM32F205RG
	select ARCH_HAVE_LEDS
	select ARCH_HAVE_BUTTONS
	select ARCH_HAVE_IRQBUTTONS
	---help---
		A configuration for the Photon from Particle Devices
		(https://www.particle.io). This board features the STM32F205RGY6
		MCU from STMicro.

config ARCH_BOARD_PNEV5180B
	bool "NXP PNEV5180B NFC Frontend Development Kit"
	depends on ARCH_CHIP_LPC1769
	select ARCH_HAVE_LEDS
	---help---
		NXP Semiconductors' PN5180 NFC Frontend Development Kit.  This board is
		based on the NXP LPC1769 MCU.

config ARCH_BOARD_STM32_BUTTERFLY2
	bool "Kamami STM32Butterfly2 development board"
	depends on ARCH_CHIP_STM32F107VC
	select ARCH_HAVE_LEDS
	select ARCH_HAVE_BUTTONS
	---help---
		A configuration for the Kamami STM32Butterfly2 development board
		based on STM32F107VC micro-controller chip with optional ETH
		board.  See
		https://kamami.pl/zestawy-uruchomieniowe-stm32/178507-stm32butterfly2.html

config ARCH_BOARD_STM32_TINY
	bool "STM32-Tiny board"
	depends on ARCH_CHIP_STM32F103C8
	select ARCH_HAVE_LEDS
	---help---
		A configuration for the STM32 Tiny board. This board is based on a
		STM32F103C8T6 micro-controller chip, and is (always ?) bundled with
		an nRF24L01+ wireless module.

config ARCH_BOARD_STM32F103_MINIMUM
	bool "STM32F103C8T6 Minimum ARM Development Board"
	depends on ARCH_CHIP_STM32F103C8
	select ARCH_HAVE_LEDS
	select ARCH_HAVE_BUTTONS
	select ARCH_HAVE_IRQBUTTONS
	---help---
		A configuration for the STM32F103 Minimum board.

config ARCH_BOARD_STM32F411_MINIMUM
	bool "STM32F411CEU6 Minimum ARM Development Board"
	depends on ARCH_CHIP_STM32F411CE
	select ARCH_HAVE_LEDS
	select ARCH_HAVE_BUTTONS
	select ARCH_HAVE_IRQBUTTONS
	---help---
		A configuration for the STM32F411 Minimum board.

config ARCH_BOARD_STM3210E_EVAL
	bool "STMicro STM3210E-EVAL development board"
	depends on ARCH_CHIP_STM32F103ZE
	select ARCH_HAVE_LEDS
	select ARCH_HAVE_BUTTONS
	select ARCH_HAVE_IRQBUTTONS
	---help---
		STMicro STM3210E-EVAL development board based on the STMicro STM32F103ZET6
		microcontroller (ARM Cortex-M3).  This port uses the GNU Cortex-M3
		toolchain.

config ARCH_BOARD_STM3220G_EVAL
	bool "STMicro STM3220G-EVAL development board"
	depends on ARCH_CHIP_STM32F207IG
	select ARCH_HAVE_LEDS
	select ARCH_HAVE_BUTTONS
	select ARCH_HAVE_IRQBUTTONS
	---help---
		STMicro STM3220G-EVAL development board based on the STMicro STM32F407IG
		microcontroller (ARM Cortex-M3).

config ARCH_BOARD_STM3240G_EVAL
	bool "STMicro STM3240G-EVAL development board"
	depends on ARCH_CHIP_STM32F407IG
	select ARCH_HAVE_LEDS
	select ARCH_HAVE_BUTTONS
	select ARCH_HAVE_IRQBUTTONS
	---help---
		STMicro STM3240G-EVAL development board based on the STMicro STM32F103ZET6
		microcontroller (ARM Cortex-M4 with FPU).  This port uses a GNU Cortex-M4
		toolchain (such as CodeSourcery).

config ARCH_BOARD_STM32F051_DISCOVERY
	bool "STMicro STM32F051-Discovery board"
	depends on ARCH_CHIP_STM32F051R8
	select ARCH_HAVE_LEDS
	select ARCH_HAVE_BUTTONS
	select ARCH_HAVE_IRQBUTTONS
	---help---
		STMicro STM32F051-Discovery board based on the STMicro ARCH_CHIP_STM32F051R8 MCU.

config ARCH_BOARD_STM32F072_DISCOVERY
	bool "STMicro STM32F072-Discovery board"
	depends on ARCH_CHIP_STM32F072RB
	select ARCH_HAVE_LEDS
	select ARCH_HAVE_BUTTONS
	select ARCH_HAVE_IRQBUTTONS
	---help---
		STMicro STM32F072-Discovery board based on the STMicro ARCH_CHIP_STM32F072RB MCU.

config ARCH_BOARD_STM32F3_DISCOVERY
	bool "STMicro STM32F3-Discovery board"
	depends on ARCH_CHIP_STM32F303VC
	select ARCH_HAVE_LEDS
	select ARCH_HAVE_BUTTONS
	select ARCH_HAVE_IRQBUTTONS
	---help---
		STMicro STM32F3-Discovery board based on the STMicro STM32F303VCT6 MCU.

config ARCH_BOARD_STM32F334_DISCO
	bool "STMicro STM32F334-Discovery board"
	depends on ARCH_CHIP_STM32F334C8
	select ARCH_HAVE_LEDS
	select ARCH_HAVE_BUTTONS
	select ARCH_HAVE_IRQBUTTONS
	---help---
		STMicro STM32F334-Discovery board based on the STMicro STM32F334C8T6 MCU.

config ARCH_BOARD_OMNIBUSF4
	bool "OMNIBUSF4 flight controller"
	depends on ARCH_CHIP_STM32F405RG
	select ARCH_HAVE_LEDS
	---help---
		Flight controllers compatible with the OMINBUSF4 Betaflight target

config ARCH_BOARD_STM32F4_DISCOVERY
	bool "STMicro STM32F4-Discovery board"
	depends on ARCH_CHIP_STM32F407VG
	select ARCH_HAVE_LEDS
	select ARCH_HAVE_BUTTONS
	select ARCH_HAVE_IRQBUTTONS
	---help---
		STMicro STM32F4-Discovery board based on the STMicro STM32F407VGT6 MCU.

config ARCH_BOARD_STM32F411E_DISCO
	bool "STMicro STM32F411E-Discovery board"
	depends on ARCH_CHIP_STM32F411VE
	select ARCH_HAVE_LEDS
	select ARCH_HAVE_BUTTONS
	select ARCH_HAVE_IRQBUTTONS
	---help---
		This is a minimal configuration that supports low-level test of the
		STMicro STM32F411E-Discovery Board.

config ARCH_BOARD_STM32F429I_DISCO
	bool "STMicro STM32F429I-Discovery board"
	depends on ARCH_CHIP_STM32F429Z
	select ARCH_HAVE_LEDS
	select ARCH_HAVE_BUTTONS
	select ARCH_HAVE_IRQBUTTONS
	---help---
		STMicro STM32F429I-Discovery board based on the STMicro STM32F429ZIT6 MCU.

config ARCH_BOARD_STM32F746G_DISCO
	bool "STMicro STM32F746G-Discovery board"
	depends on ARCH_CHIP_STM32F746NG
	select ARCH_HAVE_LEDS
	select ARCH_HAVE_BUTTONS
	select ARCH_HAVE_IRQBUTTONS
	---help---
		STMicro STM32F746G-DISCO development board featuring the STM32F746NGH6
		MCU. The STM32F746NGH6  is a 216MHz Cortex-M7 operation with 1024Kb Flash
		memory and 320Kb SRAM.

config ARCH_BOARD_STM32F769I_DISCO
	bool "STMicro STM32F769I-Discovery board"
	depends on ARCH_CHIP_STM32F769NI
	select ARCH_HAVE_LEDS
	select ARCH_HAVE_BUTTONS
	select ARCH_HAVE_IRQBUTTONS
	---help---
		STMicro STM32F769I-DISCO development board featuring the STM32F769NIH6
		MCU. The STM32F769NIH6 is a 216MHz Cortex-M7 with 2048Kb Flash
		memory and 512Kb SRAM.

config ARCH_BOARD_STM32H747I_DISCO
	bool "STMicro STM32H747I-DISCO board"
	depends on ARCH_CHIP_STM32H747XI
	select ARCH_HAVE_LEDS
	select ARCH_HAVE_BUTTONS
	select ARCH_HAVE_IRQBUTTONS
	---help---
		STMicro STM32H747I-DISCO development board featuring the STM32H747XIH6
		MCU. The STM32H747XIH6 is a dual core (480MHz Cortex-M7, 240MHz Cortex-M4)
		with 2048Kb Flash memory and 1024Kb SRAM.

config ARCH_BOARD_STM32F746_WS
	bool "Waveshare STM32F746 board"
	depends on ARCH_CHIP_STM32F746IG
	---help---
		Waveshare STM32F746 development board featuring the STM32F746IG MCU.

config ARCH_BOARD_B_G474E_DPOW1
	bool "ST Micro B-G474E-DPOW1 Discovery Kit"
	depends on ARCH_CHIP_STM32G474R
	select ARCH_HAVE_LEDS
	select ARCH_HAVE_BUTTONS
	---help---
		ST Micro B-G474E-DPOW1 Discovery Kit, based on the STM32G474RET6
		MCU, a Cortex-M4 with FPU, 170 MHz, 128 KB SRAM, 512 KB code.
		See boards/arm/stm32/b-g474e-dpow1/README.txt.

config ARCH_BOARD_B_G431B_ESC1
	bool "ST Micro B-G431B-ESC1 Discovery Kit"
	depends on ARCH_CHIP_STM32G431C
	select ARCH_HAVE_LEDS
	select ARCH_HAVE_BUTTONS
	select ARCH_HAVE_IRQBUTTONS
	---help---
		ST Micro B-G431B-ESC1 Discovery Kit, based on the STM32G431CB
		MCU, a Cortex-M4 with FPU, 170 MHz, 32 KB SRAM, 128 KB code.

config ARCH_BOARD_NUCLEO_G431KB
	bool "STM32G431KB Nucleo G431KB"
	depends on ARCH_CHIP_STM32G431K
	select ARCH_HAVE_LEDS
	---help---
		STMicro Nucleo-G431KB board based on the STMicro STM32G431KB MCU.

config ARCH_BOARD_NUCLEO_G431RB
	bool "STM32G431RB Nucleo G431RB"
	depends on ARCH_CHIP_STM32G431R
	select ARCH_HAVE_LEDS
	select ARCH_HAVE_BUTTONS
	select ARCH_HAVE_IRQBUTTONS
	---help---
		STMicro Nucleo-G431RB board based on the STMicro STM32G431RB MCU.

config ARCH_BOARD_B_L072Z_LRWAN1
	bool "B-L072Z-LRWAN1"
	depends on ARCH_CHIP_STM32L072CZ
	select ARCH_HAVE_LEDS
	select ARCH_HAVE_BUTTONS
	select ARCH_HAVE_IRQBUTTONS
	---help---
		STMicro STM32L0 Discovery kit with LoRa/SigFox based on STM32L072CZ MCU.

config ARCH_BOARD_B_L475E_IOT01A
	bool "STMicro IoT Discovery kit"
	depends on ARCH_CHIP_STM32L475VG
	select ARCH_HAVE_LEDS
	---help---
		STMicro IoT development board featuring the STM32L475VG
		MCU. The STM32L475VG is a Cortex-M4 optimised for low-power operation
		at up to 80MHz operation with 1024Kb Flash memory and 96+32Kb SRAM.

config ARCH_BOARD_STM32L476VG_DISCO
	bool "STMicro STM32L476VG -Discovery board"
	depends on ARCH_CHIP_STM32L476RG
	select ARCH_HAVE_LEDS
	select ARCH_HAVE_BUTTONS
	select ARCH_HAVE_IRQBUTTONS
	---help---
		STMicro STM32L476VG_DISCO development board featuring the STM32L476VG
		MCU. The STM32L476VG  is a Cortex-M4 optimised for low-power operation
		at up to 80MHz operation with 1024Kb Flash memory and 96+32Kb SRAM.

config ARCH_BOARD_STM32L4R9AI_DISCO
	bool "STMicro STM32L4R9AI -Discovery board"
	depends on ARCH_CHIP_STM32L4R9AI
	select ARCH_HAVE_LEDS
	select ARCH_HAVE_BUTTONS
	select ARCH_HAVE_IRQBUTTONS
	---help---
		STMicro STM32L4R9AI_DISCO development board featuring the STM32L4R9AI
		MCU. The STM32L4R9AI is a Cortex-M4 optimised for low-power operation
		at up to 120MHz operation with 2048Kb Flash memory and 192+64+384Kb SRAM.

config ARCH_BOARD_STM32L476_MDK
	bool "Motorola Mods Development Kit (MDK)"
	depends on ARCH_CHIP_STM32L476RG
	select ARCH_HAVE_LEDS
	select ARCH_HAVE_BUTTONS
	select ARCH_HAVE_IRQBUTTONS
	---help---
		Motorola Mods Development Board (MDK) features  STM32L476ME MCU.
		The STM32L476ME is a Cortex-M4 optimised for low-power operation
		at up to 80MHz operation with 1024Kb Flash memory and 96+32Kb SRAM.

config ARCH_BOARD_STM32L562E_DK
	bool "STM32L562E-DK"
	depends on ARCH_CHIP_STM32L562QE
	select ARCH_HAVE_LEDS
	select ARCH_HAVE_BUTTONS
	select ARCH_HAVE_IRQBUTTONS
	---help---
		STMicro STM32L562E-DK board based on the STMicro STM32L562QEI6 MCU.

config ARCH_BOARD_STM32L_DISCOVERY
	bool "STMicro STM32L-Discovery board"
	depends on ARCH_CHIP_STM32L152RB || ARCH_CHIP_STM32L152RC
	select ARCH_HAVE_LEDS
	select ARCH_HAVE_BUTTONS
	select ARCH_HAVE_IRQBUTTONS
	---help---
		STMicro STM32L-Discovery board based on the STMicro STM32L152RBT6 or
		STM32L152RCT6 MCUs.

config ARCH_BOARD_STM32VL_DISCOVERY
	bool "STMicro STM32VL-Discovery board"
	depends on ARCH_CHIP_STM32F100RB
	select ARCH_HAVE_LEDS
	select ARCH_HAVE_BUTTONS
	select ARCH_HAVE_IRQBUTTONS
	---help---
		STMicro STM32VL-Discovery board based on the STMicro STM32F100RB MCU.

config ARCH_BOARD_MIKROE_STM32F4
	bool "MikroElektronika Mikromedia for STM32F4 board"
	depends on ARCH_CHIP_STM32F407VG
	---help---
		This is the port NuttX to the Mikroelektronika Mikromedia for STM32F4 Multimedia Board
		(MMB).  See http://www.mikroe.com/ for further information.

config ARCH_BOARD_SUREPIC32MX
	bool "Sure PIC32MX boards"
	depends on ARCH_CHIP_PIC32MX440F512H
	select ARCH_HAVE_BUTTONS
	select ARCH_HAVE_IRQBUTTONS
	---help---
		The "Advanced USB Storage Demo Board," Model DB-DP11215, from Sure
		Electronics (http://www.sureelectronics.net/).  This board features
		the MicroChip PIC32MX440F512H.  See also
		http://www.sureelectronics.net/goods.php?id=1168 for further
		information about the Sure DB-DP11215 board.

config ARCH_BOARD_TEENSY_20
	bool "PJRC Teensy++ 2.0 board"
	depends on ARCH_CHIP_AT90USB1286
	select ARCH_HAVE_LEDS
	---help---
		This is the port of NuttX to the PJRC Teensy++ 2.0 board.  This board is
		developed by http://pjrc.com/teensy/.  The Teensy++ 2.0 is based
		on an Atmel AT90USB1286 MCU.

config ARCH_BOARD_TEENSY_3X
	bool "PJRC Teensy++ 3.1 board"
	depends on ARCH_CHIP_MK20DX256VLH7 || ARCH_CHIP_MK20DX128VLH5
	select ARCH_HAVE_LEDS
	---help---
		This is the port of NuttX to the PJRC Teensy++ 2.0 board.  This board is
		developed by http://pjrc.com/teensy/.  The Teensy++ 2.0 is based
		on an Atmel AT90USB1286 MCU.

		This is the port of NuttX to the Teensy-3.1 from PJRC
		(https://www.pjrc.com/).  The Teensy-3.1 features the Freescale
		MK30DX256VLH7 chip (now NXP).  The MK30DX256VLH7 is a 64-pin Cortex-M4
		running at 72MHz.  It has 256KiB of program FLASH memory and 64KiB of
		SRAM.  For more information about the Teensy 3.1, see

			https://www.pjrc.com/teensy/teensy31.html
			https://www.pjrc.com/store/teensy31.html

		This board configuration can also be used with the older Teensy-3.0.  The
		Teensy-3.0 has the same schematic (although some pins are not used on the
		Teensy-3.0).  The primary difference is that the Teensy 3.0 has a
		MK20DX128VLH5 with slightly less capability.

config ARCH_BOARD_TEENSY_4X
	bool "PJRC Teensy++ 4.x board"
	depends on ARCH_CHIP_MIMXRT1062DVL6A
	select ARCH_HAVE_LEDS
	---help---
		This is the port of NuttX to the PJRC Teensy++ 4.x board.  This board is
		developed by http://pjrc.com/teensy/.  The Teensy++ 4.x is based
		on an NXP MIMXRT1062DVL6A MCU. The port can support both Teensy 4.0 and
		Teensy 4.1 boards.

config ARCH_BOARD_TEENSY_LC
	bool "Teensy LC"
	depends on ARCH_CHIP_MKL25Z64
	select ARCH_HAVE_LEDS
	---help---
		This is the configuration for the Teensy LC board.
		See https://www.pjrc.com/teensy/teensyLC.html.  The
		Teensy LC is based on the Freescale KL25Z.

config ARCH_BOARD_TM4C123G_LAUNCHPAD
	bool "Tiva TM4C123G LaunchPad"
	depends on ARCH_CHIP_TM4C123GH6PM
	select ARCH_HAVE_LEDS
	select ARCH_HAVE_BUTTONS
	select ARCH_HAVE_IRQBUTTONS
	---help---
		Tiva TM4C123G LaunchPad.

config ARCH_BOARD_TM4C1294_LAUNCHPAD
	bool "Tiva EK-TM4C1294XL LaunchPad"
	depends on ARCH_CHIP_TM4C1294NCPDT
	select ARCH_HAVE_LEDS
	select ARCH_HAVE_BUTTONS
	select ARCH_HAVE_IRQBUTTONS
	---help---
		Tiva EK-TM4C1294XL LaunchPad.

config ARCH_BOARD_TMS570LS31X_USB_KIT
	bool "TI TMS570LS31X_USB_KIT"
	depends on ARCH_CHIP_TMS570LS3137ZWT
	select ARCH_HAVE_LEDS
	select ARCH_HAVE_BUTTONS
	select ARCH_HAVE_IRQBUTTONS
	---help---
		TI Hercules TMS570LS31xx Evaluation Kit (TMDS570ls31xx USB Kit)
		featuring the Hercules TMS570LS3137ZWT chip.

config ARCH_BOARD_TWR_K60N512
	bool "FreeScale TWR-K60N512 development board"
	depends on ARCH_CHIP_MK60N512VMD100
	select ARCH_HAVE_LEDS
	select ARCH_HAVE_BUTTONS
	select ARCH_HAVE_IRQBUTTONS
	---help---
		Kinetis K60 Cortex-M4 MCU.  This port uses the FreeScale TWR-K60N512
		development board.

config ARCH_BOARD_TWR_K64F120M
	bool "Freescale TWR-K64F120M development board"
	depends on ARCH_CHIP_MK64FN1M0VMD12
	select ARCH_HAVE_LEDS
	select ARCH_HAVE_BUTTONS
	select ARCH_HAVE_IRQBUTTONS
	---help---
		Kinetis K64 Cortex-M4 MCU. This port uses the Freescale TWR-K64F120M
		development board.

config ARCH_BOARD_U_BLOX_C027
	bool "u-blox C027"
	depends on ARCH_CHIP_LPC1768
	select ARCH_HAVE_LEDS
	---help---
		u-blox GSM and GPS module evaluation board with NXP LPCExpresso
		LPC1768.  The GSM module is one of LISA-C200, LISA-U200 or SARA-G350.
		The GPS module is one of MAX-M7 or MAX-M8.

config ARCH_BOARD_UBW32
	bool "UBW32 v2.4 board from Sparkfun"
	depends on ARCH_CHIP_PIC32MX460F512L
	select ARCH_HAVE_LEDS
	select ARCH_HAVE_BUTTONS
	select ARCH_HAVE_IRQBUTTONS
	---help---
		This is the port to the Sparkfun UBW32 board.  This port uses the original v2.4
		board which is based on the MicroChip PIC32MX460F512L.  See
		http://www.sparkfun.com/products/8971.  This older version has been replaced
		with this board http://www.sparkfun.com/products/9713. See also
		http://www.schmalzhaus.com/UBW32/.

config ARCH_BOARD_US7032EVB1
	bool "Hitachi SH-1/US7032EVB1 board"
	depends on ARCH_CHIP_SH7032
	select ARCH_HAVE_LEDS
	select ARCH_HAVE_BUTTONS
	---help---
		This is a port of the Hitachi SH-1 on the Hitachi SH-1/US7032EVB1 board.
		STATUS:  Work has just began on this port.

config ARCH_BOARD_VIEWTOOL_STM32F107
	bool "ViewTool STM32F103/F107"
	depends on ARCH_CHIP_STM32F107VC || ARCH_CHIP_STM32F103VC
	select ARCH_HAVE_LEDS
	select ARCH_HAVE_BUTTONS
	---help---
		This port uses the ViewTool STM32F103/F107 V1.2 board.  This
		board may be fitted with either: (1) STM32F107VCT6 or (2) STM32F103VCT6.
		See http://www.viewtool.com/ for further information.

config ARCH_BOARD_XMC4500RELAX
	bool "Infineon XMC4500 Relax"
	depends on ARCH_CHIP_XMC4500
	select ARCH_HAVE_LEDS
	select ARCH_HAVE_BUTTONS
	select ARCH_HAVE_IRQBUTTONS
	---help---
		Infineon XMC4500 Relax Lite v1

config ARCH_BOARD_XMC4700RELAX
	bool "Infineon XMC4700 Relax"
	depends on ARCH_CHIP_XMC4700
	select ARCH_HAVE_LEDS
	select ARCH_HAVE_BUTTONS
	select ARCH_HAVE_IRQBUTTONS
	---help---
		Infineon XMC4700 Relax

config ARCH_BOARD_Z16F2800100ZCOG
	bool "Zilog Z16F2800100ZCOG Development Kit"
	depends on ARCH_CHIP_Z16F2811
	select ARCH_HAVE_LEDS
	---help---
		z16f Microcontroller.  This port uses the ZiLOG z16f2800100zcog
		development kit and the Zilog ZDS-II Windows command line tools.  The
		development environment is Cygwin under WinXP.

config ARCH_BOARD_Z20X
	bool "z20x"
	depends on ARCH_CHIP_EZ80F92
	---help---
		ez80Acclaim! Microcontroller.  This port use the z80x board
		based on an eZ80F092 part, and the Zilog ZDS-II Windows command line
		tools.  The development environment is Cygwin under Windows. A
		Windows native development environment is available but has not
		been verified.

config ARCH_BOARD_Z80SIM
	bool "Z80 Instruction Set Simulator"
	depends on ARCH_CHIP_Z80
	select UART_SERIALDRIVER
	---help---
		z80 Microcontroller.  This port uses a Z80 instruction set simulator
		called z80sim.  This port also uses the SDCC toolchain
		(http://sdcc.sourceforge.net/") (verified with version 2.6.0).

config ARCH_BOARD_Z8ENCORE000ZCO
	bool "ZiLOG Z8ENCORE000ZCO Development Kit"
	depends on ARCH_CHIP_Z8F6403
	select ARCH_HAVE_LEDS
	---help---
		z8Encore! Microcontroller.  This port use the ZiLOG Z8ENCORE000ZCO
		development kit, Z8F6403 part, and the Zilog ZDS-II Windows command line
		tools.  The development environment is Cygwin under WinXP.

config ARCH_BOARD_Z8F64200100KIT
	bool "ZiLOG Z8F64200100KIT Development Kit"
	depends on ARCH_CHIP_Z8F6423
	select ARCH_HAVE_LEDS
	---help---
		z8Encore! Microcontroller.  This port use the Zilog Z8F64200100KIT
		development kit, Z8F6423 part, and the Zilog ZDS-II Windows command line
		tools.  The development environment is Cygwin under WinXP.

config ARCH_BOARD_ZP214XPA
	bool "The0.net LPC2148 Development Board"
	depends on ARCH_CHIP_LPC214X
	---help---
		This port is for the NXP LPC2148 as provided on the The0.net
		ZPA213X/4XPA development board. Includes support for the
		UG-2864AMBAG01 OLED also from The0.net

config ARCH_BOARD_ZKITARM
	bool "Zilogic ZKit-ARM-1769 Development Kit"
	depends on ARCH_CHIP_LPC1768
	select ARCH_HAVE_LEDS
	---help---
		Zilogic System's ARM development Kit, ZKIT-ARM-1769.  This board is based
		on the NXP LPC1769.  The NuttX Buildroot toolchain is used by default.

config ARCH_BOARD_SPRESENSE
	bool "Sony Spresense Board"
	depends on ARCH_CHIP_CXD56XX
	select ARCH_HAVE_LEDS
	select ARCH_HAVE_BUTTONS
	select ARCH_HAVE_IRQBUTTONS
	select ARCH_HAVE_POWEROFF
	---help---
		none

config ARCH_BOARD_PHY6222
	bool "Phyplus PHY6222 EVB Board"
	depends on ARCH_CHIP_PHY62XX
	---help---
		none

config ARCH_BOARD_XX3803
	bool "Sparc Bm3803 XX3803 Board"
	depends on ARCH_CHIP_BM3803
	select ARCH_HAVE_LEDS
	---help---
		none

config ARCH_BOARD_XX3823
	bool "Sparc Bm3823 XX3823 Board"
	depends on ARCH_CHIP_BM3823
	select ARCH_HAVE_LEDS
	---help---
		none

config ARCH_BOARD_SIM
	bool "User mode simulation"
	select ARCH_HAVE_BUTTONS
	select ARCH_HAVE_IRQBUTTONS
	depends on ARCH_SIM
	---help---
		A user-mode port of NuttX to the x86 Linux/Cygwin platform is available.
		The purpose of this port is primarily to support OS feature development.
		This port does not support interrupts or a real timer (and hence no
		round robin scheduler)  Otherwise, it is complete.

config ARCH_BOARD_CUSTOM
	bool "Custom development board"
	---help---
		Select this option if there is no directory for the board under boards/.

		Don't see the board you want?  You must first select the exact MCU part
		number, then the boards supporting that part will be available for selection.

endchoice

if ARCH_BOARD_CUSTOM
menu "Custom Board Configuration"

config ARCH_BOARD_CUSTOM_NAME
	string "Custom board name"
	default ""
	---help---
		This is a name for the board.  It is not used except to return the
		information via the NSH uname command.

config ARCH_BOARD_CUSTOM_DIR
	string "Custom board directory"
	default ""
	---help---
		If the custom board configuration is selected, then it is necessary
		to also tell the build system where it can find the board directory
		for the custom board.

		In this case, the board directory is assumed to lie outside the
		NuttX directory.  The provided path must then be a full, absolute
		path to some location outside of the NuttX source tree (like
		"~/projects/myboard").

config ARCH_BOARD_CUSTOM_DIR_RELPATH
	bool "Relative custom board directory"
	default y
	---help---
		Specifies that the board directory is relative to the NuttX directory.

config BOARD_CUSTOM_LEDS
	bool "Custom board LEDs"
	default n
	select ARCH_HAVE_LEDS

config BOARD_CUSTOM_BUTTONS
	bool "Custom board buttons"
	default n
	select ARCH_HAVE_BUTTONS
	select ARCH_BUTTONS

config BOARD_CUSTOM_IRQBUTTONS
	bool "Custom Board IRQ buttons"
	default n
	depends on BOARD_CUSTOM_BUTTONS
	select ARCH_HAVE_IRQBUTTONS
	select ARCH_IRQBUTTONS

config BOARD_CUSTOM_INTERRUPT
	bool "Custom board PHY interrupts"
	default n
	depends on NETDEVICES
	select ARCH_PHY_INTERRUPT

endmenu # Custom Board Configuration
endif #ARCH_BOARD_CUSTOM

config ARCH_BOARD
	string
	default "amber"                    if ARCH_BOARD_AMBER
	default "arduino-mega2560"         if ARCH_BOARD_ARDUINO_MEGA2560
	default "arduino-due"              if ARCH_BOARD_ARDUINO_DUE
	default "arduino-m0"               if ARCH_BOARD_ARDUINO_M0
	default "arty_a7"                  if ARCH_BOARD_ARTY_A7
	default "avr32dev1"                if ARCH_BOARD_AVR32DEV1
	default "axoloti"                  if ARCH_BOARD_AXOLOTI
	default "bambino-200e"             if ARCH_BOARD_BAMBINO_200E
	default "bl602evb"                 if ARCH_BOARD_BL602EVB
	default "c5471evm"                 if ARCH_BOARD_C5471EVM
	default "circuit-express"          if ARCH_BOARD_CIRCUIT_EXPRESS
	default "clicker2-stm32"           if ARCH_BOARD_CLICKER2_STM32
	default "cloudctrl"                if ARCH_BOARD_CLOUDCTRL
	default "demo9s12ne64"             if ARCH_BOARD_DEMOS92S12NEC64
	default "dk-tm4c129x"              if ARCH_BOARD_DK_TM4C129X
	default "ea3131"                   if ARCH_BOARD_EA3131
	default "ea3152"                   if ARCH_BOARD_EA3152
	default "eagle100"                 if ARCH_BOARD_EAGLE100
	default "efm32-g8xx-stk"           if ARCH_BOARD_EFM32G8XXSTK
	default "efm32gg-stk3700"          if ARCH_BOARD_EFM32GG_STK3700
	default "ekk-lm3s9b96"             if ARCH_BOARD_EKKLM3S9B96
	default "emw3162"                  if ARCH_BOARD_EMW3162
	default "quickfeather"             if ARCH_BOARD_QUICKFEATHER
	default "esp32-devkitc"            if ARCH_BOARD_ESP32_DEVKITC
	default "esp32-ethernet-kit"       if ARCH_BOARD_ESP32_ETHERNETKIT
	default "esp32-wrover-kit"         if ARCH_BOARD_ESP32_WROVERKIT
	default "esp32c3-devkit"           if ARCH_BOARD_ESP32C3_DEVKIT
	default "esp32s2-saola-1"          if ARCH_BOARD_ESP32S2_SAOLA_1
	default "et-stm32-stamp"           if ARCH_BOARD_ET_STM32_STAMP
	default "ez80f910200kitg"          if ARCH_BOARD_EZ80F910200KITG
	default "ez80f910200zco"           if ARCH_BOARD_EZ80F910200ZCO
	default "fire-stm32v2"             if ARCH_BOARD_FIRE_STM32
	default "chipkit-wifire"           if ARCH_BOARD_CHIPKIT_WIFIRE
	default "flipnclick-pic32mz"       if ARCH_BOARD_FLIPNCLICK_PIC32MZ
	default "flipnclick-sam3x"         if ARCH_BOARD_FLIPNCLICK_SAM3X
	default "freedom-k28f"             if ARCH_BOARD_FREEDOM_K28F
	default "freedom-k64f"             if ARCH_BOARD_FREEDOM_K64F
	default "freedom-k66f"             if ARCH_BOARD_FREEDOM_K66F
	default "freedom-kl25z"            if ARCH_BOARD_FREEDOM_KL25Z
	default "freedom-kl26z"            if ARCH_BOARD_FREEDOM_KL26Z
	default "hifive1-revb"             if ARCH_BOARD_HIFIVE1_REVB
	default "hymini-stm32v"            if ARCH_BOARD_HYMINI_STM32V
	default "imxrt1020-evk"            if ARCH_BOARD_IMXRT1020_EVK
	default "imxrt1050-evk"            if ARCH_BOARD_IMXRT1050_EVK
	default "imxrt1060-evk"            if ARCH_BOARD_IMXRT1060_EVK
	default "imxrt1064-evk"            if ARCH_BOARD_IMXRT1064_EVK
	default "kwikstik-k40"             if ARCH_BOARD_KWIKSTIK_K40
	default "launchxl-cc1310"          if ARCH_BOARD_LAUNCHXL_CC1310
	default "launchxl-cc1312r1"        if ARCH_BOARD_LAUNCHXL_CC1312R1
	default "launchxl-tms57004"        if ARCH_BOARD_LAUNCHXL_TMS57004
	default "lc823450-xgevk"           if ARCH_BOARD_LC823450_XGEVK
	default "lincoln60"                if ARCH_BOARD_LINCOLN60
	default "lm3s6432-s2e"             if ARCH_BOARD_LM3S6432S2E
	default "lm3s6965-ek"              if ARCH_BOARD_LM3S6965EK
	default "lm3s8962-ek"              if ARCH_BOARD_LM3S8962EK
	default "lm4f120-launchpad"        if ARCH_BOARD_LM4F120_LAUNCHPAD
	default "lpc4088-devkit"           if ARCH_BOARD_LPC4088_DEVKIT
	default "lpc4088-quickstart"       if ARCH_BOARD_LPC4088_QUICKSTART
	default "lpc4330-xplorer"          if ARCH_BOARD_LPC4330_XPLORER
	default "lpc4337-ws"               if ARCH_BOARD_LPC4337_WS
	default "lpc4357-evb"              if ARCH_BOARD_LPC4357_EVB
	default "lpc4370-link2"            if ARCH_BOARD_LPC4370_LINK2
	default "lpcxpresso-lpc1768"       if ARCH_BOARD_LPCXPRESSO
	default "lpcxpresso-lpc54628"      if ARCH_BOARD_LPCXPRESSO_LPC54628
	default "lx_cpu"                   if ARCH_BOARD_LX_CPU
	default "maix-bit"                 if ARCH_BOARD_MAIX_BIT
	default "smartl-c906"              if ARCH_BOARD_SMARTL_C906
	default "icicle"                   if ARCH_BOARD_ICICLE_MPFS
	default "m100pfsevp"               if ARCH_BOARD_M100PFSEVP_MPFS
	default "maple"                    if ARCH_BOARD_MAPLE
	default "makerlisp"                if ARCH_BOARD_MAKERLISP
	default "max32660-evsys"           if ARCH_BOARD_MAX32660_EVSYS
	default "mbed"                     if ARCH_BOARD_MBED
	default "mcb1700"                  if ARCH_BOARD_MCB1700
	default "mcu123-lpc214x"           if ARCH_BOARD_MCU123_LPC214X
	default "metro-m4"                 if ARCH_BOARD_METRO_M4
	default "micropendous3"            if ARCH_BOARD_MICROPENDOUS3
	default "mirtoo"                   if ARCH_BOARD_MIRTOO
	default "misoc"                    if ARCH_BOARD_MISOC_QEMU || ARCH_BOARD_MISOC_VERILATOR
	default "moteino-mega"             if ARCH_BOARD_MOTEINO_MEGA
	default "ne64badge"                if ARCH_BOARD_NE64BADGE
	default "nrf52-feather"            if ARCH_BOARD_NRF52_FEATHER
	default "nrf52832-sparkfun"        if ARCH_BOARD_NRF52832_SPARKFUN
	default "nrf52832-mdk"             if ARCH_BOARD_NRF52832_MDK
	default "nrf52832-dk"              if ARCH_BOARD_NRF52832_DK
	default "nrf52840-dk"              if ARCH_BOARD_NRF52840_DK
	default "nrf52840-dongle"          if ARCH_BOARD_NRF52840_DONGLE
	default "ntosd-dm320"              if ARCH_BOARD_NTOSD_DM320
	default "nucleo-144"               if ARCH_BOARD_NUCLEO_144
	default "nucleo-f072rb"            if ARCH_BOARD_NUCLEO_F072RB
	default "nucleo-f091rc"            if ARCH_BOARD_NUCLEO_F091RC
	default "nucleo-f103rb"            if ARCH_BOARD_NUCLEO_F103RB
	default "nucleo-f207zg"            if ARCH_BOARD_NUCLEO_F207ZG
	default "nucleo-f302r8"            if ARCH_BOARD_NUCLEO_F302R8
	default "nucleo-f303re"            if ARCH_BOARD_NUCLEO_F303RE
	default "nucleo-f303ze"            if ARCH_BOARD_NUCLEO_F303ZE
	default "nucleo-f334r8"            if ARCH_BOARD_NUCLEO_F334R8
	default "nucleo-f4x1re"            if ARCH_BOARD_NUCLEO_F401RE || ARCH_BOARD_NUCLEO_F411RE
	default "nucleo-f429zi"            if ARCH_BOARD_NUCLEO_F429ZI
	default "nucleo-f446re"            if ARCH_BOARD_NUCLEO_F446RE
	default "nucleo-f410rb"            if ARCH_BOARD_NUCLEO_F410RB
	default "nucleo-f412zg"            if ARCH_BOARD_NUCLEO_F412ZG
	default "nucleo-g070rb"            if ARCH_BOARD_NUCLEO_G070RB
	default "nucleo-g071rb"            if ARCH_BOARD_NUCLEO_G071RB
	default "nucleo-h743zi"            if ARCH_BOARD_NUCLEO_H743ZI
	default "nucleo-h743zi2"           if ARCH_BOARD_NUCLEO_H743ZI2
	default "nucleo-l073rz"            if ARCH_BOARD_NUCLEO_L073RZ
	default "nucleo-l152re"            if ARCH_BOARD_NUCLEO_L152RE
	default "nucleo-l432kc"            if ARCH_BOARD_NUCLEO_L432KC
	default "nucleo-l452re"            if ARCH_BOARD_NUCLEO_L452RE
	default "nucleo-l476rg"            if ARCH_BOARD_NUCLEO_L476RG
	default "nucleo-l496zg"            if ARCH_BOARD_NUCLEO_L496ZG
	default "nucleo-l552ze"            if ARCH_BOARD_NUCLEO_L552ZE
	default "nutiny-nuc120"            if ARCH_BOARD_NUTINY_NUC120
	default "olimex-efm32g880f128-stk" if ARCH_BOARD_OLIMEX_EFM32G880F128_STK
	default "olimex-lpc1766stk"        if ARCH_BOARD_LPC1766STK
	default "olimex-lpc2378"           if ARCH_BOARD_OLIMEXLPC2378
	default "olimex-lpc-h3131"         if ARCH_BOARD_OLIMEX_LPC_H3131
	default "olimex-stm32-h405"        if ARCH_BOARD_OLIMEX_STM32H405
	default "olimex-stm32-h407"        if ARCH_BOARD_OLIMEX_STM32H407
	default "olimex-stm32-e407"        if ARCH_BOARD_OLIMEX_STM32E407
	default "olimex-stm32-p107"        if ARCH_BOARD_OLIMEX_STM32P107
	default "olimex-stm32-p207"        if ARCH_BOARD_OLIMEX_STM32P207
	default "olimex-stm32-p407"        if ARCH_BOARD_OLIMEX_STM32P407
	default "olimex-strp711"           if ARCH_BOARD_OLIMEX_STRP711
	default "olimexino-stm32"          if ARCH_BOARD_OLIMEXINO_STM32
	default "omnibusf4"                if ARCH_BOARD_OMNIBUSF4
	default "open1788"                 if ARCH_BOARD_OPEN1788
	default "or1k"                     if ARCH_BOARD_OR1K
	default "p112"                     if ARCH_BOARD_P112
	default "pcduino-a10"              if ARCH_BOARD_PCDUINO_A10
	default "beaglebone-black"         if ARCH_BOARD_BEAGLEBONE_BLACK
	default "pic32mx-starterkit"       if ARCH_BOARD_PIC32MX_STARTERKIT
	default "pic32mx7mmb"              if ARCH_BOARD_PIC32MX7MMB
	default "pic32mz-starterkit"       if ARCH_BOARD_PIC32MZ_STARTERKIT
	default "qemu-i486"                if ARCH_BOARD_QEMU_I486
	default "intel64-qemu"             if ARCH_BOARD_INTEL64_QEMU
	default "raspberrypi-pico"         if ARCH_BOARD_RASPBERRYPI_PICO
	default "pimoroni-tiny2040"        if ARCH_BOARD_PIMORONI_TINY2040
	default "rx65n"                    if ARCH_BOARD_RX65N
	default "rx65n-rsk1mb"             if ARCH_BOARD_RX65N_RSK1MB
	default "rx65n-rsk2mb"             if ARCH_BOARD_RX65N_RSK2MB
	default "rx65n-grrose"             if ARCH_BOARD_RX65N_GRROSE
	default "s32k118evb"               if ARCH_BOARD_S32K118EVB
	default "s32k144evb"               if ARCH_BOARD_S32K144EVB
	default "ucans32k146"              if ARCH_BOARD_UCANS32K146
	default "rv32m1-vega"              if ARCH_BOARD_RV32M1_VEGA
<<<<<<< HEAD
	default "rv32-virt"		           if ARCH_BOARD_QEMU_RV32_VIRT
=======
	default "rv-virt"                  if ARCH_BOARD_QEMU_RV_VIRT
>>>>>>> 0342272e
	default "s32k146evb"               if ARCH_BOARD_S32K146EVB
	default "s32k148evb"               if ARCH_BOARD_S32K148EVB
	default "sabre-6quad"              if ARCH_BOARD_SABRE_6QUAD
	default "sama5d2-xult"             if ARCH_BOARD_SAMA5D2_XULT
	default "giant-board"              if ARCH_BOARD_GIANT_BOARD
	default "sama5d3x-ek"              if ARCH_BOARD_SAMA5D3X_EK
	default "sama5d3-xplained"         if ARCH_BOARD_SAMA5D3_XPLAINED
	default "sama5d4-ek"               if ARCH_BOARD_SAMA5D4_EK
	default "samd20-xplained"          if ARCH_BOARD_SAMD20_XPLAINED
	default "samd21-xplained"          if ARCH_BOARD_SAMD21_XPLAINED
	default "same54-xplained-pro"      if ARCH_BOARD_SAME54_XPLAINED_PRO
	default "saml21-xplained"          if ARCH_BOARD_SAML21_XPLAINED
	default "sam3u-ek"                 if ARCH_BOARD_SAM3UEK
	default "sam4cmp-db"               if ARCH_BOARD_SAM4CMP_DB
	default "sam4e-ek"                 if ARCH_BOARD_SAM4EEK
	default "sam4l-xplained"           if ARCH_BOARD_SAM4L_XPLAINED
	default "sam4s-xplained"           if ARCH_BOARD_SAM4S_XPLAINED
	default "sam4s-xplained-pro"       if ARCH_BOARD_SAM4S_XPLAINED_PRO
	default "same70-qmtech"            if ARCH_BOARD_SAME70_QMTECH
	default "same70-xplained"          if ARCH_BOARD_SAME70_XPLAINED
	default "samv71-xult"              if ARCH_BOARD_SAMV71_XULT
	default "shenzhou"                 if ARCH_BOARD_SHENZHOU
	default "skp16c26"                 if ARCH_BOARD_SKP16C26
	default "photon"                   if ARCH_BOARD_PHOTON
	default "pnev5180b"                if ARCH_BOARD_PNEV5180B
	default "stm32butterfly2"          if ARCH_BOARD_STM32_BUTTERFLY2
	default "stm32_tiny"               if ARCH_BOARD_STM32_TINY
	default "stm32f051-discovery"      if ARCH_BOARD_STM32F051_DISCOVERY
	default "stm32f072-discovery"      if ARCH_BOARD_STM32F072_DISCOVERY
	default "stm32f103-minimum"        if ARCH_BOARD_STM32F103_MINIMUM
	default "stm32f411-minimum"        if ARCH_BOARD_STM32F411_MINIMUM
	default "stm3210e-eval"            if ARCH_BOARD_STM3210E_EVAL
	default "stm3220g-eval"            if ARCH_BOARD_STM3220G_EVAL
	default "stm3240g-eval"            if ARCH_BOARD_STM3240G_EVAL
	default "stm32f3discovery"         if ARCH_BOARD_STM32F3_DISCOVERY
	default "stm32f334-disco"          if ARCH_BOARD_STM32F334_DISCO
	default "stm32f4discovery"         if ARCH_BOARD_STM32F4_DISCOVERY
	default "stm32f411e-disco"         if ARCH_BOARD_STM32F411E_DISCO
	default "stm32f429i-disco"         if ARCH_BOARD_STM32F429I_DISCO
	default "stm32f746g-disco"         if ARCH_BOARD_STM32F746G_DISCO
	default "stm32f769i-disco"         if ARCH_BOARD_STM32F769I_DISCO
	default "stm32h747i-disco"         if ARCH_BOARD_STM32H747I_DISCO
	default "stm32f746-ws"             if ARCH_BOARD_STM32F746_WS
	default "b-g474e-dpow1"            if ARCH_BOARD_B_G474E_DPOW1
	default "b-g431b-esc1"             if ARCH_BOARD_B_G431B_ESC1
	default "nucleo-g431kb"            if ARCH_BOARD_NUCLEO_G431KB
	default "nucleo-g431rb"            if ARCH_BOARD_NUCLEO_G431RB
	default "b-l072z-lrwan1"           if ARCH_BOARD_B_L072Z_LRWAN1
	default "b-l475e-iot01a"           if ARCH_BOARD_B_L475E_IOT01A
	default "stm32l476vg-disco"        if ARCH_BOARD_STM32L476VG_DISCO
	default "stm32l476-mdk"            if ARCH_BOARD_STM32L476_MDK
	default "stm32l4r9ai-disco"        if ARCH_BOARD_STM32L4R9AI_DISCO
	default "stm32l562e-dk"            if ARCH_BOARD_STM32L562E_DK
	default "stm32ldiscovery"          if ARCH_BOARD_STM32L_DISCOVERY
	default "stm32vldiscovery"         if ARCH_BOARD_STM32VL_DISCOVERY
	default "mikroe-stm32f4"           if ARCH_BOARD_MIKROE_STM32F4
	default "sure-pic32mx"             if ARCH_BOARD_SUREPIC32MX
	default "teensy-2.0"               if ARCH_BOARD_TEENSY_20
	default "teensy-3.x"               if ARCH_BOARD_TEENSY_3X
	default "teensy-4.x"               if ARCH_BOARD_TEENSY_4X
	default "teensy-lc"                if ARCH_BOARD_TEENSY_LC
	default "tm4c123g-launchpad"       if ARCH_BOARD_TM4C123G_LAUNCHPAD
	default "tm4c1294-launchpad"       if ARCH_BOARD_TM4C1294_LAUNCHPAD
	default "tms570ls31x-usb-kit"      if ARCH_BOARD_TMS570LS31X_USB_KIT
	default "ttgo_lora_esp32"          if ARCH_BOARD_TTGO_LORA_ESP32
	default "twr-k60n512"              if ARCH_BOARD_TWR_K60N512
	default "twr-k64f120m"             if ARCH_BOARD_TWR_K64F120M
	default "u-blox-c027"              if ARCH_BOARD_U_BLOX_C027
	default "ubw32"                    if ARCH_BOARD_UBW32
	default "us7032evb1"               if ARCH_BOARD_US7032EVB1
	default "viewtool-stm32f107"       if ARCH_BOARD_VIEWTOOL_STM32F107
	default "xmc4500-relax"            if ARCH_BOARD_XMC4500RELAX
	default "xmc4700-relax"            if ARCH_BOARD_XMC4700RELAX
	default "z16f2800100zcog"          if ARCH_BOARD_Z16F2800100ZCOG
	default "z20x"                     if ARCH_BOARD_Z20X
	default "z80sim"                   if ARCH_BOARD_Z80SIM
	default "z8encore000zco"           if ARCH_BOARD_Z8ENCORE000ZCO
	default "z8f64200100kit"           if ARCH_BOARD_Z8F64200100KIT
	default "zp214xpa"                 if ARCH_BOARD_ZP214XPA
	default "zkit-arm-1769"            if ARCH_BOARD_ZKITARM
	default "phy6222"                  if ARCH_BOARD_PHY6222
	default "sim"                      if ARCH_BOARD_SIM
	default "moxa"                     if ARCH_BOARD_MOXA
	default "spresense"                if ARCH_BOARD_SPRESENSE
	default "xx3803"                   if ARCH_BOARD_XX3803
	default "xx3823"                   if ARCH_BOARD_XX3823

comment "Common Board Options"

config ARCH_HAVE_LEDS
	bool

config ARCH_LEDS
	bool "Board LED Status support"
	default y
	depends on ARCH_HAVE_LEDS
	---help---
		Use board LEDs to show NuttX execution status state. Unique to boards that have LEDs

if ARCH_LEDS
config ARCH_LEDS_CPU_ACTIVITY
	bool "Use LED for CPU activities"
	default n
	depends on ARCH_LEDS
	---help---
		Use board LEDs to show CPU activities
endif

config ARCH_HAVE_BUTTONS
	bool

config ARCH_BUTTONS
	bool "Board button support"
	default n
	depends on ARCH_HAVE_BUTTONS
	---help---
		"Support interfaces to use buttons provided by the board."

config ARCH_HAVE_IRQBUTTONS
	bool

config ARCH_IRQBUTTONS
	bool "Button interrupt support"
	default n
	depends on ARCH_BUTTONS && ARCH_HAVE_IRQBUTTONS
	---help---
		"Support interrupts on button presses and releases."

comment "Board-Specific Options"


if ARCH_BOARD_PCDUINO_A10
source "boards/arm/a1x/pcduino-a10/Kconfig"
endif
if ARCH_BOARD_BEAGLEBONE_BLACK
source "boards/arm/am335x/beaglebone-black/Kconfig"
endif
if ARCH_BOARD_C5471EVM
source "boards/arm/c5471/c5471evm/Kconfig"
endif
if ARCH_BOARD_SPRESENSE
source "boards/arm/cxd56xx/spresense/Kconfig"
endif
if ARCH_BOARD_NTOSD_DM320
source "boards/arm/dm320/ntosd-dm320/Kconfig"
endif
if ARCH_BOARD_EFM32G8XXSTK
source "boards/arm/efm32/efm32-g8xx-stk/Kconfig"
endif
if ARCH_BOARD_EFM32GG_STK3700
source "boards/arm/efm32/efm32gg-stk3700/Kconfig"
endif
if ARCH_BOARD_OLIMEX_EFM32G880F128_STK
source "boards/arm/efm32/olimex-efm32g880f128-stk/Kconfig"
endif
if ARCH_BOARD_S32K118EVB
source "boards/arm/s32k1xx/s32k118evb/Kconfig"
endif
if ARCH_BOARD_S32K144EVB
source "boards/arm/s32k1xx/s32k144evb/Kconfig"
endif
if ARCH_BOARD_UCANS32K146
source "boards/arm/s32k1xx/ucans32k146/Kconfig"
endif
if ARCH_BOARD_S32K146EVB
source "boards/arm/s32k1xx/s32k146evb/Kconfig"
endif
if ARCH_BOARD_S32K148EVB
source "boards/arm/s32k1xx/s32k148evb/Kconfig"
endif
if ARCH_BOARD_SABRE_6QUAD
source "boards/arm/imx6/sabre-6quad/Kconfig"
endif
if ARCH_BOARD_IMXRT1020_EVK
source "boards/arm/imxrt/imxrt1020-evk/Kconfig"
endif
if ARCH_BOARD_IMXRT1050_EVK
source "boards/arm/imxrt/imxrt1050-evk/Kconfig"
endif
if ARCH_BOARD_IMXRT1060_EVK
source "boards/arm/imxrt/imxrt1060-evk/Kconfig"
endif
if ARCH_BOARD_IMXRT1064_EVK
source "boards/arm/imxrt/imxrt1064-evk/Kconfig"
endif
if ARCH_BOARD_TEENSY_4X
source "boards/arm/imxrt/teensy-4.x/Kconfig"
endif
if ARCH_BOARD_FREEDOM_K28F
source "boards/arm/kinetis/freedom-k28f/Kconfig"
endif
if ARCH_BOARD_FREEDOM_K64F
source "boards/arm/kinetis/freedom-k64f/Kconfig"
endif
if ARCH_BOARD_FREEDOM_K66F
source "boards/arm/kinetis/freedom-k66f/Kconfig"
endif
if ARCH_BOARD_KWIKSTIK_K40
source "boards/arm/kinetis/kwikstik-k40/Kconfig"
endif
if ARCH_BOARD_TEENSY_3X
source "boards/arm/kinetis/teensy-3.x/Kconfig"
endif
if ARCH_BOARD_TWR_K60N512
source "boards/arm/kinetis/twr-k60n512/Kconfig"
endif
if ARCH_BOARD_TWR_K64F120M
source "boards/arm/kinetis/twr-k64f120m/Kconfig"
endif
if ARCH_BOARD_FREEDOM_KL25Z
source "boards/arm/kl/freedom-kl25z/Kconfig"
endif
if ARCH_BOARD_FREEDOM_KL26Z
source "boards/arm/kl/freedom-kl26z/Kconfig"
endif
if ARCH_BOARD_TEENSY_LC
source "boards/arm/kl/teensy-lc/Kconfig"
endif
if ARCH_BOARD_LC823450_XGEVK
source "boards/arm/lc823450/lc823450-xgevk/Kconfig"
endif
if ARCH_BOARD_LINCOLN60
source "boards/arm/lpc17xx_40xx/lincoln60/Kconfig"
endif
if ARCH_BOARD_LPC4088_DEVKIT
source "boards/arm/lpc17xx_40xx/lpc4088-devkit/Kconfig"
endif
if ARCH_BOARD_LPC4088_QUICKSTART
source "boards/arm/lpc17xx_40xx/lpc4088-quickstart/Kconfig"
endif
if ARCH_BOARD_LPCXPRESSO
source "boards/arm/lpc17xx_40xx/lpcxpresso-lpc1768/Kconfig"
endif
if ARCH_BOARD_MBED
source "boards/arm/lpc17xx_40xx/mbed/Kconfig"
endif
if ARCH_BOARD_MCB1700
source "boards/arm/lpc17xx_40xx/mcb1700/Kconfig"
endif
if ARCH_BOARD_LPC1766STK
source "boards/arm/lpc17xx_40xx/olimex-lpc1766stk/Kconfig"
endif
if ARCH_BOARD_OPEN1788
source "boards/arm/lpc17xx_40xx/open1788/Kconfig"
endif
if ARCH_BOARD_PNEV5180B
source "boards/arm/lpc17xx_40xx/pnev5180b/Kconfig"
endif
if ARCH_BOARD_U_BLOX_C027
source "boards/arm/lpc17xx_40xx/u-blox-c027/Kconfig"
endif
if ARCH_BOARD_ZKITARM
source "boards/arm/lpc17xx_40xx/zkit-arm-1769/Kconfig"
endif
if ARCH_BOARD_MCU123_LPC214X
source "boards/arm/lpc214x/mcu123-lpc214x/Kconfig"
endif
if ARCH_BOARD_ZP214XPA
source "boards/arm/lpc214x/zp214xpa/Kconfig"
endif
if ARCH_BOARD_OLIMEXLPC2378
source "boards/arm/lpc2378/olimex-lpc2378/Kconfig"
endif
if ARCH_BOARD_EA3131
source "boards/arm/lpc31xx/ea3131/Kconfig"
endif
if ARCH_BOARD_EA3152
source "boards/arm/lpc31xx/ea3152/Kconfig"
endif
if ARCH_BOARD_OLIMEX_LPC_H3131
source "boards/arm/lpc31xx/olimex-lpc-h3131/Kconfig"
endif
if ARCH_BOARD_BAMBINO_200E
source "boards/arm/lpc43xx/bambino-200e/Kconfig"
endif
if ARCH_BOARD_LPC4330_XPLORER
source "boards/arm/lpc43xx/lpc4330-xplorer/Kconfig"
endif
if ARCH_BOARD_LPC4337_WS
source "boards/arm/lpc43xx/lpc4337-ws/Kconfig"
endif
if ARCH_BOARD_LPC4357_EVB
source "boards/arm/lpc43xx/lpc4357-evb/Kconfig"
endif
if ARCH_BOARD_LPC4370_LINK2
source "boards/arm/lpc43xx/lpc4370-link2/Kconfig"
endif
if ARCH_BOARD_LPCXPRESSO_LPC54628
source "boards/arm/lpc54xx/lpcxpresso-lpc54628/Kconfig"
endif
if ARCH_BOARD_LX_CPU
source "boards/arm/lpc17xx_40xx/lx_cpu/Kconfig"
endif
if ARCH_BOARD_MAX32660_EVSYS
source "boards/arm/max326xx/max32660-evsys/Kconfig"
endif
if ARCH_BOARD_MOXA
source "boards/arm/moxart/moxa/Kconfig"
endif
if ARCH_BOARD_NRF52_FEATHER
source "boards/arm/nrf52/nrf52-feather/Kconfig"
endif
if ARCH_BOARD_NRF52832_SPARKFUN
source "boards/arm/nrf52/nrf52832-sparkfun/Kconfig"
endif
if ARCH_BOARD_NRF52832_MDK
source "boards/arm/nrf52/nrf52832-mdk/Kconfig"
endif
if ARCH_BOARD_NRF52832_DK
source "boards/arm/nrf52/nrf52832-dk/Kconfig"
endif
if ARCH_BOARD_NRF52840_DK
source "boards/arm/nrf52/nrf52840-dk/Kconfig"
endif
if ARCH_BOARD_NUTINY_NUC120
source "boards/arm/nuc1xx/nutiny-nuc120/Kconfig"
endif
if ARCH_BOARD_RASPBERRYPI_PICO
source "boards/arm/rp2040/raspberrypi-pico/Kconfig"
endif
if ARCH_BOARD_PIMORONI_TINY2040
source "boards/arm/rp2040/pimoroni-tiny2040/Kconfig"
endif
if ARCH_BOARD_ARDUINO_DUE
source "boards/arm/sam34/arduino-due/Kconfig"
endif
if ARCH_BOARD_ARDUINO_M0
source "boards/arm/samd2l2/arduino-m0/Kconfig"
endif
if ARCH_BOARD_CIRCUIT_EXPRESS
source "boards/arm/samd2l2/circuit-express/Kconfig"
endif
if ARCH_BOARD_FLIPNCLICK_SAM3X
source "boards/arm/sam34/flipnclick-sam3x/Kconfig"
endif
if ARCH_BOARD_SAM3UEK
source "boards/arm/sam34/sam3u-ek/Kconfig"
endif
if ARCH_BOARD_SAM4CMP_DB
source "boards/arm/sam34/sam4cmp-db/Kconfig"
endif
if ARCH_BOARD_SAM4EEK
source "boards/arm/sam34/sam4e-ek/Kconfig"
endif
if ARCH_BOARD_SAM4L_XPLAINED
source "boards/arm/sam34/sam4l-xplained/Kconfig"
endif
if ARCH_BOARD_SAM4S_XPLAINED
source "boards/arm/sam34/sam4s-xplained/Kconfig"
endif
if ARCH_BOARD_SAM4S_XPLAINED_PRO
source "boards/arm/sam34/sam4s-xplained-pro/Kconfig"
endif
if ARCH_BOARD_SAMA5D2_XULT
source "boards/arm/sama5/sama5d2-xult/Kconfig"
endif
if ARCH_BOARD_GIANT_BOARD
source "boards/arm/sama5/giant-board/Kconfig"
endif
if ARCH_BOARD_SAMA5D3X_EK
source "boards/arm/sama5/sama5d3x-ek/Kconfig"
endif
if ARCH_BOARD_SAMA5D3_XPLAINED
source "boards/arm/sama5/sama5d3-xplained/Kconfig"
endif
if ARCH_BOARD_SAMA5D4_EK
source "boards/arm/sama5/sama5d4-ek/Kconfig"
endif
if ARCH_BOARD_SAMD20_XPLAINED
source "boards/arm/samd2l2/samd20-xplained/Kconfig"
endif
if ARCH_BOARD_SAMD21_XPLAINED
source "boards/arm/samd2l2/samd21-xplained/Kconfig"
endif
if ARCH_BOARD_SAME54_XPLAINED_PRO
source "boards/arm/samd5e5/same54-xplained-pro/Kconfig"
endif
if ARCH_BOARD_SAML21_XPLAINED
source "boards/arm/samd2l2/saml21-xplained/Kconfig"
endif
if ARCH_BOARD_METRO_M4
source "boards/arm/samd5e5/metro-m4/Kconfig"
endif
if ARCH_BOARD_SAME70_QMTECH
source "boards/arm/samv7/same70-qmtech/Kconfig"
endif
if ARCH_BOARD_SAME70_XPLAINED
source "boards/arm/samv7/same70-xplained/Kconfig"
endif
if ARCH_BOARD_SAMV71_XULT
source "boards/arm/samv7/samv71-xult/Kconfig"
endif
if ARCH_BOARD_B_G474E_DPOW1
source "boards/arm/stm32/b-g474e-dpow1/Kconfig"
endif
if ARCH_BOARD_B_G431B_ESC1
source "boards/arm/stm32/b-g431b-esc1/Kconfig"
endif
if ARCH_BOARD_NUCLEO_G431KB
source "boards/arm/stm32/nucleo-g431kb/Kconfig"
endif
if ARCH_BOARD_NUCLEO_G431RB
source "boards/arm/stm32/nucleo-g431rb/Kconfig"
endif
if ARCH_BOARD_B_L072Z_LRWAN1
source "boards/arm/stm32f0l0g0/b-l072z-lrwan1/Kconfig"
endif
if ARCH_BOARD_NUCLEO_F072RB
source "boards/arm/stm32f0l0g0/nucleo-f072rb/Kconfig"
endif
if ARCH_BOARD_NUCLEO_F091RC
source "boards/arm/stm32f0l0g0/nucleo-f091rc/Kconfig"
endif
if ARCH_BOARD_NUCLEO_G070RB
source "boards/arm/stm32f0l0g0/nucleo-g070rb/Kconfig"
endif
if ARCH_BOARD_NUCLEO_G071RB
source "boards/arm/stm32f0l0g0/nucleo-g071rb/Kconfig"
endif
if ARCH_BOARD_NUCLEO_L073RZ
source "boards/arm/stm32f0l0g0/nucleo-l073rz/Kconfig"
endif
if ARCH_BOARD_STM32F051_DISCOVERY
source "boards/arm/stm32f0l0g0/stm32f051-discovery/Kconfig"
endif
if ARCH_BOARD_STM32F072_DISCOVERY
source "boards/arm/stm32f0l0g0/stm32f072-discovery/Kconfig"
endif
if ARCH_BOARD_NUCLEO_144
source "boards/arm/stm32f7/nucleo-144/Kconfig"
endif
if ARCH_BOARD_STM32F746_WS
source "boards/arm/stm32f7/stm32f746-ws/Kconfig"
endif
if ARCH_BOARD_STM32F746G_DISCO
source "boards/arm/stm32f7/stm32f746g-disco/Kconfig"
endif
if ARCH_BOARD_STM32F769I_DISCO
source "boards/arm/stm32f7/stm32f769i-disco/Kconfig"
endif
if ARCH_BOARD_STM32H747I_DISCO
source "boards/arm/stm32h7/stm32h747i-disco/Kconfig"
endif
if ARCH_BOARD_NUCLEO_H743ZI
source "boards/arm/stm32h7/nucleo-h743zi/Kconfig"
endif
if ARCH_BOARD_NUCLEO_H743ZI2
source "boards/arm/stm32h7/nucleo-h743zi2/Kconfig"
endif
if ARCH_BOARD_B_L475E_IOT01A
source "boards/arm/stm32l4/b-l475e-iot01a/Kconfig"
endif
if ARCH_BOARD_NUCLEO_L432KC
source "boards/arm/stm32l4/nucleo-l432kc/Kconfig"
endif
if ARCH_BOARD_NUCLEO_L452RE
source "boards/arm/stm32l4/nucleo-l452re/Kconfig"
endif
if ARCH_BOARD_NUCLEO_L476RG
source "boards/arm/stm32l4/nucleo-l476rg/Kconfig"
endif
if ARCH_BOARD_NUCLEO_L496ZG
source "boards/arm/stm32l4/nucleo-l496zg/Kconfig"
endif
if ARCH_BOARD_NUCLEO_L552ZE
source "boards/arm/stm32l5/nucleo-l552ze/Kconfig"
endif
if ARCH_BOARD_STM32L476_MDK
source "boards/arm/stm32l4/stm32l476-mdk/Kconfig"
endif
if ARCH_BOARD_STM32L476VG_DISCO
source "boards/arm/stm32l4/stm32l476vg-disco/Kconfig"
endif
if ARCH_BOARD_STM32L4R9AI_DISCO
source "boards/arm/stm32l4/stm32l4r9ai-disco/Kconfig"
endif
if ARCH_BOARD_STM32L562E_DK
source "boards/arm/stm32l5/stm32l562e-dk/Kconfig"
endif
if ARCH_BOARD_AXOLOTI
source "boards/arm/stm32/axoloti/Kconfig"
endif
if ARCH_BOARD_CLICKER2_STM32
source "boards/arm/stm32/clicker2-stm32/Kconfig"
endif
if ARCH_BOARD_CLOUDCTRL
source "boards/arm/stm32/cloudctrl/Kconfig"
endif
if ARCH_BOARD_EMW3162
source "boards/arm/stm32/emw3162/Kconfig"
endif
if ARCH_BOARD_FIRE_STM32
source "boards/arm/stm32/fire-stm32v2/Kconfig"
endif
if ARCH_BOARD_HYMINI_STM32V
source "boards/arm/stm32/hymini-stm32v/Kconfig"
endif
if ARCH_BOARD_MAPLE
source "boards/arm/stm32/maple/Kconfig"
endif
if ARCH_BOARD_ET_STM32_STAMP
source "boards/arm/stm32/et-stm32-stamp/Kconfig"
endif
if ARCH_BOARD_MIKROE_STM32F4
source "boards/arm/stm32/mikroe-stm32f4/Kconfig"
endif
if ARCH_BOARD_NUCLEO_F103RB
source "boards/arm/stm32/nucleo-f103rb/Kconfig"
endif
if ARCH_BOARD_NUCLEO_F207ZG
source "boards/arm/stm32/nucleo-f207zg/Kconfig"
endif
if ARCH_BOARD_NUCLEO_F302R8
source "boards/arm/stm32/nucleo-f302r8/Kconfig"
endif
if ARCH_BOARD_NUCLEO_F303RE
source "boards/arm/stm32/nucleo-f303re/Kconfig"
endif
if ARCH_BOARD_NUCLEO_F303ZE
source "boards/arm/stm32/nucleo-f303ze/Kconfig"
endif
if ARCH_BOARD_NUCLEO_F334R8
source "boards/arm/stm32/nucleo-f334r8/Kconfig"
endif
if ARCH_BOARD_NUCLEO_F410RB
source "boards/arm/stm32/nucleo-f410rb/Kconfig"
endif
if ARCH_BOARD_NUCLEO_F412ZG
source "boards/arm/stm32/nucleo-f412zg/Kconfig"
endif
if ARCH_BOARD_NUCLEO_F446RE
source "boards/arm/stm32/nucleo-f446re/Kconfig"
endif
if ARCH_BOARD_NUCLEO_F401RE || ARCH_BOARD_NUCLEO_F411RE
source "boards/arm/stm32/nucleo-f4x1re/Kconfig"
endif
if ARCH_BOARD_NUCLEO_F429ZI
source "boards/arm/stm32/nucleo-f429zi/Kconfig"
endif
if ARCH_BOARD_NUCLEO_L152RE
source "boards/arm/stm32/nucleo-l152re/Kconfig"
endif
if ARCH_BOARD_OLIMEX_STM32E407
source "boards/arm/stm32/olimex-stm32-e407/Kconfig"
endif
if ARCH_BOARD_OLIMEX_STM32H405
source "boards/arm/stm32/olimex-stm32-h405/Kconfig"
endif
if ARCH_BOARD_OLIMEX_STM32H407
source "boards/arm/stm32/olimex-stm32-h407/Kconfig"
endif
if ARCH_BOARD_OLIMEX_STM32P107
source "boards/arm/stm32/olimex-stm32-p107/Kconfig"
endif
if ARCH_BOARD_OLIMEX_STM32P207
source "boards/arm/stm32/olimex-stm32-p207/Kconfig"
endif
if ARCH_BOARD_OLIMEX_STM32P407
source "boards/arm/stm32/olimex-stm32-p407/Kconfig"
endif
if ARCH_BOARD_OLIMEXINO_STM32
source "boards/arm/stm32/olimexino-stm32/Kconfig"
endif
if ARCH_BOARD_OMNIBUSF4
source "boards/arm/stm32/omnibusf4/Kconfig"
endif
if ARCH_BOARD_PHOTON
source "boards/arm/stm32/photon/Kconfig"
endif
if ARCH_BOARD_SHENZHOU
source "boards/arm/stm32/shenzhou/Kconfig"
endif
if ARCH_BOARD_STM3210E_EVAL
source "boards/arm/stm32/stm3210e-eval/Kconfig"
endif
if ARCH_BOARD_STM3220G_EVAL
source "boards/arm/stm32/stm3220g-eval/Kconfig"
endif
if ARCH_BOARD_STM3240G_EVAL
source "boards/arm/stm32/stm3240g-eval/Kconfig"
endif
if ARCH_BOARD_STM32_TINY
source "boards/arm/stm32/stm32_tiny/Kconfig"
endif
if ARCH_BOARD_STM32_BUTTERFLY2
source "boards/arm/stm32/stm32butterfly2/Kconfig"
endif
if ARCH_BOARD_STM32F103_MINIMUM
source "boards/arm/stm32/stm32f103-minimum/Kconfig"
endif
if ARCH_BOARD_STM32F411_MINIMUM
source "boards/arm/stm32/stm32f411-minimum/Kconfig"
endif
if ARCH_BOARD_STM32F334_DISCO
source "boards/arm/stm32/stm32f334-disco/Kconfig"
endif
if ARCH_BOARD_STM32F3_DISCOVERY
source "boards/arm/stm32/stm32f3discovery/Kconfig"
endif
if ARCH_BOARD_STM32F411E_DISCO
source "boards/arm/stm32/stm32f411e-disco/Kconfig"
endif
if ARCH_BOARD_STM32F429I_DISCO
source "boards/arm/stm32/stm32f429i-disco/Kconfig"
endif
if ARCH_BOARD_STM32F4_DISCOVERY
source "boards/arm/stm32/stm32f4discovery/Kconfig"
endif
if ARCH_BOARD_STM32L_DISCOVERY
source "boards/arm/stm32/stm32ldiscovery/Kconfig"
endif
if ARCH_BOARD_STM32VL_DISCOVERY
source "boards/arm/stm32/stm32vldiscovery/Kconfig"
endif
if ARCH_BOARD_VIEWTOOL_STM32F107
source "boards/arm/stm32/viewtool-stm32f107/Kconfig"
endif
if ARCH_BOARD_OLIMEX_STRP711
source "boards/arm/str71x/olimex-strp711/Kconfig"
endif
if ARCH_BOARD_DK_TM4C129X
source "boards/arm/tiva/dk-tm4c129x/Kconfig"
endif
if ARCH_BOARD_EAGLE100
source "boards/arm/tiva/eagle100/Kconfig"
endif
if ARCH_BOARD_EKKLM3S9B96
source "boards/arm/tiva/ekk-lm3s9b96/Kconfig"
endif
if ARCH_BOARD_LAUNCHXL_CC1310
source "boards/arm/tiva/launchxl-cc1310/Kconfig"
endif
if ARCH_BOARD_LAUNCHXL_CC1312R1
source "boards/arm/tiva/launchxl-cc1312r1/Kconfig"
endif
if ARCH_BOARD_LM3S6432S2E
source "boards/arm/tiva/lm3s6432-s2e/Kconfig"
endif
if ARCH_BOARD_LM3S6965EK
source "boards/arm/tiva/lm3s6965-ek/Kconfig"
endif
if ARCH_BOARD_LM3S8962EK
source "boards/arm/tiva/lm3s8962-ek/Kconfig"
endif
if ARCH_BOARD_LM3S8962EK
source "boards/arm/tiva/lm4f120-launchpad/Kconfig"
endif
if ARCH_BOARD_TM4C123G_LAUNCHPAD
source "boards/arm/tiva/tm4c123g-launchpad/Kconfig"
endif
if ARCH_BOARD_TM4C1294_LAUNCHPAD
source "boards/arm/tiva/tm4c1294-launchpad/Kconfig"
endif
if ARCH_BOARD_LAUNCHXL_TMS57004
source "boards/arm/tms570/launchxl-tms57004/Kconfig"
endif
if ARCH_BOARD_TMS570LS31X_USB_KIT
source "boards/arm/tms570/tms570ls31x-usb-kit/Kconfig"
endif
if ARCH_BOARD_XMC4500RELAX
source "boards/arm/xmc4/xmc4500-relax/Kconfig"
endif
if ARCH_BOARD_XMC4700RELAX
source "boards/arm/xmc4/xmc4700-relax/Kconfig"
endif
if ARCH_BOARD_AVR32DEV1
source "boards/avr/at32uc3/avr32dev1/Kconfig"
endif
if ARCH_BOARD_MICROPENDOUS3
source "boards/avr/at90usb/micropendous3/Kconfig"
endif
if ARCH_BOARD_TEENSY_20
source "boards/avr/at90usb/teensy-2.0/Kconfig"
endif
if ARCH_BOARD_AMBER
source "boards/avr/atmega/amber/Kconfig"
endif
if ARCH_BOARD_ARDUINO_MEGA2560
source "boards/avr/atmega/arduino-mega2560/Kconfig"
endif
if ARCH_BOARD_MOTEINO_MEGA
source "boards/avr/atmega/moteino-mega/Kconfig"
endif
if ARCH_BOARD_CUSTOM
source "boards/dummy/Kconfig"
endif
if ARCH_BOARD_DEMOS92S12NEC64
source "boards/hc/m9s12/demo9s12ne64/Kconfig"
endif
if ARCH_BOARD_NE64BADGE
source "boards/hc/m9s12/ne64badge/Kconfig"
endif
if ARCH_BOARD_MIRTOO
source "boards/mips/pic32mx/mirtoo/Kconfig"
endif
if ARCH_BOARD_PIC32MX_STARTERKIT
source "boards/mips/pic32mx/pic32mx-starterkit/Kconfig"
endif
if ARCH_BOARD_PIC32MX7MMB
source "boards/mips/pic32mx/pic32mx7mmb/Kconfig"
endif
if ARCH_BOARD_SUREPIC32MX
source "boards/mips/pic32mx/sure-pic32mx/Kconfig"
endif
if ARCH_BOARD_UBW32
source "boards/mips/pic32mx/ubw32/Kconfig"
endif
if ARCH_BOARD_CHIPKIT_WIFIRE
source "boards/mips/pic32mz/chipkit-wifire/Kconfig"
endif
if ARCH_BOARD_FLIPNCLICK_PIC32MZ
source "boards/mips/pic32mz/flipnclick-pic32mz/Kconfig"
endif
if ARCH_BOARD_PIC32MZ_STARTERKIT
source "boards/mips/pic32mz/pic32mz-starterkit/Kconfig"
endif
if ARCH_BOARD_MISOC_QEMU || ARCH_BOARD_MISOC_VERILATOR
source "boards/misoc/lm32/misoc/Kconfig"
endif
if ARCH_BOARD_OR1K
source "boards/or1k/mor1kx/or1k/Kconfig"
endif
if ARCH_BOARD_SKP16C26
source "boards/renesas/m16c/skp16c26/Kconfig"
endif
if ARCH_BOARD_US7032EVB1
source "boards/renesas/sh1/us7032evb1/Kconfig"
endif
if ARCH_BOARD_ARTY_A7
source "boards/risc-v/litex/arty_a7/Kconfig"
endif
if ARCH_BOARD_HIFIVE_REVB
source "boards/risc-v/fe310/hifive1-revb/Kconfig"
endif
if ARCH_BOARD_MAIX_BIT
source "boards/risc-v/k210/maix-bit/Kconfig"
endif
if ARCH_BOARD_SMARTL_C906
source "boards/risc-v/c906/smartl-c906/Kconfig"
endif
if ARCH_BOARD_ICICLE_MPFS
source "boards/risc-v/mpfs/icicle/Kconfig"
endif
if ARCH_BOARD_M100PFSEVP_MPFS
source "boards/risc-v/mpfs/m100pfsevp/Kconfig"
endif
if ARCH_BOARD_RV32M1_VEGA
source "boards/risc-v/rv32m1/rv32m1-vega/Kconfig"
endif
<<<<<<< HEAD
if ARCH_BOARD_QEMU_RV32_VIRT
source "boards/risc-v/qemu-rv32/rv32-virt/Kconfig"
=======
if ARCH_BOARD_QEMU_RV_VIRT
source "boards/risc-v/qemu-rv/rv-virt/Kconfig"
>>>>>>> 0342272e
endif
if ARCH_BOARD_ESP32C3_DEVKIT
source "boards/risc-v/esp32c3/esp32c3-devkit/Kconfig"
endif
if ARCH_CHIP_ESP32S2 && !ARCH_BOARD_CUSTOM
source "boards/xtensa/esp32s2/common/Kconfig"
endif
if ARCH_BOARD_ESP32S2_SAOLA_1
source "boards/xtensa/esp32s2/esp32s2-saola-1/Kconfig"
endif
if ARCH_BOARD_SIM
source "boards/sim/sim/sim/Kconfig"
endif
if ARCH_BOARD_QEMU_I486
source "boards/x86/qemu/qemu-i486/Kconfig"
endif
if ARCH_BOARD_INTEL64_QEMU
source "boards/x86_64/intel64/qemu-intel64/Kconfig"
endif
if ARCH_BOARD_RX65N
source "boards/renesas/rx65n/rx65n/Kconfig"
endif
if ARCH_BOARD_RX65N_RSK1MB
source "boards/renesas/rx65n/rx65n-rsk1mb/Kconfig"
endif
if ARCH_BOARD_RX65N_RSK2MB
source "boards/renesas/rx65n/rx65n-rsk2mb/Kconfig"
endif
if ARCH_BOARD_RX65N_GRROSE
source "boards/renesas/rx65n/rx65n-grrose/Kconfig"
endif
if ARCH_CHIP_ESP32 && !ARCH_BOARD_CUSTOM
source "boards/xtensa/esp32/common/Kconfig"
endif
if ARCH_BOARD_ESP32_DEVKITC
source "boards/xtensa/esp32/esp32-devkitc/Kconfig"
endif
if ARCH_BOARD_ESP32_ETHERNETKIT
source "boards/xtensa/esp32/esp32-ethernet-kit/Kconfig"
endif
if ARCH_BOARD_ESP32_WROVERKIT
source "boards/xtensa/esp32/esp32-wrover-kit/Kconfig"
endif
if ARCH_BOARD_TTGO_LORA_ESP32
source "boards/xtensa/esp32/ttgo_lora_esp32/Kconfig"
endif
if ARCH_BOARD_Z16F2800100ZCOG
source "boards/z16/z16f/z16f2800100zcog/Kconfig"
endif
if ARCH_BOARD_EZ80F910200KITG
source "boards/z80/ez80/ez80f910200kitg/Kconfig"
endif
if ARCH_BOARD_EZ80F910200ZCO
source "boards/z80/ez80/ez80f910200zco/Kconfig"
endif
if ARCH_BOARD_MAKERLISP
source "boards/z80/ez80/makerlisp/Kconfig"
endif
if ARCH_BOARD_P112
source "boards/z80/z180/p112/Kconfig"
endif
if ARCH_BOARD_Z8ENCORE000ZCO
source "boards/z80/z8/z8encore000zco/Kconfig"
endif
if ARCH_BOARD_Z8F64200100KIT
source "boards/z80/z8/z8f64200100kit/Kconfig"
endif
if ARCH_BOARD_Z20X
source "boards/z80/ez80/z20x/Kconfig"
endif
if ARCH_BOARD_Z80SIM
source "boards/z80/z80/z80sim/Kconfig"
endif
if ARCH_BOARD_BL602EVB
source "boards/risc-v/bl602/bl602evb/Kconfig"
endif
if ARCH_BOARD_PHY6222
source "boards/arm/phy62xx/phy6222/Kconfig"
endif
if ARCH_BOARD_XX3803
source "boards/sparc/bm3803/xx3803/Kconfig"
endif
if ARCH_BOARD_XX3823
source "boards/sparc/bm3823/xx3823/Kconfig"
endif

comment "Board-Common Options"

if ARCH_CHIP_SAMV7
source "boards/arm/samv7/common/Kconfig"
endif
if ARCH_CHIP_STM32
source "boards/arm/stm32/common/Kconfig"
endif

config BOARD_CRASHDUMP
	bool "Enable Board level logging of crash dumps"
	default n
	---help---
		If selected up_assert will call out to board_crashdump, in the case
		of an assertion failure, prior to calling exit. Or in the
		case of a hardfault prior to looping indefinitely. board_crashdump
		then has a chance to save the state of the machine.

		The purpose of board_crashdump is to save as much information as it can
		about the cause of the fault and then most likely reset the system.

		N.B. There is limited system resources that can be used, who knows
		what memory is trashed? So all we can expect to do is save the
		"machine state" in a place where on the next reset can write it
		to more sophisticated storage in a sane operating environment.

config BOARD_ENTROPY_POOL
	bool "Enable Board level storing of entropy pool structure"
	default n
	depends on CRYPTO_RANDOM_POOL
	---help---
		Entropy pool structure can be provided by board source.
		Use for this is, for example, to allocate entropy pool
		from special area of RAM which content is kept over
		system reset.

config BOARD_INITRNGSEED
	bool "Enable Board level initial seeding of entropy pool RNG"
	default n
	depends on CRYPTO_RANDOM_POOL
	---help---
		If enabled, entropy pool random number generator will call
		board_init_rndseed() upon initialization. This function
		can then provide early entropy seed to the pool through
		entropy injection APIs provided at 'nuttx/random.h'.

config BOARDCTL
	bool "Enable boardctl() interface"
	default n
	---help---
		Enables support for the boardctl() interface.  Architecture
		specific logic must provide board_app_initialize() interface.

if BOARDCTL

config BOARDCTL_FINALINIT
	bool "Enable board app final init"
	default n
	---help---
		Enables support for the BOARDIOC_FINALINIT boardctl() command.
		Architecture specific logic must provide board_app_finalinitialize()
		interface.

config BOARDCTL_POWEROFF
	bool "Enable power off interfaces"
	default n
	depends on ARCH_HAVE_POWEROFF
	---help---
		Enables support for the BOARDIOC_POWEROFF boardctl() command.
		Architecture specific logic must provide the board_power_off()
		interface.

config BOARDCTL_RESET
	bool "Enable reset interfaces"
	default n
	depends on ARCH_HAVE_RESET
	---help---
		Enables support for the BOARDIOC_RESET boardctl() command.
		Architecture specific logic must provide the board_reset()
		interface.

config BOARD_RESET_ON_ASSERT
	int "Enable Board Reset after assert"
	default 0
	depends on BOARDCTL_RESET
	---help---
		== 0 up_assert never reset the machine
		>= 1 up_assert from interrupt handler or IDLE thread will reset the
		     machine
		>= 2 up_assert from user or kernel thread will reset the machine.
		     The default behavior is just to kill the asserting thread.

config BOARD_ASSERT_RESET_VALUE
	int "Board reset argument"
	default 1
	depends on BOARDCTL_RESET
	---help---
		Parameter that will be passed to board_reset() by when an
		assertion occurs.  This may be used by board_reset()
		implementations to handle the reset differently for the
		case of a crash.

config BOARDCTL_UNIQUEID
	bool "Return board unique ID"
	default n
	---help---
		Enables support for the BOARDIOC_UNIQUEID boardctl() command.
		Architecture specific logic must provide the board_uniqueid()
		interface.

config BOARDCTL_UNIQUEID_SIZE
	int "Size of the board unique ID (bytes)"
	default 16
	depends on BOARDCTL_UNIQUEID
	---help---
		Provides the size of the memory buffer that must be provided by the
		caller of board_uniqueid() in which to receive the board unique ID.

config BOARDCTL_UNIQUEKEY
	bool "Return board unique KEY"
	default n
	---help---
		Enables support for the BOARDIOC_UNIQUEKEY boardctl() command.
		Architecture specific logic must provide the board_uniquekey()
		interface.

config BOARDCTL_UNIQUEKEY_SIZE
	int "Size of the board unique KEY (bytes)"
	default 16
	depends on BOARDCTL_UNIQUEKEY
	---help---
		Provides the size of the memory buffer that must be provided by the
		caller of board_uniquekey() in which to receive the board unique KEY.

config BOARDCTL_SWITCH_BOOT
	bool "Enable switch boot system support"
	default n
	---help---
		BOARDIOC_SWITCH_BOOT is required to communicate the boot partition
		from userspace (OTA subsystem) to board for A/B boot or single boot
		case. It can be used to change the system boot behavior. For instance,
		once a firmware updated successfully, this boardctl can be used to
		modify FLASH bank selection.

config BOARDCTL_BOOT_IMAGE
	bool "Boot a new application firmware image"
	default n
	---help---
		Boot a new application firmware image.
		Architecture-specific logic must provide the board_boot_image()
		interface for executing the required actions for booting a new
		application firmware image (e.g. deinitialize peripherals, load the
		Program Counter register with the application firmware image entry
		point address).

config BOARDCTL_MKRD
	bool "Enable application space creation of RAM disks"
	default n
	select DRVR_MKRD
	depends on !DISABLE_MOUNTPOINT
	---help---
		Enables support for the BOARDIOC_MKRD boardctl() command.

config BOARDCTL_ROMDISK
	bool "Enable application space creation of ROM disks"
	default n
	depends on !DISABLE_MOUNTPOINT
	---help---
		Enables support for the BOARDIOC_MKRD boardctl() command.

config BOARDCTL_APP_SYMTAB
	bool "Enable application symbol table interfaces"
	default n
	---help---
		Enables support for the BOARDIOC_APP_SYMTAB boardctl() command.

config BOARDCTL_OS_SYMTAB
	bool "Enable kernel module symbol table interfaces"
	default n
	depends on MODULE
	---help---
		Enables support for the BOARDIOC_OS_SYMTAB boardctl() command.

config BOARDCTL_USBDEVCTRL
	bool "Enable USB device controls"
	default n
	depends on USBDEV
	---help---
		Enables support for the BOARDIOC_USBDEV_CONTROL boardctl() command.

config BOARDCTL_TESTSET
	bool "Architecture-specific test/set operation"
	default n
	---help---
		Enables support for the BOARDIOC_SPINLOCK boardctl() command.
		Architecture specific logic must provide up_testset() interface.

config BOARDCTL_IOCTL
	bool "Board-specific boardctl() commands"
	default n
	---help---
		Enables support for board-specific boardctl() commands.
		Architecture specific logic must provide board_ioctl() interface.

endif # BOARDCTL

config BOARD_USBDEV_SERIALSTR
	bool
	default n<|MERGE_RESOLUTION|>--- conflicted
+++ resolved
@@ -1451,15 +1451,9 @@
 		This is the board configuration for the port of NuttX to the
 		RV32M1 VEGA board. This board features the RV32M1 RISC-V Core(s).
 
-<<<<<<< HEAD
-config ARCH_BOARD_QEMU_RV32_VIRT
-	bool "QEMU RV32 Virt"
-	depends on ARCH_CHIP_QEMU_RV32
-=======
 config ARCH_BOARD_QEMU_RV_VIRT
 	bool "QEMU RV Virt"
 	depends on ARCH_CHIP_QEMU_RV
->>>>>>> 0342272e
 	---help---
 		This is the board configuration for the port of NuttX to the
 		QEMU RV32 Virt board. This board features the QEMU RV32 CPU.
@@ -2526,11 +2520,7 @@
 	default "s32k144evb"               if ARCH_BOARD_S32K144EVB
 	default "ucans32k146"              if ARCH_BOARD_UCANS32K146
 	default "rv32m1-vega"              if ARCH_BOARD_RV32M1_VEGA
-<<<<<<< HEAD
-	default "rv32-virt"		           if ARCH_BOARD_QEMU_RV32_VIRT
-=======
 	default "rv-virt"                  if ARCH_BOARD_QEMU_RV_VIRT
->>>>>>> 0342272e
 	default "s32k146evb"               if ARCH_BOARD_S32K146EVB
 	default "s32k148evb"               if ARCH_BOARD_S32K148EVB
 	default "sabre-6quad"              if ARCH_BOARD_SABRE_6QUAD
@@ -3280,13 +3270,8 @@
 if ARCH_BOARD_RV32M1_VEGA
 source "boards/risc-v/rv32m1/rv32m1-vega/Kconfig"
 endif
-<<<<<<< HEAD
-if ARCH_BOARD_QEMU_RV32_VIRT
-source "boards/risc-v/qemu-rv32/rv32-virt/Kconfig"
-=======
 if ARCH_BOARD_QEMU_RV_VIRT
 source "boards/risc-v/qemu-rv/rv-virt/Kconfig"
->>>>>>> 0342272e
 endif
 if ARCH_BOARD_ESP32C3_DEVKIT
 source "boards/risc-v/esp32c3/esp32c3-devkit/Kconfig"
