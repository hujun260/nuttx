/****************************************************************************
 * boards/xtensa/esp32s2/esp32s2-saola-1/include/board.h
 *
 * Licensed to the Apache Software Foundation (ASF) under one or more
 * contributor license agreements.  See the NOTICE file distributed with
 * this work for additional information regarding copyright ownership.  The
 * ASF licenses this file to you under the Apache License, Version 2.0 (the
 * "License"); you may not use this file except in compliance with the
 * License.  You may obtain a copy of the License at
 *
 *   http://www.apache.org/licenses/LICENSE-2.0
 *
 * Unless required by applicable law or agreed to in writing, software
 * distributed under the License is distributed on an "AS IS" BASIS, WITHOUT
 * WARRANTIES OR CONDITIONS OF ANY KIND, either express or implied.  See the
 * License for the specific language governing permissions and limitations
 * under the License.
 *
 ****************************************************************************/

#ifndef __BOARDS_XTENSA_ESP32S2_ESP32S2_SAOLA_1_INCLUDE_BOARD_H
#define __BOARDS_XTENSA_ESP32S2_ESP32S2_SAOLA_1_INCLUDE_BOARD_H

/****************************************************************************
 * Included Files
 ****************************************************************************/

#include <nuttx/config.h>

/****************************************************************************
 * Pre-processor Definitions
 ****************************************************************************/

/* Clocking *****************************************************************/

/* The ESP32-S2-Saola-1 is fitted with a 40MHz crystal */

#define BOARD_XTAL_FREQUENCY  40000000

<<<<<<< HEAD
/* Clock reconfiguration is currently disabled, so the CPU will be running
 * at the XTAL frequency or at two times the XTAL frequency, depending upon
 * how we load the code:
 *
 * - If we load the code into FLASH at address 0x1000 where it is started by
 *   the second level bootloader, then the frequency is the crystal
 *   frequency.
 * - If we load the code into IRAM after the second level bootloader has run
 *   this frequency will be  twice the crystal frequency.
 *
 * Don't ask me for an explanation.
 */

/* Note: The bootloader (esp-idf bootloader.bin) configures:
 *
 * - CPU frequency to 80MHz
 *
 * Reference:
 *     https://github.com/espressif/esp-idf/blob
 *           /ebf7e811b12e3c1e347340e5b9ec014e9c6319ba/components
 *           /bootloader_support/src/bootloader_clock_init.c#L26-L27
 */

#ifdef CONFIG_ESP32S2_RUN_IRAM
#  define BOARD_CLOCK_FREQUENCY (2 * BOARD_XTAL_FREQUENCY)
#else
=======
>>>>>>> 9be737c8
#ifdef CONFIG_ESP32S2_DEFAULT_CPU_FREQ_MHZ
#  define BOARD_CLOCK_FREQUENCY (CONFIG_ESP32S2_DEFAULT_CPU_FREQ_MHZ * 1000000)
#else
#  define BOARD_CLOCK_FREQUENCY 80000000
#endif

/* LED definitions **********************************************************/

/* Define how many LEDs this board has (needed by userleds) */

#define BOARD_NLEDS       1

/* GPIO pins used by the GPIO Subsystem */

#define BOARD_NGPIOOUT    2 /* Amount of GPIO Output pins */
#define BOARD_NGPIOIN     1 /* Amount of GPIO Input without Interruption */
#define BOARD_NGPIOINT    1 /* Amount of GPIO Input w/ Interruption pins */

#endif /* __BOARDS_XTENSA_ESP32S2_ESP32S2_SAOLA_1_INCLUDE_BOARD_H */<|MERGE_RESOLUTION|>--- conflicted
+++ resolved
@@ -37,35 +37,6 @@
 
 #define BOARD_XTAL_FREQUENCY  40000000
 
-<<<<<<< HEAD
-/* Clock reconfiguration is currently disabled, so the CPU will be running
- * at the XTAL frequency or at two times the XTAL frequency, depending upon
- * how we load the code:
- *
- * - If we load the code into FLASH at address 0x1000 where it is started by
- *   the second level bootloader, then the frequency is the crystal
- *   frequency.
- * - If we load the code into IRAM after the second level bootloader has run
- *   this frequency will be  twice the crystal frequency.
- *
- * Don't ask me for an explanation.
- */
-
-/* Note: The bootloader (esp-idf bootloader.bin) configures:
- *
- * - CPU frequency to 80MHz
- *
- * Reference:
- *     https://github.com/espressif/esp-idf/blob
- *           /ebf7e811b12e3c1e347340e5b9ec014e9c6319ba/components
- *           /bootloader_support/src/bootloader_clock_init.c#L26-L27
- */
-
-#ifdef CONFIG_ESP32S2_RUN_IRAM
-#  define BOARD_CLOCK_FREQUENCY (2 * BOARD_XTAL_FREQUENCY)
-#else
-=======
->>>>>>> 9be737c8
 #ifdef CONFIG_ESP32S2_DEFAULT_CPU_FREQ_MHZ
 #  define BOARD_CLOCK_FREQUENCY (CONFIG_ESP32S2_DEFAULT_CPU_FREQ_MHZ * 1000000)
 #else
