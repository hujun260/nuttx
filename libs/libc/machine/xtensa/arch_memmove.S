/****************************************************************************
 * libs/libc/machine/xtensa/arch_memset.S
 *
 * Licensed to the Apache Software Foundation (ASF) under one or more
 * contributor license agreements.  See the NOTICE file distributed with
 * this work for additional information regarding copyright ownership.  The
 * ASF licenses this file to you under the Apache License, Version 2.0 (the
 * "License"); you may not use this file except in compliance with the
 * License.  You may obtain a copy of the License at
 *
 *   http://www.apache.org/licenses/LICENSE-2.0
 *
 * Unless required by applicable law or agreed to in writing, software
 * distributed under the License is distributed on an "AS IS" BASIS, WITHOUT
 * WARRANTIES OR CONDITIONS OF ANY KIND, either express or implied.  See the
 * License for the specific language governing permissions and limitations
 * under the License.
 *
 ****************************************************************************/

/****************************************************************************
 * Included Files
 ****************************************************************************/

#include "xtensa_asm.h"

#include <arch/chip/core-isa.h>
#include <arch/xtensa/xtensa_abi.h>

/****************************************************************************
 * Pre-processor Macros
 ****************************************************************************/

/* set to 1 when running on ISS (simulator) with the
   lint or ferret client, or 0 to save a few cycles */

#define SIM_CHECKS_ALIGNMENT  0

/****************************************************************************
 * Public Functions
 ****************************************************************************/
  .text
  .begin schedule
  .global memmove

/*
 * Byte by byte copy
 */
  .align  4
  .byte 0   # 1 mod 4 alignment for LOOPNEZ
        # (0 mod 4 alignment for LBEG)
.Lbytecopy:
#if XCHAL_HAVE_LOOPS
  loopnez a4, .Lbytecopydone
#else /* !XCHAL_HAVE_LOOPS */
  beqz  a4, .Lbytecopydone
  add a7, a3, a4  # a7 = end address for source
#endif /* !XCHAL_HAVE_LOOPS */
.Lnextbyte:
  l8ui  a6, a3, 0
  addi  a3, a3, 1
  s8i a6, a5, 0
  addi  a5, a5, 1
#if !XCHAL_HAVE_LOOPS
  bne a3, a7, .Lnextbyte # continue loop if $a3:src != $a7:src_end
#endif /* !XCHAL_HAVE_LOOPS */
.Lbytecopydone:
  RET(16)

/*
 * Destination is unaligned
 */

  .align  4
.Ldst1mod2: # dst is only byte aligned
  _bltui  a4, 7, .Lbytecopy # do short copies byte by byte

  # copy 1 byte
  l8ui  a6, a3,  0
  addi  a3, a3,  1
  addi  a4, a4, -1
  s8i a6, a5,  0
  addi  a5, a5,  1
  _bbci.l a5, 1, .Ldstaligned # if dst is now aligned, then
          # return to main algorithm
.Ldst2mod4: # dst 16-bit aligned
  # copy 2 bytes
  _bltui  a4, 6, .Lbytecopy # do short copies byte by byte
  l8ui  a6, a3,  0
  l8ui  a7, a3,  1
  addi  a3, a3,  2
  addi  a4, a4, -2
  s8i a6, a5,  0
  s8i a7, a5,  1
  addi  a5, a5,  2
  j .Ldstaligned  # dst is now aligned, return to main algorithm

.Lcommon:
  bbsi.l  a2, 0, .Ldst1mod2 # if dst is 1 mod 2
  bbsi.l  a2, 1, .Ldst2mod4 # if dst is 2 mod 4
.Ldstaligned: # return here from .Ldst?mod? once dst is aligned
  srli  a7, a4, 4 # number of loop iterations with 16B
        # per iteration
  movi  a8, 3   # if source is not aligned,
  bany  a3, a8, .Lsrcunaligned  # then use shifting copy
  /*
   * Destination and source are word-aligned, use word copy.
   */
  # copy 16 bytes per iteration for word-aligned dst and word-aligned src
#if XCHAL_HAVE_LOOPS
  loopnez a7, .Loop1done
#else /* !XCHAL_HAVE_LOOPS */
  beqz  a7, .Loop1done
  slli  a8, a7, 4
  add a8, a8, a3  # a8 = end of last 16B source chunk
#endif /* !XCHAL_HAVE_LOOPS */
.Loop1:
  l32i  a6, a3,  0
  l32i  a7, a3,  4
  s32i  a6, a5,  0
  l32i  a6, a3,  8
  s32i  a7, a5,  4
  l32i  a7, a3, 12
  s32i  a6, a5,  8
  addi  a3, a3, 16
  s32i  a7, a5, 12
  addi  a5, a5, 16
#if !XCHAL_HAVE_LOOPS
  bne a3, a8, .Loop1  # continue loop if a3:src != a8:src_end
#endif /* !XCHAL_HAVE_LOOPS */
.Loop1done:
  bbci.l  a4, 3, .L2
  # copy 8 bytes
  l32i  a6, a3,  0
  l32i  a7, a3,  4
  addi  a3, a3,  8
  s32i  a6, a5,  0
  s32i  a7, a5,  4
  addi  a5, a5,  8
.L2:
  bbsi.l  a4, 2, .L3
  bbsi.l  a4, 1, .L4
  bbsi.l  a4, 0, .L5
  RET(16)
.L3:
  # copy 4 bytes
  l32i  a6, a3,  0
  addi  a3, a3,  4
  s32i  a6, a5,  0
  addi  a5, a5,  4
  bbsi.l  a4, 1, .L4
  bbsi.l  a4, 0, .L5
  RET(16)
.L4:
  # copy 2 bytes
  l16ui a6, a3,  0
  addi  a3, a3,  2
  s16i  a6, a5,  0
  addi  a5, a5,  2
  bbsi.l  a4, 0, .L5
  RET(16)
.L5:
  # copy 1 byte
  l8ui  a6, a3,  0
  s8i a6, a5,  0
  RET(16)

/*
 * Destination is aligned, Source is unaligned
 */

  .align  4
.Lsrcunaligned:
  _beqz a4, .Ldone  # avoid loading anything for zero-length copies
  # copy 16 bytes per iteration for word-aligned dst and unaligned src
  ssa8  a3    # set shift amount from byte offset

#if XCHAL_UNALIGNED_LOAD_EXCEPTION || SIM_CHECKS_ALIGNMENT
  and a11, a3, a8 # save unalignment offset for below
  sub a3, a3, a11 # align a3
#endif
  l32i  a6, a3, 0 # load first word
#if XCHAL_HAVE_LOOPS
  loopnez a7, .Loop2done
#else /* !XCHAL_HAVE_LOOPS */
  beqz  a7, .Loop2done
  slli  a10, a7, 4
  add a10, a10, a3  # a10 = end of last 16B source chunk
#endif /* !XCHAL_HAVE_LOOPS */
.Loop2:
  l32i  a7, a3,  4
  l32i  a8, a3,  8
  src_b a6, a6, a7
  s32i  a6, a5,  0
  l32i  a9, a3, 12
  src_b a7, a7, a8
  s32i  a7, a5,  4
  l32i  a6, a3, 16
  src_b a8, a8, a9
  s32i  a8, a5,  8
  addi  a3, a3, 16
  src_b a9, a9, a6
  s32i  a9, a5, 12
  addi  a5, a5, 16
#if !XCHAL_HAVE_LOOPS
  bne a3, a10, .Loop2 # continue loop if a3:src != a10:src_end
#endif /* !XCHAL_HAVE_LOOPS */
.Loop2done:
  bbci.l  a4, 3, .L12
  # copy 8 bytes
  l32i  a7, a3,  4
  l32i  a8, a3,  8
  src_b a6, a6, a7
  s32i  a6, a5,  0
  addi  a3, a3,  8
  src_b a7, a7, a8
  s32i  a7, a5,  4
  addi  a5, a5,  8
  mov a6, a8
.L12:
  bbci.l  a4, 2, .L13
  # copy 4 bytes
  l32i  a7, a3,  4
  addi  a3, a3,  4
  src_b a6, a6, a7
  s32i  a6, a5,  0
  addi  a5, a5,  4
  mov a6, a7
.L13:
#if XCHAL_UNALIGNED_LOAD_EXCEPTION || SIM_CHECKS_ALIGNMENT
  add a3, a3, a11 # readjust a3 with correct misalignment
#endif
  bbsi.l  a4, 1, .L14
  bbsi.l  a4, 0, .L15
.Ldone: RET(16)
.L14:
  # copy 2 bytes
  l8ui  a6, a3,  0
  l8ui  a7, a3,  1
  addi  a3, a3,  2
  s8i a6, a5,  0
  s8i a7, a5,  1
  addi  a5, a5,  2
  bbsi.l  a4, 0, .L15
  RET(16)
.L15:
  # copy 1 byte
  l8ui  a6, a3,  0
  s8i a6, a5,  0
  RET(16)

/*
 * Byte by byte copy
 */
  .align  4
  .byte 0   # 1 mod 4 alignment for LOOPNEZ
        # (0 mod 4 alignment for LBEG)
.Lbackbytecopy:
#if XCHAL_HAVE_LOOPS
  loopnez a4, .Lbackbytecopydone
#else /* !XCHAL_HAVE_LOOPS */
  beqz  a4, .Lbackbytecopydone
  sub a7, a3, a4  # a7 = start address for source
#endif /* !XCHAL_HAVE_LOOPS */
.Lbacknextbyte:
  addi  a3, a3, -1
  l8ui  a6, a3, 0
  addi  a5, a5, -1
  s8i a6, a5, 0
#if !XCHAL_HAVE_LOOPS
  bne a3, a7, .Lbacknextbyte # continue loop if
               # $a3:src != $a7:src_start
#endif /* !XCHAL_HAVE_LOOPS */
.Lbackbytecopydone:
  RET(16)

/*
 * Destination is unaligned
 */

  .align  4
.Lbackdst1mod2: # dst is only byte aligned
  _bltui  a4, 7, .Lbackbytecopy # do short copies byte by byte

  # copy 1 byte
  addi  a3, a3, -1
  l8ui  a6, a3,  0
  addi  a5, a5, -1
  s8i a6, a5,  0
  addi  a4, a4, -1
  _bbci.l a5, 1, .Lbackdstaligned # if dst is now aligned, then
          # return to main algorithm
.Lbackdst2mod4: # dst 16-bit aligned
  # copy 2 bytes
  _bltui  a4, 6, .Lbackbytecopy # do short copies byte by byte
  addi  a3, a3, -2
  l8ui  a6, a3,  0
  l8ui  a7, a3,  1
  addi  a5, a5, -2
  s8i a6, a5,  0
  s8i a7, a5,  1
  addi  a4, a4, -2
  j .Lbackdstaligned  # dst is now aligned,
          # return to main algorithm

  .align  4
memmove:

  ENTRY(16)
  # a2/ dst, a3/ src, a4/ len
  mov a5, a2    # copy dst so that a2 is return value
.Lmovecommon:
  sub a6, a5, a3
  bgeu  a6, a4, .Lcommon

  add a5, a5, a4
  add a3, a3, a4

  bbsi.l  a5, 0, .Lbackdst1mod2 # if dst is 1 mod 2
  bbsi.l  a5, 1, .Lbackdst2mod4 # if dst is 2 mod 4
.Lbackdstaligned: # return here from .Lbackdst?mod? once dst is aligned
  srli  a7, a4, 4 # number of loop iterations with 16B
        # per iteration
  movi  a8, 3   # if source is not aligned,
  bany  a3, a8, .Lbacksrcunaligned  # then use shifting copy
  /*
   * Destination and source are word-aligned, use word copy.
   */
  # copy 16 bytes per iteration for word-aligned dst and word-aligned src
#if XCHAL_HAVE_LOOPS
  loopnez a7, .backLoop1done
#else /* !XCHAL_HAVE_LOOPS */
  beqz  a7, .backLoop1done
  slli  a8, a7, 4
  sub a8, a3, a8  # a8 = start of first 16B source chunk
#endif /* !XCHAL_HAVE_LOOPS */
.backLoop1:
  addi  a3, a3, -16
  l32i  a7, a3, 12
  l32i  a6, a3,  8
  addi  a5, a5, -16
  s32i  a7, a5, 12
  l32i  a7, a3,  4
  s32i  a6, a5,  8
  l32i  a6, a3,  0
  s32i  a7, a5,  4
  s32i  a6, a5,  0
#if !XCHAL_HAVE_LOOPS
  bne a3, a8, .backLoop1  # continue loop if a3:src != a8:src_start
#endif /* !XCHAL_HAVE_LOOPS */
.backLoop1done:
  bbci.l  a4, 3, .Lback2
  # copy 8 bytes
  addi  a3, a3, -8
  l32i  a6, a3,  0
  l32i  a7, a3,  4
  addi  a5, a5, -8
  s32i  a6, a5,  0
  s32i  a7, a5,  4
.Lback2:
  bbsi.l  a4, 2, .Lback3
  bbsi.l  a4, 1, .Lback4
  bbsi.l  a4, 0, .Lback5
  RET(16)
.Lback3:
  # copy 4 bytes
  addi  a3, a3, -4
  l32i  a6, a3,  0
  addi  a5, a5, -4
  s32i  a6, a5,  0
  bbsi.l  a4, 1, .Lback4
  bbsi.l  a4, 0, .Lback5
  RET(16)
.Lback4:
  # copy 2 bytes
  addi  a3, a3, -2
  l16ui a6, a3,  0
  addi  a5, a5, -2
  s16i  a6, a5,  0
  bbsi.l  a4, 0, .Lback5
  RET(16)
.Lback5:
  # copy 1 byte
  addi  a3, a3, -1
  l8ui  a6, a3,  0
  addi  a5, a5, -1
  s8i a6, a5,  0
  RET(16)

/*
 * Destination is aligned, Source is unaligned
 */

  .align  4
.Lbacksrcunaligned:
  _beqz a4, .Lbackdone  # avoid loading anything for zero-length copies
  # copy 16 bytes per iteration for word-aligned dst and unaligned src
  ssa8  a3    # set shift amount from byte offset
<<<<<<< HEAD
  #undef SIM_CHECKS_ALIGNMENT
  #define SIM_CHECKS_ALIGNMENT  1

=======
#undef SIM_CHECKS_ALIGNMENT
#define SIM_CHECKS_ALIGNMENT  1 /* set to 1 when running on ISS with
           * the lint or ferret client, or 0
           * to save a few cycles */
>>>>>>> 9be737c8
#if XCHAL_UNALIGNED_LOAD_EXCEPTION || SIM_CHECKS_ALIGNMENT
  and a11, a3, a8 # save unalignment offset for below
  sub a3, a3, a11 # align a3
#endif
  l32i  a6, a3, 0 # load first word
#if XCHAL_HAVE_LOOPS
  loopnez a7, .backLoop2done
#else /* !XCHAL_HAVE_LOOPS */
  beqz  a7, .backLoop2done
  slli  a10, a7, 4
  sub a10, a3, a10  # a10 = start of first 16B source chunk
#endif /* !XCHAL_HAVE_LOOPS */
.backLoop2:
  addi  a3, a3, -16
  l32i  a7, a3, 12
  l32i  a8, a3,  8
  addi  a5, a5, -16
  src_b a6, a7, a6
  s32i  a6, a5, 12
  l32i  a9, a3,  4
  src_b a7, a8, a7
  s32i  a7, a5,  8
  l32i  a6, a3,  0
  src_b a8, a9, a8
  s32i  a8, a5,  4
  src_b a9, a6, a9
  s32i  a9, a5,  0
#if !XCHAL_HAVE_LOOPS
  bne a3, a10, .backLoop2 # continue loop if a3:src != a10:src_start
#endif /* !XCHAL_HAVE_LOOPS */
.backLoop2done:
  bbci.l  a4, 3, .Lback12
  # copy 8 bytes
  addi  a3, a3, -8
  l32i  a7, a3,  4
  l32i  a8, a3,  0
  addi  a5, a5, -8
  src_b a6, a7, a6
  s32i  a6, a5,  4
  src_b a7, a8, a7
  s32i  a7, a5,  0
  mov a6, a8
.Lback12:
  bbci.l  a4, 2, .Lback13
  # copy 4 bytes
  addi  a3, a3, -4
  l32i  a7, a3,  0
  addi  a5, a5, -4
  src_b a6, a7, a6
  s32i  a6, a5,  0
  mov a6, a7
.Lback13:
#if XCHAL_UNALIGNED_LOAD_EXCEPTION || SIM_CHECKS_ALIGNMENT
  add a3, a3, a11 # readjust a3 with correct misalignment
#endif
  bbsi.l  a4, 1, .Lback14
  bbsi.l  a4, 0, .Lback15
.Lbackdone:
  RET(16)
.Lback14:
  # copy 2 bytes
  addi  a3, a3, -2
  l8ui  a6, a3,  0
  l8ui  a7, a3,  1
  addi  a5, a5, -2
  s8i a6, a5,  0
  s8i a7, a5,  1
  bbsi.l  a4, 0, .Lback15
  RET(16)
.Lback15:
  # copy 1 byte
  addi  a3, a3, -1
  addi  a5, a5, -1
  l8ui  a6, a3,  0
  s8i a6, a5,  0
  RET(16)

  .end schedule
  .size memmove, . - memmove<|MERGE_RESOLUTION|>--- conflicted
+++ resolved
@@ -396,16 +396,10 @@
   _beqz a4, .Lbackdone  # avoid loading anything for zero-length copies
   # copy 16 bytes per iteration for word-aligned dst and unaligned src
   ssa8  a3    # set shift amount from byte offset
-<<<<<<< HEAD
-  #undef SIM_CHECKS_ALIGNMENT
-  #define SIM_CHECKS_ALIGNMENT  1
-
-=======
 #undef SIM_CHECKS_ALIGNMENT
 #define SIM_CHECKS_ALIGNMENT  1 /* set to 1 when running on ISS with
            * the lint or ferret client, or 0
            * to save a few cycles */
->>>>>>> 9be737c8
 #if XCHAL_UNALIGNED_LOAD_EXCEPTION || SIM_CHECKS_ALIGNMENT
   and a11, a3, a8 # save unalignment offset for below
   sub a3, a3, a11 # align a3
