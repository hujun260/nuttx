--- conflicted
+++ resolved
@@ -4,48 +4,6 @@
 #
 
 config XTENSA_MEMCPY
-<<<<<<< HEAD
-        bool "Enable optimized memcpy() for XTENSA"
-        select LIBC_ARCH_MEMCPY
-        ---help---
-                Enable optimized XTENSA specific memcpy() library function
-
-config XTENSA_MEMMOVE
-        bool "Enable optimized memmove() for XTENSA"
-        select LIBC_ARCH_MEMMOVE
-        ---help---
-                Enable optimized XTENSA specific memmove() library function
-
-config XTENSA_MEMSET
-        bool "Enable optimized memset() for XTENSA"
-        select LIBC_ARCH_MEMSET
-        ---help---
-                Enable optimized XTENSA specific memset() library function
-
-config XTENSA_STRCMP
-        bool "Enable optimized strcmp() for XTENSA"
-        select LIBC_ARCH_STRCMP
-        ---help---
-                Enable optimized XTENSA specific strcmp() library function
-
-config XTENSA_STRCPY
-        bool "Enable optimized strcpy() for XTENSA"
-        select LIBC_ARCH_STRCPY
-        ---help---
-                Enable optimized XTENSA specific strcpy() library function
-
-config XTENSA_STRLEN
-        bool "Enable optimized strlen() for XTENSA"
-        select LIBC_ARCH_STRLEN
-        ---help---
-                Enable optimized XTENSA specific strlen() library function
-
-config XTENSA_STRNCPY
-        bool "Enable optimized strncpy() for XTENSA"
-        select LIBC_ARCH_STRNCPY
-        ---help---
-                Enable optimized XTENSA specific strncpy() library function
-=======
 	bool "Enable optimized memcpy() for XTENSA"
 	select LIBC_ARCH_MEMCPY
 	---help---
@@ -86,4 +44,3 @@
 	select LIBC_ARCH_STRNCPY
 	---help---
 		Enable optimized XTENSA specific strncpy() library function
->>>>>>> 0342272e
