/****************************************************************************
 * libs/libc/wqueue/work_usrthread.c
 *
 * Licensed to the Apache Software Foundation (ASF) under one or more
 * contributor license agreements.  See the NOTICE file distributed with
 * this work for additional information regarding copyright ownership.  The
 * ASF licenses this file to you under the Apache License, Version 2.0 (the
 * "License"); you may not use this file except in compliance with the
 * License.  You may obtain a copy of the License at
 *
 *   http://www.apache.org/licenses/LICENSE-2.0
 *
 * Unless required by applicable law or agreed to in writing, software
 * distributed under the License is distributed on an "AS IS" BASIS, WITHOUT
 * WARRANTIES OR CONDITIONS OF ANY KIND, either express or implied.  See the
 * License for the specific language governing permissions and limitations
 * under the License.
 *
 ****************************************************************************/

/****************************************************************************
 * Included Files
 ****************************************************************************/

#include <nuttx/config.h>

#include <stdint.h>
#include <unistd.h>
#include <pthread.h>
<<<<<<< HEAD
=======
#include <sched.h>
>>>>>>> 649f99ce
#include <errno.h>
#include <assert.h>
#include <queue.h>

#include <nuttx/semaphore.h>
#include <nuttx/clock.h>
#include <nuttx/wqueue.h>

#include "wqueue/wqueue.h"

#if defined(CONFIG_LIBC_USRWORK) && !defined(__KERNEL__)

/****************************************************************************
 * Pre-processor Definitions
 ****************************************************************************/

#ifdef CONFIG_SYSTEM_TIME64
#  define WORK_DELAY_MAX UINT64_MAX
#else
#  define WORK_DELAY_MAX UINT32_MAX
#endif

/****************************************************************************
 * Private Type Declarations
 ****************************************************************************/

/****************************************************************************
 * Public Data
 ****************************************************************************/

/* The state of the user mode work queue. */

struct usr_wqueue_s g_usrwork;

/****************************************************************************
 * Private Functions
 ****************************************************************************/

/****************************************************************************
 * Name: work_process
 *
 * Description:
 *   This is the logic that performs actions placed on any work list.  This
 *   logic is the common underlying logic to all work queues.  This logic is
 *   part of the internal implementation of each work queue; it should not
 *   be called from application level logic.
 *
 * Input Parameters:
 *   wqueue - Describes the work queue to be processed
 *
 * Returned Value:
 *   None
 *
 ****************************************************************************/

static void work_process(FAR struct usr_wqueue_s *wqueue)
{
  volatile FAR struct work_s *work;
  worker_t worker;
  FAR void *arg;
  sclock_t elapsed;
  clock_t next;
  int ret;

  /* Then process queued work.  Lock the work queue while we process items
   * in the work list.
   */

  next = WORK_DELAY_MAX;
  ret = _SEM_WAIT(&wqueue->lock);
  if (ret < 0)
    {
      /* Break out earlier if we were awakened by a signal */

      return;
    }

  /* And check each entry in the work queue.  Since we have locked the
   * work queue we know:  (1) we will not be suspended unless we do
   * so ourselves, and (2) there will be no changes to the work queue
   */

  work = (FAR struct work_s *)wqueue->q.head;
  while (work)
    {
      /* Is this work ready? It is ready if there is no delay or if
       * the delay has elapsed.  is the time that the work was added
       * to the work queue. Therefore a delay of equal or less than
       * zero will always execute immediately.
       */

      elapsed = clock() - work->u.s.qtime;

      /* Is this delay work ready? */

      if (elapsed >= 0)
        {
          /* Remove the ready-to-execute work from the list */

          sq_remfirst(&wqueue->q);

          /* Extract the work description from the entry (in case the work
           * instance by the re-used after it has been de-queued).
           */

          worker = work->worker;

          /* Check for a race condition where the work may be nullified
           * before it is removed from the queue.
           */

          if (worker != NULL)
            {
              /* Extract the work argument before unlocking the work queue */

              arg = work->arg;

              /* Mark the work as no longer being queued */

              work->worker = NULL;

              /* Do the work.  Unlock the work queue while the work is being
               * performed... we don't have any idea how long this will take!
               */

              _SEM_POST(&wqueue->lock);
              worker(arg);

              /* Now, unfortunately, since we unlocked the work queue we
               * don't know the state of the work list and we will have to
               * start back at the head of the list.
               */

              ret = _SEM_WAIT(&wqueue->lock);
              if (ret < 0)
                {
                  /* Break out earlier if we were awakened by a signal */

                  return;
                }
            }

          work = (FAR struct work_s *)wqueue->q.head;
        }
      else
        {
          next = work->u.s.qtime - clock();
          break;
        }
    }

  /* Unlock the work queue before waiting. */

  _SEM_POST(&wqueue->lock);

  if (next == WORK_DELAY_MAX)
    {
      /* Wait indefinitely until work_queue has new items */

      _SEM_WAIT(&wqueue->wake);
    }
  else
    {
      struct timespec rqtp;
      time_t sec;

      /* Wait awhile to check the work list.  We will wait here until
       * either the time elapses or until we are awakened by a semaphore.
       * Interrupts will be re-enabled while we wait.
       */

      sec          = next / 1000000;
      rqtp.tv_sec  = sec;
      rqtp.tv_nsec = (next - (sec * 1000000)) * 1000;

      _SEM_TIMEDWAIT(&wqueue->wake, &rqtp);
    }
}

/****************************************************************************
 * Name: work_usrthread
 *
 * Description:
 *   This is the worker thread that performs the actions placed on the user
 *   work queue.
 *
 *   This is a user mode work queue.  It must be used by applications for
 *   miscellaneous operations.  The user work thread must be started by
 *   application start-up logic by calling work_usrstart().
 *
 * Input Parameters:
 *   argc, argv (not used)
 *
 * Returned Value:
 *   Does not return
 *
 ****************************************************************************/

#ifdef CONFIG_BUILD_PROTECTED
static int work_usrthread(int argc, char *argv[])
#else
static pthread_addr_t work_usrthread(pthread_addr_t arg)
#endif
{
  /* Loop forever */

  for (; ; )
    {
      /* Then process queued work.  We need to keep the work queue locked
       * while we process items in the work list.
       */

      work_process(&g_usrwork);
    }

#ifdef CONFIG_BUILD_PROTECTED
  return OK; /* To keep some compilers happy */
#else
  return NULL; /* To keep some compilers happy */
#endif
}

/****************************************************************************
 * Public Functions
 ****************************************************************************/

/****************************************************************************
 * Name: work_usrstart
 *
 * Description:
 *   Start the user mode work queue.
 *
 * Input Parameters:
 *   None
 *
 * Returned Value:
 *   The task ID of the worker thread is returned on success.  A negated
 *   errno value is returned on failure.
 *
 ****************************************************************************/

int work_usrstart(void)
{
  int ret;
#ifndef CONFIG_BUILD_PROTECTED
  pthread_t usrwork;
  pthread_attr_t attr;
  struct sched_param param;
#endif

  /* Set up the work queue lock */

  _SEM_INIT(&g_usrwork.lock, 0, 1);

  _SEM_INIT(&g_usrwork.wake, 0, 0);
  _SEM_SETPROTOCOL(&g_usrwork.wake, SEM_PRIO_NONE);

  /* Initialize the work queue */

  sq_init(&g_usrwork.q);

#ifdef CONFIG_BUILD_PROTECTED

  /* Start a user-mode worker thread for use by applications. */

  ret = task_create("uwork",
                    CONFIG_LIBC_USRWORKPRIORITY,
                    CONFIG_LIBC_USRWORKSTACKSIZE,
                    (main_t)work_usrthread,
                    ((FAR char * const *)NULL));
  if (ret < 0)
    {
      int errcode = get_errno();
      DEBUGASSERT(errcode > 0);
      return -errcode;
    }

  return ret;
#else
  /* Start a user-mode worker thread for use by applications. */

  pthread_attr_init(&attr);
  pthread_attr_setstacksize(&attr, CONFIG_LIBC_USRWORKSTACKSIZE);

  pthread_attr_getschedparam(&attr, &param);
  param.sched_priority = CONFIG_LIBC_USRWORKPRIORITY;
  pthread_attr_setschedparam(&attr, &param);

  ret = pthread_create(&usrwork, &attr, work_usrthread, NULL);
  if (ret != 0)
    {
      return -ret;
    }

  /* Detach because the return value and completion status will not be
   * requested.
   */

  pthread_detach(usrwork);

  return (pid_t)usrwork;
#endif
}

#endif /* CONFIG_LIBC_USRWORK && !__KERNEL__*/<|MERGE_RESOLUTION|>--- conflicted
+++ resolved
@@ -27,10 +27,7 @@
 #include <stdint.h>
 #include <unistd.h>
 #include <pthread.h>
-<<<<<<< HEAD
-=======
 #include <sched.h>
->>>>>>> 649f99ce
 #include <errno.h>
 #include <assert.h>
 #include <queue.h>
