--- conflicted
+++ resolved
@@ -43,11 +43,7 @@
  ****************************************************************************/
 
 #ifndef CONFIG_LIBC_ARCH_STRCPY
-<<<<<<< HEAD
-#undef strcpy
-=======
 #undef strcpy /* See mm/README.txt */
->>>>>>> 649f99ce
 FAR char *strcpy(FAR char *dest, FAR const char *src)
 {
   char *tmp = dest;
