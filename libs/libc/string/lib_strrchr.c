/****************************************************************************
 * libs/libc/string/lib_strrchr.c
 *
 * Licensed to the Apache Software Foundation (ASF) under one or more
 * contributor license agreements.  See the NOTICE file distributed with
 * this work for additional information regarding copyright ownership.  The
 * ASF licenses this file to you under the Apache License, Version 2.0 (the
 * "License"); you may not use this file except in compliance with the
 * License.  You may obtain a copy of the License at
 *
 *   http://www.apache.org/licenses/LICENSE-2.0
 *
 * Unless required by applicable law or agreed to in writing, software
 * distributed under the License is distributed on an "AS IS" BASIS, WITHOUT
 * WARRANTIES OR CONDITIONS OF ANY KIND, either express or implied.  See the
 * License for the specific language governing permissions and limitations
 * under the License.
 *
 ****************************************************************************/

/****************************************************************************
 * Included Files
 ****************************************************************************/

#include <nuttx/config.h>

#include <string.h>

/****************************************************************************
 * Public Functions
 ****************************************************************************/

/* The strrchr() function returns a pointer to the last
 * occurrence of the character c in the string s.
 */

<<<<<<< HEAD
#undef strrchr
=======
#undef strrchr /* See mm/README.txt */
>>>>>>> 649f99ce
FAR char *strrchr(FAR const char *s, int c)
{
  if (s)
    {
      const char *p = &s[strlen(s)];
      for (; p >= s; p--)
        {
          if (*p == c)
            {
              return (FAR char *)p;
            }
        }
    }

  return NULL;
}<|MERGE_RESOLUTION|>--- conflicted
+++ resolved
@@ -34,11 +34,7 @@
  * occurrence of the character c in the string s.
  */
 
-<<<<<<< HEAD
-#undef strrchr
-=======
 #undef strrchr /* See mm/README.txt */
->>>>>>> 649f99ce
 FAR char *strrchr(FAR const char *s, int c)
 {
   if (s)
