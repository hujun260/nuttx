/****************************************************************************
 * libs/libc/string/lib_strncasecmp.c
 *
 * Licensed to the Apache Software Foundation (ASF) under one or more
 * contributor license agreements.  See the NOTICE file distributed with
 * this work for additional information regarding copyright ownership.  The
 * ASF licenses this file to you under the Apache License, Version 2.0 (the
 * "License"); you may not use this file except in compliance with the
 * License.  You may obtain a copy of the License at
 *
 *   http://www.apache.org/licenses/LICENSE-2.0
 *
 * Unless required by applicable law or agreed to in writing, software
 * distributed under the License is distributed on an "AS IS" BASIS, WITHOUT
 * WARRANTIES OR CONDITIONS OF ANY KIND, either express or implied.  See the
 * License for the specific language governing permissions and limitations
 * under the License.
 *
 ****************************************************************************/

/****************************************************************************
 * Included Files
 ****************************************************************************/

#include <nuttx/config.h>

#include <sys/types.h>
#include <strings.h>
#include <ctype.h>

/****************************************************************************
 * Public Functions
 ****************************************************************************/

#ifndef CONFIG_ARCH_STRNCASECMP
<<<<<<< HEAD
#undef strncasecmp
=======
#undef strncasecmp /* See mm/README.txt */
>>>>>>> 649f99ce
int strncasecmp(const char *cs, const char *ct, size_t nb)
{
  int result = 0;
  for (; nb > 0; nb--)
    {
      if ((result = (int)toupper(*cs) - (int)toupper(*ct)) != 0 || !*cs)
        {
          break;
        }

      cs++;
      ct++;
    }

  return result;
}
#endif<|MERGE_RESOLUTION|>--- conflicted
+++ resolved
@@ -33,11 +33,7 @@
  ****************************************************************************/
 
 #ifndef CONFIG_ARCH_STRNCASECMP
-<<<<<<< HEAD
-#undef strncasecmp
-=======
 #undef strncasecmp /* See mm/README.txt */
->>>>>>> 649f99ce
 int strncasecmp(const char *cs, const char *ct, size_t nb)
 {
   int result = 0;
