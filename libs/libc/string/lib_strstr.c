/****************************************************************************
 * libs/libc/string/lib_strstr.c
 *
 * The MIT License (MIT)
 *
 * Copyright (c) 2014-2015 Tal Einat
 *
 * Permission is hereby granted, free of charge, to any person
 * obtaining a copy of this software and associated documentation files
 * (the "Software"), to deal in the Software without restriction, including
 * without limitation the rights to use, copy, modify, merge, publish,
 * distribute, sublicense, and/or sell copies of the Software, and to permit
 * persons to whom the Software is furnished to do so, subject to the
 * following conditions:
 *
 * The above copyright notice and this permission notice shall be
 * included in all copies or substantial portions of the Software.
 *
 * THE SOFTWARE IS PROVIDED "AS IS", WITHOUT WARRANTY OF ANY KIND, EXPRESS OR
 * IMPLIED, INCLUDING BUT NOT LIMITED TO THE WARRANTIES OF MERCHANTABILITY,
 * FITNESS FOR A PARTICULAR PURPOSE AND NONINFRINGEMENT. IN NO EVENT SHALL
 * THE AUTHORS OR COPYRIGHT HOLDERS BE LIABLE FOR ANY CLAIM, DAMAGES OR OTHER
 * LIABILITY, WHETHER IN AN ACTION OF CONTRACT, TORT OR OTHERWISE, ARISING
 * FROM, OUT OF OR IN CONNECTION WITH THE SOFTWARE OR THE USE OR OTHER
 * DEALINGS IN THE
 * SOFTWARE.
 *
 ****************************************************************************/

/****************************************************************************
 * Included Files
 ****************************************************************************/

#include <nuttx/config.h>

#include <string.h>
#include <stdbool.h>
#include <arpa/inet.h>

/****************************************************************************
 * Pre-processor Definitions
 ****************************************************************************/

#define LONG_INT_N_BYTES    sizeof(long)

/****************************************************************************
 * Public Functions
 ****************************************************************************/

/* Finds the first occurrence of the sub-string needle in the
 * string haystack. Returns NULL if needle was not found.
 */

<<<<<<< HEAD
#undef strstr
=======
>>>>>>> 9be737c8
FAR char *strstr(FAR const char *haystack, FAR const char *needle)
{
  FAR const unsigned char *needle_cmp_end;
  FAR const unsigned char *i_haystack;
  const char needle_first = *needle;
  FAR const unsigned char *i_needle;
  unsigned long last_haystack_chars;
  unsigned long last_needle_chars;
  FAR const char *sub_start;
  size_t needle_cmp_len;
  bool identical = true;
  unsigned long mask;
  size_t compare_len;
  size_t needle_len;

  if (!*needle)
    {
      return (FAR char *)haystack;
    }
<<<<<<< HEAD

  /* Runs strchr() on the first section of the haystack as it has a lower
   * algorithmic complexity for discarding the first non-matching characters.
   */

  haystack = strchr(haystack, needle_first);
  if (!haystack) /* First character of needle is not in the haystack. */
    {
      return NULL;
    }

=======

  /* Runs strchr() on the first section of the haystack as it has a lower
   * algorithmic complexity for discarding the first non-matching characters.
   */

  haystack = strchr(haystack, needle_first);
  if (!haystack) /* First character of needle is not in the haystack. */
    {
      return NULL;
    }

>>>>>>> 9be737c8
  /* First characters of haystack and needle are the same now. Both are
   * guaranteed to be at least one character long.
   * Now computes the sum of the first needle_len characters of haystack
   * minus the sum of characters values of needle.
   */

  i_haystack = (FAR const unsigned char *)haystack + 1;
  i_needle = (FAR const unsigned char *)needle + 1;

  while (*i_haystack && *i_needle)
    {
      identical &= *i_haystack++ == *i_needle++;
    }
<<<<<<< HEAD

  /* i_haystack now references the (needle_len + 1)-th character. */

  if (*i_needle) /* haystack is smaller than needle. */
    {
      return NULL;
    }
  else if (identical)
    {
      return (FAR char *) haystack;
=======

  /* i_haystack now references the (needle_len + 1)-th character. */

  if (*i_needle) /* haystack is smaller than needle. */
    {
      return NULL;
>>>>>>> 9be737c8
    }
  else if (identical)
    {
      return (FAR char *)haystack;
    }

  needle_len = i_needle - (FAR const unsigned char *)needle;

  /* Note:
   * needle_len > 1, because we checked that it isn't zero, and if it
   * is 1 then identical must be true because the first strchr() ensured
   * that the first characters are identical
   */

  sub_start = haystack;
  needle_cmp_len = (needle_len < LONG_INT_N_BYTES) ?
                    needle_len : LONG_INT_N_BYTES;

  needle_cmp_end = i_needle;

<<<<<<< HEAD
  needle_len = i_needle - (FAR const unsigned char *)needle;

  /* Note:
   * needle_len > 1, because we checked that it isn't zero, and if it
   * is 1 then identical must be true because the first strchr() ensured
   * that the first characters are identical
   */

  sub_start = haystack;
  needle_cmp_len = (needle_len < LONG_INT_N_BYTES) ?
                    needle_len : LONG_INT_N_BYTES;

  needle_cmp_end = i_needle;

  i_needle -= needle_cmp_len;
  i_haystack -= needle_cmp_len;
  last_needle_chars = 0;
  last_haystack_chars = 0;

=======
  i_needle -= needle_cmp_len;
  i_haystack -= needle_cmp_len;
  last_needle_chars = 0;
  last_haystack_chars = 0;

>>>>>>> 9be737c8
  while (i_needle != needle_cmp_end)
    {
      last_needle_chars <<= 8;
      last_needle_chars ^= *i_needle++;
      last_haystack_chars <<= 8;
      last_haystack_chars ^= *i_haystack++;
    }

  /* At this point:
   * needle is at least two characters long
   * haystack is at least needle_len characters long (also at least two)
   * the first characters of needle and haystack are identical
   */

  if (needle_len > LONG_INT_N_BYTES + 1)
    {
      /* we will call memcmp() only once we know that the LONG_INT_N_BYTES
       * last chars are equal, so it will be enough to compare all but the
       * last LONG_INT_N_BYTES characters
       */

      compare_len = needle_len - LONG_INT_N_BYTES;

      /* iterate through the remainder of haystack while checking for
       * identity of the last LONG_INT_N_BYTES, and checking the rest
       * with memcmp()
       */

      while (*i_haystack)
        {
          last_haystack_chars <<= 8;
          last_haystack_chars ^= *i_haystack++;

          sub_start++;
          if (last_haystack_chars == last_needle_chars &&
              memcmp(sub_start, needle, compare_len) == 0)
            {
              return (FAR char *)sub_start;
            }
        }
    }
  else if (needle_len == LONG_INT_N_BYTES + 1)
    {
      /* iterate through the remainder of haystack while checking for
       * identity of the last LONG_INT_N_BYTES as well as the single
       * additional character, which is the first one
       */

      while (*i_haystack)
        {
          last_haystack_chars <<= 8;
          last_haystack_chars ^= *i_haystack++;

          sub_start++;
          if (last_haystack_chars == last_needle_chars &&
              *sub_start == needle_first)
            {
              return (FAR char *)sub_start;
            }
        }
    }
  else if (needle_len == LONG_INT_N_BYTES)
    {
      /* iterate through the remainder of haystack while checking for
       * identity of the last LONG_INT_N_BYTES characters, which
       * should exactly match the entire needle
       */

      while (*i_haystack)
        {
          last_haystack_chars <<= 8;
          last_haystack_chars ^= *i_haystack++;

          if (last_haystack_chars == last_needle_chars)
            {
              return (FAR char *)(i_haystack - needle_len);
            }
        }
    }
  else /* needle_len < LONG_INT_N_BYTES */
    {
<<<<<<< HEAD
      mask = (((unsigned long) 1) << (needle_len * 8)) - 1;
=======
      mask = (((unsigned long)1) << (needle_len * 8)) - 1;
>>>>>>> 9be737c8
      last_needle_chars &= mask;

      /* iterate through the remainder of haystack, updating the sums'
       * difference and checking for identity whenever the difference
       * is zero
       */

      while (*i_haystack)
        {
          last_haystack_chars <<= 8;
          last_haystack_chars ^= *i_haystack++;
          last_haystack_chars &= mask;

          if (last_haystack_chars == last_needle_chars)
            {
              return (FAR char *)(i_haystack - needle_len);
            }
        }
    }

  return NULL;
}<|MERGE_RESOLUTION|>--- conflicted
+++ resolved
@@ -51,10 +51,6 @@
  * string haystack. Returns NULL if needle was not found.
  */
 
-<<<<<<< HEAD
-#undef strstr
-=======
->>>>>>> 9be737c8
 FAR char *strstr(FAR const char *haystack, FAR const char *needle)
 {
   FAR const unsigned char *needle_cmp_end;
@@ -74,7 +70,6 @@
     {
       return (FAR char *)haystack;
     }
-<<<<<<< HEAD
 
   /* Runs strchr() on the first section of the haystack as it has a lower
    * algorithmic complexity for discarding the first non-matching characters.
@@ -86,19 +81,6 @@
       return NULL;
     }
 
-=======
-
-  /* Runs strchr() on the first section of the haystack as it has a lower
-   * algorithmic complexity for discarding the first non-matching characters.
-   */
-
-  haystack = strchr(haystack, needle_first);
-  if (!haystack) /* First character of needle is not in the haystack. */
-    {
-      return NULL;
-    }
-
->>>>>>> 9be737c8
   /* First characters of haystack and needle are the same now. Both are
    * guaranteed to be at least one character long.
    * Now computes the sum of the first needle_len characters of haystack
@@ -112,25 +94,12 @@
     {
       identical &= *i_haystack++ == *i_needle++;
     }
-<<<<<<< HEAD
 
   /* i_haystack now references the (needle_len + 1)-th character. */
 
   if (*i_needle) /* haystack is smaller than needle. */
     {
       return NULL;
-    }
-  else if (identical)
-    {
-      return (FAR char *) haystack;
-=======
-
-  /* i_haystack now references the (needle_len + 1)-th character. */
-
-  if (*i_needle) /* haystack is smaller than needle. */
-    {
-      return NULL;
->>>>>>> 9be737c8
     }
   else if (identical)
     {
@@ -151,33 +120,11 @@
 
   needle_cmp_end = i_needle;
 
-<<<<<<< HEAD
-  needle_len = i_needle - (FAR const unsigned char *)needle;
-
-  /* Note:
-   * needle_len > 1, because we checked that it isn't zero, and if it
-   * is 1 then identical must be true because the first strchr() ensured
-   * that the first characters are identical
-   */
-
-  sub_start = haystack;
-  needle_cmp_len = (needle_len < LONG_INT_N_BYTES) ?
-                    needle_len : LONG_INT_N_BYTES;
-
-  needle_cmp_end = i_needle;
-
   i_needle -= needle_cmp_len;
   i_haystack -= needle_cmp_len;
   last_needle_chars = 0;
   last_haystack_chars = 0;
 
-=======
-  i_needle -= needle_cmp_len;
-  i_haystack -= needle_cmp_len;
-  last_needle_chars = 0;
-  last_haystack_chars = 0;
-
->>>>>>> 9be737c8
   while (i_needle != needle_cmp_end)
     {
       last_needle_chars <<= 8;
@@ -259,11 +206,7 @@
     }
   else /* needle_len < LONG_INT_N_BYTES */
     {
-<<<<<<< HEAD
-      mask = (((unsigned long) 1) << (needle_len * 8)) - 1;
-=======
       mask = (((unsigned long)1) << (needle_len * 8)) - 1;
->>>>>>> 9be737c8
       last_needle_chars &= mask;
 
       /* iterate through the remainder of haystack, updating the sums'
