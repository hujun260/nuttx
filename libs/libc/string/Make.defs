############################################################################
# libs/libc/string/Make.defs
#
# Licensed to the Apache Software Foundation (ASF) under one or more
# contributor license agreements.  See the NOTICE file distributed with
# this work for additional information regarding copyright ownership.  The
# ASF licenses this file to you under the Apache License, Version 2.0 (the
# "License"); you may not use this file except in compliance with the
# License.  You may obtain a copy of the License at
#
#   http://www.apache.org/licenses/LICENSE-2.0
#
# Unless required by applicable law or agreed to in writing, software
# distributed under the License is distributed on an "AS IS" BASIS, WITHOUT
# WARRANTIES OR CONDITIONS OF ANY KIND, either express or implied.  See the
# License for the specific language governing permissions and limitations
# under the License.
#
############################################################################

# Add the string C files to the build

CSRCS += lib_ffs.c lib_ffsl.c lib_ffsll.c lib_fls.c lib_flsl.c
<<<<<<< HEAD
CSRCS += lib_flsll.c lib_isbasedigit.c
CSRCS += lib_memccpy.c lib_memcmp.c lib_memrchr.c
CSRCS += lib_popcount.c lib_popcountl.c lib_popcountll.c
CSRCS += lib_skipspace.c lib_stpcpy.c lib_stpncpy.c lib_strcasecmp.c
CSRCS += lib_strcat.c lib_strchr.c lib_strchrnul.c lib_strcspn.c
CSRCS += lib_strdup.c lib_strerror.c lib_strnlen.c
CSRCS += lib_strncasecmp.c lib_strncat.c lib_strncmp.c lib_strncpy.c
=======
CSRCS += lib_flsll.c lib_isbasedigit.c lib_memccpy.c lib_memrchr.c
CSRCS += lib_popcount.c lib_popcountl.c lib_popcountll.c
CSRCS += lib_skipspace.c lib_stpcpy.c lib_stpncpy.c lib_strcasecmp.c
CSRCS += lib_strcat.c lib_strcspn.c lib_strchrnul.c lib_strdup.c
CSRCS += lib_strerror.c lib_strncasecmp.c lib_strncat.c lib_strncmp.c
>>>>>>> 649f99ce
CSRCS += lib_strndup.c lib_strcasestr.c lib_strpbrk.c lib_strrchr.c
CSRCS += lib_strspn.c lib_strstr.c lib_strtok.c lib_strtokr.c
CSRCS += lib_strsep.c lib_strerrorr.c lib_explicit_bzero.c lib_strsignal.c
CSRCS += lib_anbstr2cstr.c lib_ancstr2bstr.c lib_bmem2cmem.c
CSRCS += lib_bstrnlen.c lib_cmem2bmem.c lib_nbstr2cstr.c lib_ncstr2bstr.c
CSRCS += lib_index.c lib_rindex.c

ifneq ($(CONFIG_LIBC_ARCH_MEMCHR),y)
CSRCS += lib_memchr.c
endif

ifneq ($(CONFIG_LIBC_ARCH_MEMCMP),y)
CSRCS += lib_memcmp.c
endif

ifneq ($(CONFIG_LIBC_ARCH_MEMCHR),y)
CSRCS += lib_memchr.c
endif

ifneq ($(CONFIG_LIBC_ARCH_MEMCPY),y)
ifeq ($(CONFIG_MEMCPY_VIK),y)
CSRCS += lib_vikmemcpy.c
else
CSRCS += lib_memcpy.c
endif
endif

<<<<<<< HEAD
=======
ifneq ($(CONFIG_LIBC_ARCH_MEMMOVE),y)
CSRCS += lib_memmove.c
endif

>>>>>>> 649f99ce
ifneq ($(CONFIG_LIBC_ARCH_MEMSET),y)
CSRCS += lib_memset.c
endif

<<<<<<< HEAD
ifneq ($(CONFIG_LIBC_ARCH_MEMMOVE),y)
CSRCS += lib_memmove.c
=======
ifneq ($(CONFIG_LIBC_ARCH_STRCHR),y)
CSRCS += lib_strchr.c
endif

ifneq ($(CONFIG_LIBC_ARCH_STRCMP),y)
CSRCS += lib_strcmp.c
>>>>>>> 649f99ce
endif

ifneq ($(CONFIG_LIBC_ARCH_STRCPY),y)
CSRCS += lib_strcpy.c
endif

<<<<<<< HEAD
ifneq ($(CONFIG_LIBC_ARCH_STRCMP),y)
CSRCS += lib_strcmp.c
=======
ifneq ($(CONFIG_LIBC_ARCH_STRLCPY),y)
CSRCS += lib_strlcpy.c
>>>>>>> 649f99ce
endif

ifneq ($(CONFIG_LIBC_ARCH_STRLEN),y)
CSRCS += lib_strlen.c
endif

<<<<<<< HEAD
=======
ifneq ($(CONFIG_LIBC_ARCH_STRNCPY),y)
CSRCS += lib_strncpy.c
endif

ifneq ($(CONFIG_LIBC_ARCH_STRNLEN),y)
CSRCS += lib_strnlen.c
endif

>>>>>>> 649f99ce
ifeq ($(CONFIG_LIBC_LOCALE),y)
CSRCS += lib_strcoll.c lib_strxfrm.c
endif

# Add the string directory to the build

DEPPATH += --dep-path string
VPATH += :string<|MERGE_RESOLUTION|>--- conflicted
+++ resolved
@@ -21,21 +21,11 @@
 # Add the string C files to the build
 
 CSRCS += lib_ffs.c lib_ffsl.c lib_ffsll.c lib_fls.c lib_flsl.c
-<<<<<<< HEAD
-CSRCS += lib_flsll.c lib_isbasedigit.c
-CSRCS += lib_memccpy.c lib_memcmp.c lib_memrchr.c
-CSRCS += lib_popcount.c lib_popcountl.c lib_popcountll.c
-CSRCS += lib_skipspace.c lib_stpcpy.c lib_stpncpy.c lib_strcasecmp.c
-CSRCS += lib_strcat.c lib_strchr.c lib_strchrnul.c lib_strcspn.c
-CSRCS += lib_strdup.c lib_strerror.c lib_strnlen.c
-CSRCS += lib_strncasecmp.c lib_strncat.c lib_strncmp.c lib_strncpy.c
-=======
 CSRCS += lib_flsll.c lib_isbasedigit.c lib_memccpy.c lib_memrchr.c
 CSRCS += lib_popcount.c lib_popcountl.c lib_popcountll.c
 CSRCS += lib_skipspace.c lib_stpcpy.c lib_stpncpy.c lib_strcasecmp.c
 CSRCS += lib_strcat.c lib_strcspn.c lib_strchrnul.c lib_strdup.c
 CSRCS += lib_strerror.c lib_strncasecmp.c lib_strncat.c lib_strncmp.c
->>>>>>> 649f99ce
 CSRCS += lib_strndup.c lib_strcasestr.c lib_strpbrk.c lib_strrchr.c
 CSRCS += lib_strspn.c lib_strstr.c lib_strtok.c lib_strtokr.c
 CSRCS += lib_strsep.c lib_strerrorr.c lib_explicit_bzero.c lib_strsignal.c
@@ -51,10 +41,6 @@
 CSRCS += lib_memcmp.c
 endif
 
-ifneq ($(CONFIG_LIBC_ARCH_MEMCHR),y)
-CSRCS += lib_memchr.c
-endif
-
 ifneq ($(CONFIG_LIBC_ARCH_MEMCPY),y)
 ifeq ($(CONFIG_MEMCPY_VIK),y)
 CSRCS += lib_vikmemcpy.c
@@ -63,49 +49,34 @@
 endif
 endif
 
-<<<<<<< HEAD
-=======
 ifneq ($(CONFIG_LIBC_ARCH_MEMMOVE),y)
 CSRCS += lib_memmove.c
 endif
 
->>>>>>> 649f99ce
 ifneq ($(CONFIG_LIBC_ARCH_MEMSET),y)
 CSRCS += lib_memset.c
 endif
 
-<<<<<<< HEAD
-ifneq ($(CONFIG_LIBC_ARCH_MEMMOVE),y)
-CSRCS += lib_memmove.c
-=======
 ifneq ($(CONFIG_LIBC_ARCH_STRCHR),y)
 CSRCS += lib_strchr.c
 endif
 
 ifneq ($(CONFIG_LIBC_ARCH_STRCMP),y)
 CSRCS += lib_strcmp.c
->>>>>>> 649f99ce
 endif
 
 ifneq ($(CONFIG_LIBC_ARCH_STRCPY),y)
 CSRCS += lib_strcpy.c
 endif
 
-<<<<<<< HEAD
-ifneq ($(CONFIG_LIBC_ARCH_STRCMP),y)
-CSRCS += lib_strcmp.c
-=======
 ifneq ($(CONFIG_LIBC_ARCH_STRLCPY),y)
 CSRCS += lib_strlcpy.c
->>>>>>> 649f99ce
 endif
 
 ifneq ($(CONFIG_LIBC_ARCH_STRLEN),y)
 CSRCS += lib_strlen.c
 endif
 
-<<<<<<< HEAD
-=======
 ifneq ($(CONFIG_LIBC_ARCH_STRNCPY),y)
 CSRCS += lib_strncpy.c
 endif
@@ -114,7 +85,6 @@
 CSRCS += lib_strnlen.c
 endif
 
->>>>>>> 649f99ce
 ifeq ($(CONFIG_LIBC_LOCALE),y)
 CSRCS += lib_strcoll.c lib_strxfrm.c
 endif
