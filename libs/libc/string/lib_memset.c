--- conflicted
+++ resolved
@@ -47,11 +47,7 @@
  ****************************************************************************/
 
 #ifndef CONFIG_LIBC_ARCH_MEMSET
-<<<<<<< HEAD
-#undef memset
-=======
 #undef memset /* See mm/README.txt */
->>>>>>> 649f99ce
 FAR void *memset(FAR void *s, int c, size_t n)
 {
 #ifdef CONFIG_MEMSET_OPTSPEED
