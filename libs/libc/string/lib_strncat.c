/****************************************************************************
 * libs/libc/string/lib_strncat.c
 *
 * Licensed to the Apache Software Foundation (ASF) under one or more
 * contributor license agreements.  See the NOTICE file distributed with
 * this work for additional information regarding copyright ownership.  The
 * ASF licenses this file to you under the Apache License, Version 2.0 (the
 * "License"); you may not use this file except in compliance with the
 * License.  You may obtain a copy of the License at
 *
 *   http://www.apache.org/licenses/LICENSE-2.0
 *
 * Unless required by applicable law or agreed to in writing, software
 * distributed under the License is distributed on an "AS IS" BASIS, WITHOUT
 * WARRANTIES OR CONDITIONS OF ANY KIND, either express or implied.  See the
 * License for the specific language governing permissions and limitations
 * under the License.
 *
 ****************************************************************************/

/****************************************************************************
 * Included Files
 ****************************************************************************/

#include <nuttx/config.h>
#include <sys/types.h>
#include <string.h>

/****************************************************************************
 * Public Functions
 ****************************************************************************/

#ifndef CONFIG_ARCH_STRNCAT
<<<<<<< HEAD
#undef strncat
=======
#undef strncat /* See mm/README.txt */
>>>>>>> 649f99ce
char *strncat(char *dest, const char *src, size_t n)
{
  char *ret   = dest;

  dest  += strlen(dest);
  for (; n > 0 && *src != '\0' ; n--)
    {
      *dest++ = *src++;
    }

  *dest = '\0';

  return ret;
}
#endif<|MERGE_RESOLUTION|>--- conflicted
+++ resolved
@@ -31,11 +31,7 @@
  ****************************************************************************/
 
 #ifndef CONFIG_ARCH_STRNCAT
-<<<<<<< HEAD
-#undef strncat
-=======
 #undef strncat /* See mm/README.txt */
->>>>>>> 649f99ce
 char *strncat(char *dest, const char *src, size_t n)
 {
   char *ret   = dest;
