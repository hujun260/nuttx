/****************************************************************************
 * libs/libc/string/lib_memchr.c
 *
 * Licensed to the Apache Software Foundation (ASF) under one or more
 * contributor license agreements.  See the NOTICE file distributed with
 * this work for additional information regarding copyright ownership.  The
 * ASF licenses this file to you under the Apache License, Version 2.0 (the
 * "License"); you may not use this file except in compliance with the
 * License.  You may obtain a copy of the License at
 *
 *   http://www.apache.org/licenses/LICENSE-2.0
 *
 * Unless required by applicable law or agreed to in writing, software
 * distributed under the License is distributed on an "AS IS" BASIS, WITHOUT
 * WARRANTIES OR CONDITIONS OF ANY KIND, either express or implied.  See the
 * License for the specific language governing permissions and limitations
 * under the License.
 *
 ****************************************************************************/

/****************************************************************************
 * Included Files
 ****************************************************************************/

#include <nuttx/config.h>

#include <string.h>

/****************************************************************************
 * Public Functions
 ****************************************************************************/

/****************************************************************************
 * Name: memchr
 *
 * Description:
 *   The memchr() function locates the first occurrence of 'c' (converted to
 *   an unsigned char) in the initial 'n' bytes (each interpreted as
 *   unsigned char) of the object pointed to by s.
 *
 * Returned Value:
 *   The memchr() function returns a pointer to the located byte, or a null
 *   pointer if the byte does not occur in the object.
 *
 ****************************************************************************/

<<<<<<< HEAD
#undef memchr
=======
#undef memchr /* See mm/README.txt */
>>>>>>> 649f99ce
FAR void *memchr(FAR const void *s, int c, size_t n)
{
  FAR const unsigned char *p = (FAR const unsigned char *)s;

  if (s)
    {
      while (n--)
        {
          if (*p == (unsigned char)c)
            {
              return (FAR void *)p;
            }

          p++;
        }
    }

  return NULL;
}<|MERGE_RESOLUTION|>--- conflicted
+++ resolved
@@ -44,11 +44,7 @@
  *
  ****************************************************************************/
 
-<<<<<<< HEAD
-#undef memchr
-=======
 #undef memchr /* See mm/README.txt */
->>>>>>> 649f99ce
 FAR void *memchr(FAR const void *s, int c, size_t n)
 {
   FAR const unsigned char *p = (FAR const unsigned char *)s;
