/****************************************************************************
 * libs/libc/string/lib_strncpy.c
 *
 * Licensed to the Apache Software Foundation (ASF) under one or more
 * contributor license agreements.  See the NOTICE file distributed with
 * this work for additional information regarding copyright ownership.  The
 * ASF licenses this file to you under the Apache License, Version 2.0 (the
 * "License"); you may not use this file except in compliance with the
 * License.  You may obtain a copy of the License at
 *
 *   http://www.apache.org/licenses/LICENSE-2.0
 *
 * Unless required by applicable law or agreed to in writing, software
 * distributed under the License is distributed on an "AS IS" BASIS, WITHOUT
 * WARRANTIES OR CONDITIONS OF ANY KIND, either express or implied.  See the
 * License for the specific language governing permissions and limitations
 * under the License.
 *
 ****************************************************************************/

/****************************************************************************
 * Included Files
 ****************************************************************************/

#include <nuttx/config.h>
#include <sys/types.h>
#include <string.h>

/****************************************************************************
 * Public Functions
 ****************************************************************************/

/****************************************************************************
 * Name: strncpy
 *
 * Description:
 *   Copies the string pointed to by 'src' (including the terminating NUL
 *   character) into the array pointed to by 'dest'.  strncpy() will not
 *   copy more than 'n' bytes from 'src' to 'dest' array (including the
 *   NUL terminator).
 *
 *   If the array pointed to by 'src' is a string that is shorter than 'n'
 *   bytes, NUL characters will be appended to the copy in the array
 *   pointed to by 'dest', until 'n' bytes in all are written.
 *
 *   If copying takes place between objects that overlap, the behavior is
 *   undefined.
 *
 * Returned Value:
 *   The strncpy() function returns the pointer to 'dest'
 *
 ****************************************************************************/

#ifndef CONFIG_LIBC_ARCH_STRNCPY
<<<<<<< HEAD
#undef strncpy
=======
#undef strncpy /* See mm/README.txt */
>>>>>>> 649f99ce
FAR char *strncpy(FAR char *dest, FAR const char *src, size_t n)
{
  FAR char *ret = dest;     /* Value to be returned */
  FAR char *end = dest + n; /* End of dest buffer + 1 byte */

  /* Copy up n bytes, breaking out of the loop early if a NUL terminator is
   * encountered.
   */

  while ((dest != end) && (*dest++ = *src++) != '\0')
    {
    }

  /* Note that there may be no NUL terminator in 'dest' */

  /* Pad the remainder of the array pointer to 'dest' with NULs */

  while (dest != end)
    {
      *dest++ = '\0';
    }

  return ret;
}
#endif<|MERGE_RESOLUTION|>--- conflicted
+++ resolved
@@ -52,11 +52,7 @@
  ****************************************************************************/
 
 #ifndef CONFIG_LIBC_ARCH_STRNCPY
-<<<<<<< HEAD
-#undef strncpy
-=======
 #undef strncpy /* See mm/README.txt */
->>>>>>> 649f99ce
 FAR char *strncpy(FAR char *dest, FAR const char *src, size_t n)
 {
   FAR char *ret = dest;     /* Value to be returned */
