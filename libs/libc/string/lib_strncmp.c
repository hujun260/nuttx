/****************************************************************************
 * libs/libc/string/lib_strncmp.c
 *
 * Licensed to the Apache Software Foundation (ASF) under one or more
 * contributor license agreements.  See the NOTICE file distributed with
 * this work for additional information regarding copyright ownership.  The
 * ASF licenses this file to you under the Apache License, Version 2.0 (the
 * "License"); you may not use this file except in compliance with the
 * License.  You may obtain a copy of the License at
 *
 *   http://www.apache.org/licenses/LICENSE-2.0
 *
 * Unless required by applicable law or agreed to in writing, software
 * distributed under the License is distributed on an "AS IS" BASIS, WITHOUT
 * WARRANTIES OR CONDITIONS OF ANY KIND, either express or implied.  See the
 * License for the specific language governing permissions and limitations
 * under the License.
 *
 ****************************************************************************/

/****************************************************************************
 * Included Files
 ****************************************************************************/

#include <nuttx/config.h>
#include <sys/types.h>
#include <string.h>

/****************************************************************************
 * Public Functions
 ****************************************************************************/

#ifndef CONFIG_ARCH_STRNCMP
<<<<<<< HEAD
#undef strncmp
=======
#undef strncmp /* See mm/README.txt */
>>>>>>> 649f99ce
int strncmp(const char *cs, const char *ct, size_t nb)
{
  int result = 0;
  for (; nb > 0; nb--)
    {
      if ((result = (int)*cs - (int)*ct++) != 0 || !*cs++)
        {
          break;
        }
    }

  return result;
}
#endif<|MERGE_RESOLUTION|>--- conflicted
+++ resolved
@@ -31,11 +31,7 @@
  ****************************************************************************/
 
 #ifndef CONFIG_ARCH_STRNCMP
-<<<<<<< HEAD
-#undef strncmp
-=======
 #undef strncmp /* See mm/README.txt */
->>>>>>> 649f99ce
 int strncmp(const char *cs, const char *ct, size_t nb)
 {
   int result = 0;
