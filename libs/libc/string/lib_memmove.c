/****************************************************************************
 * libs/libc/string/lib_memmove.c
 *
 * Licensed to the Apache Software Foundation (ASF) under one or more
 * contributor license agreements.  See the NOTICE file distributed with
 * this work for additional information regarding copyright ownership.  The
 * ASF licenses this file to you under the Apache License, Version 2.0 (the
 * "License"); you may not use this file except in compliance with the
 * License.  You may obtain a copy of the License at
 *
 *   http://www.apache.org/licenses/LICENSE-2.0
 *
 * Unless required by applicable law or agreed to in writing, software
 * distributed under the License is distributed on an "AS IS" BASIS, WITHOUT
 * WARRANTIES OR CONDITIONS OF ANY KIND, either express or implied.  See the
 * License for the specific language governing permissions and limitations
 * under the License.
 *
 ****************************************************************************/

/****************************************************************************
 * Included Files
 ****************************************************************************/

#include <nuttx/config.h>
#include <sys/types.h>
#include <string.h>

/****************************************************************************
 * Public Functions
 ****************************************************************************/

#ifndef CONFIG_LIBC_ARCH_MEMMOVE
<<<<<<< HEAD
#undef memmove
=======
#undef memmove /* See mm/README.txt */
>>>>>>> 649f99ce
FAR void *memmove(FAR void *dest, FAR const void *src, size_t count)
{
  FAR char *tmp;
  FAR char *s;

  if (dest <= src)
    {
      tmp = (FAR char *) dest;
      s   = (FAR char *) src;

      while (count--)
        {
          *tmp++ = *s++;
        }
    }
  else
    {
      tmp = (FAR char *) dest + count;
      s   = (FAR char *) src + count;

      while (count--)
        {
          *--tmp = *--s;
        }
    }

  return dest;
}
#endif<|MERGE_RESOLUTION|>--- conflicted
+++ resolved
@@ -31,11 +31,7 @@
  ****************************************************************************/
 
 #ifndef CONFIG_LIBC_ARCH_MEMMOVE
-<<<<<<< HEAD
-#undef memmove
-=======
 #undef memmove /* See mm/README.txt */
->>>>>>> 649f99ce
 FAR void *memmove(FAR void *dest, FAR const void *src, size_t count)
 {
   FAR char *tmp;
