--- conflicted
+++ resolved
@@ -21,15 +21,9 @@
 # Add the dirent C files to the build
 
 CSRCS += lib_readdirr.c lib_telldir.c lib_alphasort.c lib_scandir.c
-<<<<<<< HEAD
-CSRCS += lib_ftw.c lib_nftw.c lib_opendir.c lib_fdopendir.c
-CSRCS += lib_closedir.c lib_readdir.c lib_rewinddir.c lib_seekdir.c
-CSRCS += lib_dirfd.c lib_versionsort.c
-=======
 CSRCS += lib_ftw.c lib_nftw.c
 CSRCS += lib_opendir.c lib_fdopendir.c lib_closedir.c lib_readdir.c
 CSRCS += lib_rewinddir.c lib_seekdir.c lib_dirfd.c lib_versionsort.c
->>>>>>> 1c84fc9c
 
 # Add the dirent directory to the build
 
