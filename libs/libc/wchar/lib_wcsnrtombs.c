/****************************************************************************
 * libs/libc/wchar/lib_wcsnrtombs.c
 *
 * Licensed to the Apache Software Foundation (ASF) under one or more
 * contributor license agreements.  See the NOTICE file distributed with
 * this work for additional information regarding copyright ownership.  The
 * ASF licenses this file to you under the Apache License, Version 2.0 (the
 * "License"); you may not use this file except in compliance with the
 * License.  You may obtain a copy of the License at
 *
 *   http://www.apache.org/licenses/LICENSE-2.0
 *
 * Unless required by applicable law or agreed to in writing, software
 * distributed under the License is distributed on an "AS IS" BASIS, WITHOUT
 * WARRANTIES OR CONDITIONS OF ANY KIND, either express or implied.  See the
 * License for the specific language governing permissions and limitations
 * under the License.
 *
 ****************************************************************************/

/****************************************************************************
 * Included Files
 ****************************************************************************/

#include <wchar.h>
#include <string.h>
#include <limits.h>

/****************************************************************************
 * Public Functions
 ****************************************************************************/

/****************************************************************************
 * Name: wcsnrtombs
 *
 * Description:
 *   The 'wcsrtombs' function converts a string of wide characters
 *   indirectly pointed to by 'src' to a corresponding multibyte character
 *   string stored in the array pointed to by 'dst'.  No more than 'len'
 *   bytes are written to'dst'.
 *
 *   If 'dst' is NULL, no characters are stored.
 *
 *   If 'dst' is not NULL, the pointer pointed to by 'src' is updated to
 *   point to the character after the one that conversion stopped at.  If
 *   conversion stops because a null character is encountered, *'src' is set
 *   to NULL.
 *
 *   The mbstate_t argument, 'ps', is used to keep track of the shift state.
 *   If it is NULL, 'wcsrtombs' uses an internal, static mbstate_t object,
 *   which is initialized to the initial conversion state at program startup.
 *
 *   The 'wcsnrtombs' function behaves identically to 'wcsrtombs', except
 *   that conversion stops after reading at most 'nwc' characters from the
 *   buffer pointed to by 'src'.
 *
 * Returned Value:
 *   The 'wcsrtombs' and 'wcsnrtombs' functions return the number of bytes
 *   stored in the array pointed to by 'dst' (not including any terminating
 *   null), if successful, otherwise it returns (size_t)-1.
 *
 * Portability:
 *   'wcsrtombs' is defined by C99 standard.
 *   'wcsnrtombs' is defined by the POSIX.1-2008 standard.
 ****************************************************************************/

size_t wcsnrtombs(FAR char *dst, FAR const wchar_t **src, size_t nwc,
                  size_t len, FAR mbstate_t *ps)
{
  FAR const wchar_t *ws = *src;
  size_t cnt = 0;

  if (dst == NULL)
    {
      len = 0;
    }

  while (ws != NULL && nwc != 0)
    {
      char tmp[MB_LEN_MAX];
<<<<<<< HEAD
      size_t l;
=======
      size_t res;
>>>>>>> 9be737c8

      if (*ws == 0)
        {
          ws = NULL;
          break;
        }

<<<<<<< HEAD
      l = wcrtomb(len < MB_LEN_MAX ? tmp : dst, *ws, ps);
      if ((ssize_t)l < 0)
        {
          cnt = l;
=======
      res = wcrtomb(len < MB_LEN_MAX ? tmp : dst, *ws, ps);
      if ((ssize_t)res < 0)
        {
          cnt = res;
>>>>>>> 9be737c8
          break;
        }

      if (dst != NULL)
        {
          if (len < MB_LEN_MAX)
            {
<<<<<<< HEAD
              if (l > len)
=======
              if (res > len)
>>>>>>> 9be737c8
                {
                  break;
                }

<<<<<<< HEAD
              memcpy(dst, tmp, l);
            }

          dst += l;
          len -= l;
=======
              memcpy(dst, tmp, res);
            }

          dst += res;
          len -= res;
>>>>>>> 9be737c8
        }

      ws++;
      nwc--;
<<<<<<< HEAD
      cnt += l;
=======
      cnt += res;
>>>>>>> 9be737c8
    }

  if (dst != NULL)
    {
      *src = ws;
    }

  return cnt;
}<|MERGE_RESOLUTION|>--- conflicted
+++ resolved
@@ -78,11 +78,7 @@
   while (ws != NULL && nwc != 0)
     {
       char tmp[MB_LEN_MAX];
-<<<<<<< HEAD
-      size_t l;
-=======
       size_t res;
->>>>>>> 9be737c8
 
       if (*ws == 0)
         {
@@ -90,17 +86,10 @@
           break;
         }
 
-<<<<<<< HEAD
-      l = wcrtomb(len < MB_LEN_MAX ? tmp : dst, *ws, ps);
-      if ((ssize_t)l < 0)
-        {
-          cnt = l;
-=======
       res = wcrtomb(len < MB_LEN_MAX ? tmp : dst, *ws, ps);
       if ((ssize_t)res < 0)
         {
           cnt = res;
->>>>>>> 9be737c8
           break;
         }
 
@@ -108,37 +97,21 @@
         {
           if (len < MB_LEN_MAX)
             {
-<<<<<<< HEAD
-              if (l > len)
-=======
               if (res > len)
->>>>>>> 9be737c8
                 {
                   break;
                 }
 
-<<<<<<< HEAD
-              memcpy(dst, tmp, l);
-            }
-
-          dst += l;
-          len -= l;
-=======
               memcpy(dst, tmp, res);
             }
 
           dst += res;
           len -= res;
->>>>>>> 9be737c8
         }
 
       ws++;
       nwc--;
-<<<<<<< HEAD
-      cnt += l;
-=======
       cnt += res;
->>>>>>> 9be737c8
     }
 
   if (dst != NULL)
