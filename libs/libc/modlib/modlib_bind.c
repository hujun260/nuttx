--- conflicted
+++ resolved
@@ -297,11 +297,7 @@
 
       /* Calculate the relocation address. */
 
-<<<<<<< HEAD
-      if (rel->r_offset > dstsec->sh_size - sizeof(uint32_t))
-=======
       if (rel->r_offset + sizeof(uint32_t) > dstsec->sh_size)
->>>>>>> 9be737c8
         {
           berr("ERROR: Section %d reloc %d: "
                "Relocation address out of range, "
@@ -488,11 +484,7 @@
 
       /* Calculate the relocation address. */
 
-<<<<<<< HEAD
-      if (rela->r_offset > dstsec->sh_size - sizeof(uint32_t))
-=======
       if (rela->r_offset + sizeof(uint32_t) > dstsec->sh_size)
->>>>>>> 9be737c8
         {
           berr("ERROR: Section %d reloc %d: "
                "Relocation address out of range, "
