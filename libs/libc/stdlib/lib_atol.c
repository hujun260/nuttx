/****************************************************************************
 * libs/libc/stdlib/lib_atol.c
 *
 * Licensed to the Apache Software Foundation (ASF) under one or more
 * contributor license agreements.  See the NOTICE file distributed with
 * this work for additional information regarding copyright ownership.  The
 * ASF licenses this file to you under the Apache License, Version 2.0 (the
 * "License"); you may not use this file except in compliance with the
 * License.  You may obtain a copy of the License at
 *
 *   http://www.apache.org/licenses/LICENSE-2.0
 *
 * Unless required by applicable law or agreed to in writing, software
 * distributed under the License is distributed on an "AS IS" BASIS, WITHOUT
 * WARRANTIES OR CONDITIONS OF ANY KIND, either express or implied.  See the
 * License for the specific language governing permissions and limitations
 * under the License.
 *
 ****************************************************************************/

/****************************************************************************
 * Included Files
 ****************************************************************************/

#include <stdlib.h>

/****************************************************************************
 * Public Functions
 ****************************************************************************/

<<<<<<< HEAD
#undef atol
=======
#undef atol /* See mm/README.txt */
>>>>>>> 649f99ce
long atol(FAR const char *nptr)
{
  return strtol(nptr, NULL, 10);
}<|MERGE_RESOLUTION|>--- conflicted
+++ resolved
@@ -28,11 +28,7 @@
  * Public Functions
  ****************************************************************************/
 
-<<<<<<< HEAD
-#undef atol
-=======
 #undef atol /* See mm/README.txt */
->>>>>>> 649f99ce
 long atol(FAR const char *nptr)
 {
   return strtol(nptr, NULL, 10);
