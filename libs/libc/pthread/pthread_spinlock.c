--- conflicted
+++ resolved
@@ -32,11 +32,8 @@
 #include <debug.h>
 #include <pthread.h>
 #include <sched.h>
-<<<<<<< HEAD
-=======
 #include <assert.h>
 #include <errno.h>
->>>>>>> 2e43815c
 
 #ifdef CONFIG_PTHREAD_SPINLOCKS
 
