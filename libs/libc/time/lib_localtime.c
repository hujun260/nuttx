--- conflicted
+++ resolved
@@ -416,11 +416,7 @@
  * Private Functions
  ****************************************************************************/
 
-<<<<<<< HEAD
-void tz_semtake(FAR sem_t *sem)
-=======
 static void tz_semtake(FAR sem_t *sem)
->>>>>>> 1bded73f
 {
   int errcode = 0;
   int ret;
@@ -437,11 +433,7 @@
   while (ret < 0 && errcode == EINTR);
 }
 
-<<<<<<< HEAD
-void tz_semgive(FAR sem_t *sem)
-=======
 static void tz_semgive(FAR sem_t *sem)
->>>>>>> 1bded73f
 {
   DEBUGVERIFY(_SEM_POST(sem));
 }
