--- conflicted
+++ resolved
@@ -1823,7 +1823,6 @@
       if (up_interrupt_context())
         {
           return NULL;
-<<<<<<< HEAD
         }
 #endif
 
@@ -1838,22 +1837,6 @@
             }
         }
 
-=======
-        }
-#endif
-
-      tz_semtake(&g_gmt_sem);
-      if (!g_gmt_isset)
-        {
-          g_gmt_ptr = lib_malloc(sizeof *g_gmt_ptr);
-          if (g_gmt_ptr != NULL)
-            {
-              gmtload(g_gmt_ptr);
-              g_gmt_isset = 1;
-            }
-        }
-
->>>>>>> 649f99ce
       tz_semgive(&g_gmt_sem);
     }
 
@@ -2554,8 +2537,6 @@
 {
   FAR const char *name;
 
-<<<<<<< HEAD
-=======
 #ifndef __KERNEL__
   if (up_interrupt_context())
     {
@@ -2564,21 +2545,7 @@
 #endif
 
   tz_semtake(&g_lcl_sem);
->>>>>>> 649f99ce
   name = getenv("TZ");
-  if (g_lcl_isset > 0 && name && strcmp(g_lcl_tzname, name) == 0)
-    {
-      return;
-    }
-
-#ifndef __KERNEL__
-  if (up_interrupt_context())
-    {
-      return;
-    }
-#endif
-
-  tz_semtake(&g_lcl_sem);
   if (name == NULL)
     {
       tzsetwall();
