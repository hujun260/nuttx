/****************************************************************************
 * drivers/timers/rpmsg_rtc.c
 *
 * Licensed to the Apache Software Foundation (ASF) under one or more
 * contributor license agreements.  See the NOTICE file distributed with
 * this work for additional information regarding copyright ownership.  The
 * ASF licenses this file to you under the Apache License, Version 2.0 (the
 * "License"); you may not use this file except in compliance with the
 * License.  You may obtain a copy of the License at
 *
 *   http://www.apache.org/licenses/LICENSE-2.0
 *
 * Unless required by applicable law or agreed to in writing, software
 * distributed under the License is distributed on an "AS IS" BASIS, WITHOUT
 * WARRANTIES OR CONDITIONS OF ANY KIND, either express or implied.  See the
 * License for the specific language governing permissions and limitations
 * under the License.
 *
 ****************************************************************************/

/****************************************************************************
 * Included Files
 ****************************************************************************/

#include <nuttx/config.h>

#include <nuttx/list.h>
#include <nuttx/clock.h>
#include <nuttx/wqueue.h>
#include <nuttx/kmalloc.h>
#include <nuttx/rptun/openamp.h>
#include <nuttx/semaphore.h>
#include <nuttx/timers/rpmsg_rtc.h>

#include <errno.h>
#include <string.h>

/****************************************************************************
 * Pre-processor definitions
 ****************************************************************************/

#define RPMSG_RTC_EPT_NAME          "rpmsg-rtc"

#define RPMSG_RTC_SET               0
#define RPMSG_RTC_GET               1
#define RPMSG_RTC_ALARM_SET         2
#define RPMSG_RTC_ALARM_CANCEL      3
#define RPMSG_RTC_ALARM_FIRE        4
#define RPMSG_RTC_SYNC              5

/****************************************************************************
 * Private Types
 ****************************************************************************/

begin_packed_struct struct rpmsg_rtc_header_s
{
  uint32_t command;
  int32_t  result;
  uint64_t cookie;
} end_packed_struct;

begin_packed_struct struct rpmsg_rtc_set_s
{
  struct rpmsg_rtc_header_s header;
  int64_t                   sec;
  int32_t                   nsec;
} end_packed_struct;

#define rpmsg_rtc_get_s rpmsg_rtc_set_s

begin_packed_struct struct rpmsg_rtc_alarm_set_s
{
  struct rpmsg_rtc_header_s header;
  int64_t                   sec;
  int32_t                   nsec;
  int32_t                   id;
} end_packed_struct;

begin_packed_struct struct rpmsg_rtc_alarm_cancel_s
{
  struct rpmsg_rtc_header_s header;
  int32_t                   id;
} end_packed_struct;

#define rpmsg_rtc_alarm_fire_s rpmsg_rtc_alarm_cancel_s

struct rpmsg_rtc_cookie_s
{
  FAR struct rpmsg_rtc_header_s *msg;
  sem_t                         sem;
};

/* This is the private type for the RTC state. It must be cast compatible
 * with struct rtc_lowerhalf_s.
 */

struct rpmsg_rtc_lowerhalf_s
{
  /* This is the contained reference to the read-only, lower-half
   * operations vtable (which may lie in FLASH or ROM)
   */

  FAR const struct rtc_ops_s *ops;

  /* Data following is private to this driver and not visible outside of
   * this file.
   */

  struct rpmsg_endpoint      ept;
  FAR const char             *cpuname;
  struct work_s              syncwork;

#ifdef CONFIG_RTC_ALARM
  struct lower_setalarm_s    alarminfo[CONFIG_RTC_NALARMS];
#endif
};

struct rpmsg_rtc_server_s
{
  FAR struct rtc_ops_s *ops;
  FAR struct rtc_lowerhalf_s *lower;
  struct list_node list;
  sem_t exclsem;
};

struct rpmsg_rtc_session_s
{
  struct list_node node;
  struct rpmsg_endpoint ept;
};

/****************************************************************************
 * Private Function Prototypes
 ****************************************************************************/

static void rpmsg_rtc_device_created(FAR struct rpmsg_device *rdev,
              FAR void *priv);
static void rpmsg_rtc_device_destroy(FAR struct rpmsg_device *rdev,
              FAR void *priv);
static void rpmsg_rtc_alarm_fire_handler(FAR struct rpmsg_endpoint *ept,
              FAR void *data, size_t len, uint32_t src, FAR void *priv);
static int rpmsg_rtc_ept_cb(FAR struct rpmsg_endpoint *ept, FAR void *data,
              size_t len, uint32_t src, FAR void *priv);

static int rpmsg_rtc_send_recv(FAR struct rpmsg_rtc_lowerhalf_s *lower,
              uint32_t command, FAR struct rpmsg_rtc_header_s *msg, int len);
static int rpmsg_rtc_rdtime(FAR struct rtc_lowerhalf_s *lower,
              FAR struct rtc_time *rtctime);
static int rpmsg_rtc_settime(FAR struct rtc_lowerhalf_s *lower,
              FAR const struct rtc_time *rtctime);
static bool rpmsg_rtc_havesettime(FAR struct rtc_lowerhalf_s *lower);

#ifdef CONFIG_RTC_ALARM
static int rpmsg_rtc_setalarm(FAR struct rtc_lowerhalf_s *lower_,
              FAR const struct lower_setalarm_s *alarminfo);
static int rpmsg_rtc_setrelative(FAR struct rtc_lowerhalf_s *lower,
              FAR const struct lower_setrelative_s *relinfo);
static int rpmsg_rtc_cancelalarm(FAR struct rtc_lowerhalf_s *lower,
              int alarmid);
static int rpmsg_rtc_rdalarm(FAR struct rtc_lowerhalf_s *lower_,
              FAR struct lower_rdalarm_s *alarminfo);
#endif

static int rpmsg_rtc_server_rdtime(FAR struct rtc_lowerhalf_s *lower,
                                   FAR struct rtc_time *rtctime);
static int rpmsg_rtc_server_settime(FAR struct rtc_lowerhalf_s *lower,
                                    FAR const struct rtc_time *rtctime);
static bool rpmsg_rtc_server_havesettime(FAR struct rtc_lowerhalf_s *lower);

#ifdef CONFIG_RTC_ALARM
static int rpmsg_rtc_server_setalarm(FAR struct rtc_lowerhalf_s *lower,
              FAR const struct lower_setalarm_s *alarminfo);
static int rpmsg_rtc_server_setrelative(FAR struct rtc_lowerhalf_s *lower,
              FAR const struct lower_setrelative_s *relinfo);
static int rpmsg_rtc_server_cancelalarm(FAR struct rtc_lowerhalf_s *lower,
                                        int alarmid);
static int rpmsg_rtc_server_rdalarm(FAR struct rtc_lowerhalf_s *lower,
              FAR struct lower_rdalarm_s *alarminfo);
#endif

#ifdef CONFIG_RTC_PERIODIC
static int rpmsg_rtc_server_setperiodic(FAR struct rtc_lowerhalf_s *lower,
              FAR const struct lower_setperiodic_s *alarminfo);

static int rpmsg_rtc_server_cancelperiodic
              (FAR struct rtc_lowerhalf_s *lower, int alarmid);
#endif
<<<<<<< HEAD
=======

>>>>>>> 1bded73f
/****************************************************************************
 * Private Data
 ****************************************************************************/

static const struct rtc_ops_s g_rpmsg_rtc_ops =
{
  .rdtime      = rpmsg_rtc_rdtime,
  .settime     = rpmsg_rtc_settime,
  .havesettime = rpmsg_rtc_havesettime,
#ifdef CONFIG_RTC_ALARM
  .setalarm    = rpmsg_rtc_setalarm,
  .setrelative = rpmsg_rtc_setrelative,
  .cancelalarm = rpmsg_rtc_cancelalarm,
  .rdalarm     = rpmsg_rtc_rdalarm,
#endif
};

static struct rtc_ops_s g_rpmsg_rtc_server_ops =
{
  .rdtime      = rpmsg_rtc_server_rdtime,
  .settime     = rpmsg_rtc_server_settime,
  .havesettime = rpmsg_rtc_server_havesettime,
#ifdef CONFIG_RTC_ALARM
  .setalarm    = rpmsg_rtc_server_setalarm,
  .setrelative = rpmsg_rtc_server_setrelative,
  .cancelalarm = rpmsg_rtc_server_cancelalarm,
  .rdalarm     = rpmsg_rtc_server_rdalarm,
#endif
#ifdef CONFIG_RTC_PERIODIC
  .setperiodic    = rpmsg_rtc_server_setperiodic,
  .cancelperiodic = rpmsg_rtc_server_cancelperiodic,
#endif
};

/****************************************************************************
 * Private Functions
 ****************************************************************************/

static void rpmsg_rtc_device_created(FAR struct rpmsg_device *rdev,
                                     FAR void *priv)
{
  FAR struct rpmsg_rtc_lowerhalf_s *lower = priv;

  if (strcmp(lower->cpuname, rpmsg_get_cpuname(rdev)) == 0)
    {
      lower->ept.priv = lower;

      rpmsg_create_ept(&lower->ept, rdev, RPMSG_RTC_EPT_NAME,
                       RPMSG_ADDR_ANY, RPMSG_ADDR_ANY,
                       rpmsg_rtc_ept_cb, NULL);
    }
}

static void rpmsg_rtc_device_destroy(FAR struct rpmsg_device *rdev,
                                     FAR void *priv)
{
  FAR struct rpmsg_rtc_lowerhalf_s *lower = priv;

  if (strcmp(lower->cpuname, rpmsg_get_cpuname(rdev)) == 0)
    {
      rpmsg_destroy_ept(&lower->ept);
    }
}

static void rpmsg_rtc_alarm_fire_handler(FAR struct rpmsg_endpoint *ept,
                                         FAR void *data, size_t len,
                                         uint32_t src, FAR void *priv)
{
#ifdef CONFIG_RTC_ALARM
  FAR struct rpmsg_rtc_lowerhalf_s *lower = priv;
  FAR struct rpmsg_rtc_alarm_fire_s *msg = data;
  FAR struct lower_setalarm_s *alarminfo = &lower->alarminfo[msg->id];

  alarminfo->cb(alarminfo->priv, alarminfo->id);
#endif
}

static void rpmsg_rtc_syncworker(FAR void *arg)
{
  clock_synchronize();
}

static void rpmsg_rtc_sync_handler(FAR void *priv)
{
  FAR struct rpmsg_rtc_lowerhalf_s *lower = priv;

  work_queue(HPWORK, &lower->syncwork, rpmsg_rtc_syncworker, NULL, 0);
}

static int rpmsg_rtc_ept_cb(FAR struct rpmsg_endpoint *ept, FAR void *data,
                            size_t len, uint32_t src, FAR void *priv)
{
  FAR struct rpmsg_rtc_header_s *header = data;
  FAR struct rpmsg_rtc_cookie_s *cookie =
      (FAR struct rpmsg_rtc_cookie_s *)(uintptr_t)header->cookie;

  switch (header->command)
    {
    case RPMSG_RTC_ALARM_FIRE:
      rpmsg_rtc_alarm_fire_handler(ept, data, len, src, priv);
      break;

    case RPMSG_RTC_SYNC:
      rpmsg_rtc_sync_handler(priv);
      break;

    default:
      if (cookie)
        {
          memcpy(cookie->msg, data, len);
          nxsem_post(&cookie->sem);
        }
      break;
    }

  return 0;
}

static int rpmsg_rtc_send_recv(FAR struct rpmsg_rtc_lowerhalf_s *lower,
                               uint32_t command,
                               FAR struct rpmsg_rtc_header_s *msg, int len)
{
  struct rpmsg_rtc_cookie_s cookie;
  int ret;

  nxsem_init(&cookie.sem, 0, 0);
  nxsem_set_protocol(&cookie.sem, SEM_PRIO_NONE);
  cookie.msg = msg;

  msg->command = command;
  msg->result  = -ENXIO;
  msg->cookie  = (uintptr_t)&cookie;

  ret = rpmsg_send(&lower->ept, msg, len);
  if (ret < 0)
    {
      goto fail;
    }

  ret = nxsem_wait_uninterruptible(&cookie.sem);
  if (ret == 0)
    {
      ret = msg->result;
    }

fail:
  nxsem_destroy(&cookie.sem);
  return ret;
}

static int rpmsg_rtc_rdtime(FAR struct rtc_lowerhalf_s *lower,
                            FAR struct rtc_time *rtctime)
{
  struct rpmsg_rtc_get_s msg;
  int ret;

  ret = rpmsg_rtc_send_recv((FAR struct rpmsg_rtc_lowerhalf_s *)lower,
          RPMSG_RTC_GET, (struct rpmsg_rtc_header_s *)&msg, sizeof(msg));
  if (ret >= 0)
    {
      time_t time = msg.sec;
      gmtime_r(&time, (FAR struct tm *)rtctime);
      rtctime->tm_nsec = msg.nsec;
    }

  return ret;
}

static int rpmsg_rtc_settime(FAR struct rtc_lowerhalf_s *lower,
                             FAR const struct rtc_time *rtctime)
{
  struct rpmsg_rtc_set_s msg =
  {
    .sec  = mktime((FAR struct tm *)rtctime),
    .nsec = rtctime->tm_nsec,
  };

  return rpmsg_rtc_send_recv((FAR struct rpmsg_rtc_lowerhalf_s *)lower,
          RPMSG_RTC_SET, (struct rpmsg_rtc_header_s *)&msg, sizeof(msg));
}

static bool rpmsg_rtc_havesettime(FAR struct rtc_lowerhalf_s *lower)
{
  return true;
}

#ifdef CONFIG_RTC_ALARM
static int rpmsg_rtc_setalarm(FAR struct rtc_lowerhalf_s *lower_,
                              FAR const struct lower_setalarm_s *alarminfo)
{
  FAR struct rpmsg_rtc_lowerhalf_s *lower =
    (FAR struct rpmsg_rtc_lowerhalf_s *)lower_;
  struct rpmsg_rtc_alarm_set_s msg =
  {
    .sec  = mktime((FAR struct tm *)&alarminfo->time),
    .nsec = alarminfo->time.tm_nsec,
    .id   = alarminfo->id,
  };

  int ret;

  ret = rpmsg_rtc_send_recv(lower, RPMSG_RTC_ALARM_SET,
          (struct rpmsg_rtc_header_s *)&msg, sizeof(msg));
  if (ret >= 0)
    {
      lower->alarminfo[alarminfo->id] = *alarminfo;
    }

  return ret;
}

static int
rpmsg_rtc_setrelative(FAR struct rtc_lowerhalf_s *lower,
                      FAR const struct lower_setrelative_s *relinfo)
{
  struct lower_setalarm_s alarminfo =
  {
    .id   = relinfo->id,
    .cb   = relinfo->cb,
    .priv = relinfo->priv,
  };

  time_t time;

  rpmsg_rtc_rdtime(lower, &alarminfo.time);
  time = mktime((FAR struct tm *)&alarminfo.time);
  time = time + relinfo->reltime;
  gmtime_r(&time, (FAR struct tm *)&alarminfo.time);

  return rpmsg_rtc_setalarm(lower, &alarminfo);
}

static int rpmsg_rtc_cancelalarm(FAR struct rtc_lowerhalf_s *lower,
                                 int alarmid)
{
  struct rpmsg_rtc_alarm_cancel_s msg =
  {
    .id = alarmid,
  };

  return rpmsg_rtc_send_recv((FAR struct rpmsg_rtc_lowerhalf_s *)lower,
          RPMSG_RTC_ALARM_CANCEL, (struct rpmsg_rtc_header_s *)&msg,
          sizeof(msg));
}

static int rpmsg_rtc_rdalarm(FAR struct rtc_lowerhalf_s *lower_,
                             FAR struct lower_rdalarm_s *alarminfo)
{
  FAR struct rpmsg_rtc_lowerhalf_s *lower =
    (FAR struct rpmsg_rtc_lowerhalf_s *)lower_;

  *alarminfo->time = lower->alarminfo[alarminfo->id].time;
  return 0;
}
#endif

static int rpmsg_rtc_server_rdtime(FAR struct rtc_lowerhalf_s *lower,
                                   FAR struct rtc_time *rtctime)
{
  FAR struct rpmsg_rtc_server_s *server =
                         (FAR struct rpmsg_rtc_server_s *)lower;

  return server->lower->ops->rdtime(server->lower, rtctime);
}

static int rpmsg_rtc_server_settime(FAR struct rtc_lowerhalf_s *lower,
                                    FAR const struct rtc_time *rtctime)
{
  FAR struct rpmsg_rtc_server_s *server =
                         (FAR struct rpmsg_rtc_server_s *)lower;
  FAR struct rpmsg_rtc_session_s *session;
  FAR struct list_node *node;
  struct rpmsg_rtc_header_s header;
  int ret;

  ret = server->lower->ops->settime(server->lower, rtctime);
  if (ret >= 0)
    {
      nxsem_wait_uninterruptible(&server->exclsem);
      header.command = RPMSG_RTC_SYNC;
      list_for_every(&server->list, node)
        {
          session = (FAR struct rpmsg_rtc_session_s *)node;
          rpmsg_send(&session->ept, &header, sizeof(header));
        }

      nxsem_post(&server->exclsem);
    }

  return ret;
}

static bool rpmsg_rtc_server_havesettime(FAR struct rtc_lowerhalf_s *lower)
{
  FAR struct rpmsg_rtc_server_s *server =
                         (FAR struct rpmsg_rtc_server_s *)lower;

  return server->lower->ops->havesettime(server->lower);
}

#ifdef CONFIG_RTC_ALARM
static int rpmsg_rtc_server_setalarm(FAR struct rtc_lowerhalf_s *lower,
              FAR const struct lower_setalarm_s *alarminfo)
{
  FAR struct rpmsg_rtc_server_s *server =
                         (FAR struct rpmsg_rtc_server_s *)lower;

  return server->lower->ops->setalarm(server->lower, alarminfo);
}

static int rpmsg_rtc_server_setrelative(FAR struct rtc_lowerhalf_s *lower,
              FAR const struct lower_setrelative_s *relinfo)
{
  FAR struct rpmsg_rtc_server_s *server =
                         (FAR struct rpmsg_rtc_server_s *)lower;

  return server->lower->ops->setrelative(server->lower, relinfo);
}

static int rpmsg_rtc_server_cancelalarm(FAR struct rtc_lowerhalf_s *lower,
              int alarmid)
{
  FAR struct rpmsg_rtc_server_s *server =
                         (FAR struct rpmsg_rtc_server_s *)lower;

  return server->lower->ops->cancelalarm(server->lower, alarmid);
}

static int rpmsg_rtc_server_rdalarm(FAR struct rtc_lowerhalf_s *lower,
              FAR struct lower_rdalarm_s *alarminfo)
{
  FAR struct rpmsg_rtc_server_s *server =
                         (FAR struct rpmsg_rtc_server_s *)lower;

  return server->lower->ops->rdalarm(server->lower, alarminfo);
}
#endif

#ifdef CONFIG_RTC_PERIODIC
static int rpmsg_rtc_server_setperiodic(FAR struct rtc_lowerhalf_s *lower,
                     FAR const struct lower_setperiodic_s *alarminfo)
{
  FAR struct rpmsg_rtc_server_s *server =
                         (FAR struct rpmsg_rtc_server_s *)lower;

  return server->lower->ops->setperiodic(server->lower, alarminfo);
}

static int rpmsg_rtc_server_cancelperiodic
                     (FAR struct rtc_lowerhalf_s *lower, int alarmid)
{
  FAR struct rpmsg_rtc_server_s *server =
                         (FAR struct rpmsg_rtc_server_s *)lower;

  return server->lower->ops->cancelperiodic(server->lower, alarmid);
}
#endif

static void rpmsg_rtc_server_ns_unbind(FAR struct rpmsg_endpoint *ept)
{
  FAR struct rpmsg_rtc_session_s *session = container_of(ept,
                                            struct rpmsg_rtc_session_s, ept);
  FAR struct rpmsg_rtc_server_s *server = ept->priv;

  nxsem_wait_uninterruptible(&server->exclsem);
  list_delete(&session->node);
  nxsem_post(&server->exclsem);
  rpmsg_destroy_ept(&session->ept);
  kmm_free(session);
}

#ifdef CONFIG_RTC_ALARM
static void rpmsg_rtc_server_alarm_cb(FAR void *priv, int alarmid)
{
  FAR struct rpmsg_rtc_session_s *session = priv;
  struct rpmsg_rtc_alarm_fire_s msg =
  {
    .header.command = RPMSG_RTC_ALARM_FIRE,
    .id = alarmid,
  };

  rpmsg_send(&session->ept, &msg, sizeof(msg));
}
#endif

static int rpmsg_rtc_server_ept_cb(FAR struct rpmsg_endpoint *ept,
                                   FAR void *data, size_t len, uint32_t src,
                                   FAR void *priv)
{
  FAR struct rpmsg_rtc_header_s *header = data;

  switch (header->command)
    {
    case RPMSG_RTC_GET:
      {
        FAR struct rpmsg_rtc_get_s *msg = data;
        struct timespec ts;

        header->result = clock_gettime(CLOCK_REALTIME, &ts);
        msg->sec = ts.tv_sec;
        msg->nsec = ts.tv_nsec;
        return rpmsg_send(ept, msg, sizeof(*msg));
      }

    case RPMSG_RTC_SET:
      {
        FAR struct rpmsg_rtc_set_s *msg = data;
        struct timespec ts;

        ts.tv_sec = msg->sec;
        ts.tv_nsec = msg->nsec;
        header->result = clock_settime(CLOCK_REALTIME, &ts);
        return rpmsg_send(ept, msg, sizeof(*msg));
      }

#ifdef CONFIG_RTC_ALARM
    case RPMSG_RTC_ALARM_SET:
      {
        FAR struct rpmsg_rtc_session_s *session = container_of(ept,
                                            struct rpmsg_rtc_session_s, ept);
        FAR struct rpmsg_rtc_alarm_set_s *msg = data;
        FAR struct rpmsg_rtc_server_s *server = priv;
        time_t time = msg->sec;
        struct lower_setalarm_s alarminfo =
        {
          .id = msg->id,
          .cb = rpmsg_rtc_server_alarm_cb,
          .priv = session
        };

        gmtime_r(&time, (FAR struct tm *)&alarminfo.time);
        alarminfo.time.tm_nsec = msg->nsec;
        header->result = server->lower->ops->setalarm(server->lower,
                                                      &alarminfo);
        return rpmsg_send(ept, msg, sizeof(*msg));
      }

    case RPMSG_RTC_ALARM_CANCEL:
      {
        FAR struct rpmsg_rtc_alarm_cancel_s *msg = data;
        FAR struct rpmsg_rtc_server_s *server = priv;
        header->result = server->lower->ops->cancelalarm(server->lower,
                                                         msg->id);
        return rpmsg_send(ept, msg, sizeof(*msg));
      }
#endif

    default:
      header->result = -ENOSYS;
      return rpmsg_send(ept, header, sizeof(*header));
    }
}

static void rpmsg_rtc_server_ns_bind(FAR struct rpmsg_device *rdev,
                                     FAR void *priv,
                                     FAR const char *name,
                                     uint32_t dest)
{
  FAR struct rpmsg_rtc_server_s *server = priv;
  FAR struct rpmsg_rtc_session_s *session;

  if (strcmp(name, RPMSG_RTC_EPT_NAME))
    {
      return;
    }

  session = kmm_zalloc(sizeof(*session));
  if (!session)
    {
      return;
    }

  session->ept.priv = server;
  if (rpmsg_create_ept(&session->ept, rdev, RPMSG_RTC_EPT_NAME,
                       RPMSG_ADDR_ANY, dest,
                       rpmsg_rtc_server_ept_cb,
                       rpmsg_rtc_server_ns_unbind) < 0)
    {
      kmm_free(session);
      return;
    }

  nxsem_wait_uninterruptible(&server->exclsem);
  list_add_tail(&server->list, &session->node);
  nxsem_post(&server->exclsem);
}

/****************************************************************************
 * Name: rpmsg_rtc_initialize
 *
 * Description:
 *
 *   Take remote core RTC as external RTC hardware through rpmsg.
 *
 * Input Parameters:
 *   cpuname - current cpu name
 *   minor  - device minor number
 *
 * Returned Value:
 *   Return the lower half RTC driver instance on success;
 *   A NULL pointer on failure.
 *
 ****************************************************************************/

FAR struct rtc_lowerhalf_s *rpmsg_rtc_initialize(FAR const char *cpuname,
                                                 int minor)
{
  FAR struct rpmsg_rtc_lowerhalf_s *lower;

  lower = kmm_zalloc(sizeof(*lower));
  if (lower)
    {
      lower->ops     = &g_rpmsg_rtc_ops;
      lower->cpuname = cpuname;

      rpmsg_register_callback(lower,
                              rpmsg_rtc_device_created,
                              rpmsg_rtc_device_destroy,
                              NULL);

      rtc_initialize(minor, (FAR struct rtc_lowerhalf_s *)lower);
    }

  return (FAR struct rtc_lowerhalf_s *)lower;
}

/****************************************************************************
 * Name: rpmsg_rtc_server_initialize
 *
 * Description:
 *   Sync RTC info to remote core without external RTC hardware through
 *   rpmsg.
 *
 * Returned Value:
<<<<<<< HEAD
 *   Zero (OK) on success; a negated errno on failure
=======
 *   Return the lower half RTC driver instance on success;
 *   A NULL pointer on failure.
>>>>>>> 1bded73f
 *
 ****************************************************************************/

FAR struct rtc_lowerhalf_s *rpmsg_rtc_server_initialize(
                                         FAR struct rtc_lowerhalf_s *lower)
{
  FAR struct rpmsg_rtc_server_s *server;

  server = kmm_zalloc(sizeof(*server));
  if (server)
    {
      server->ops = &g_rpmsg_rtc_server_ops;
      server->lower = lower;
      list_initialize(&server->list);
      nxsem_init(&server->exclsem, 0, 1);
      if (rpmsg_register_callback(server, NULL, NULL,
                                  rpmsg_rtc_server_ns_bind) < 0)
        {
          nxsem_destroy(&server->exclsem);
          kmm_free(server);
          return NULL;
        }
    }

  return (FAR struct rtc_lowerhalf_s *)server;
}<|MERGE_RESOLUTION|>--- conflicted
+++ resolved
@@ -185,10 +185,7 @@
 static int rpmsg_rtc_server_cancelperiodic
               (FAR struct rtc_lowerhalf_s *lower, int alarmid);
 #endif
-<<<<<<< HEAD
-=======
-
->>>>>>> 1bded73f
+
 /****************************************************************************
  * Private Data
  ****************************************************************************/
@@ -723,12 +720,8 @@
  *   rpmsg.
  *
  * Returned Value:
-<<<<<<< HEAD
- *   Zero (OK) on success; a negated errno on failure
-=======
  *   Return the lower half RTC driver instance on success;
  *   A NULL pointer on failure.
->>>>>>> 1bded73f
  *
  ****************************************************************************/
 
