--- conflicted
+++ resolved
@@ -81,21 +81,12 @@
 
 struct lan91c111_driver_s
 {
-<<<<<<< HEAD
-  uintptr_t base;                         /* Base address */
-  int       irq;                          /* IRQ number */
-  uint16_t  bank;                         /* Current bank */
-  struct work_s irqwork;                  /* For deferring interrupt work to the work queue */
-  struct work_s pollwork;                 /* For deferring poll work to the work queue */
-  uint8_t pktbuf[MAX_NETDEV_PKTSIZE + 4]; /* +4 due to getregs32/putregs32 */
-=======
   uintptr_t base;                                     /* Base address */
   int       irq;                                      /* IRQ number */
   struct work_s irqwork;                              /* For deferring interrupt work to the work queue */
   struct work_s pollwork;                             /* For deferring poll work to the work queue */
   uint16_t  bank;                                     /* Current bank */
   uint16_t  pktbuf[(MAX_NETDEV_PKTSIZE + 4 + 1) / 2]; /* +4 due to getregs32/putregs32 */
->>>>>>> 9be737c8
 
   /* This holds the information visible to the NuttX network */
 
