--- conflicted
+++ resolved
@@ -117,10 +117,6 @@
 #else
   bch->buffer = kmm_malloc(bch->sectsize);
 #endif
-<<<<<<< HEAD
-
-=======
->>>>>>> 0342272e
   if (!bch->buffer)
     {
       ferr("ERROR: Failed to allocate sector buffer\n");
