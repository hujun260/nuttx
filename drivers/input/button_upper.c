/****************************************************************************
 * drivers/input/button_upper.c
 *
 * Licensed to the Apache Software Foundation (ASF) under one or more
 * contributor license agreements.  See the NOTICE file distributed with
 * this work for additional information regarding copyright ownership.  The
 * ASF licenses this file to you under the Apache License, Version 2.0 (the
 * "License"); you may not use this file except in compliance with the
 * License.  You may obtain a copy of the License at
 *
 *   http://www.apache.org/licenses/LICENSE-2.0
 *
 * Unless required by applicable law or agreed to in writing, software
 * distributed under the License is distributed on an "AS IS" BASIS, WITHOUT
 * WARRANTIES OR CONDITIONS OF ANY KIND, either express or implied.  See the
 * License for the specific language governing permissions and limitations
 * under the License.
 *
 ****************************************************************************/

/* This file provides a driver for a button input devices.
 *
 * The buttons driver exports a standard character driver interface. By
 * convention, the button driver is registered as an input device at
 * /dev/btnN where N uniquely identifies the driver instance.
 */

/****************************************************************************
 * Included Files
 ****************************************************************************/

#include <nuttx/config.h>

#include <sys/types.h>
#include <stdbool.h>
#include <string.h>
#include <poll.h>
#include <assert.h>
#include <errno.h>
#include <debug.h>

#include <nuttx/kmalloc.h>
#include <nuttx/signal.h>
#include <nuttx/random.h>
#include <nuttx/fs/fs.h>
#include <nuttx/input/buttons.h>

#include <nuttx/irq.h>

/****************************************************************************
 * Private Types
 ****************************************************************************/

/* This structure provides the state of one button driver */

struct btn_upperhalf_s
{
  /* Saved binding to the lower half button driver */

  FAR const struct btn_lowerhalf_s *bu_lower;

  btn_buttonset_t bu_enabled; /* Set of currently enabled button interrupts */
  btn_buttonset_t bu_sample;  /* Last sampled button states */
  sem_t bu_exclsem;           /* Supports exclusive access to the device */

  /* The following is a singly linked list of open references to the
   * button device.
   */

  FAR struct btn_open_s *bu_open;
};

/* This structure describes the state of one open button driver instance */

struct btn_open_s
{
  /* Supports a singly linked list */

  FAR struct btn_open_s *bo_flink;

  /* The following will be true if we are closing */

  volatile bool bo_closing;

  /* Button event notification information */

  pid_t bo_pid;
  struct btn_notify_s bo_notify;
  struct sigwork_s bo_work;

  /* Poll event information */

  struct btn_pollevents_s bo_pollevents;

  /* The following is a list if poll structures of threads waiting for
   * driver events.
   */

  FAR struct pollfd *bo_fds[CONFIG_INPUT_BUTTONS_NPOLLWAITERS];
};

/****************************************************************************
 * Private Function Prototypes
 ****************************************************************************/

/* Semaphore helpers */

static inline int btn_takesem(sem_t *sem);
#define btn_givesem(s) nxsem_post(s);

/* Sampling and Interrupt handling */

static void    btn_enable(FAR struct btn_upperhalf_s *priv);
static void    btn_interrupt(FAR const struct btn_lowerhalf_s *lower,
                             FAR void *arg);

/* Sampling */

static void    btn_sample(FAR struct btn_upperhalf_s *priv);

/* Character driver methods */

static int     btn_open(FAR struct file *filep);
static int     btn_close(FAR struct file *filep);
static ssize_t btn_read(FAR struct file *filep, FAR char *buffer,
                        size_t buflen);
static int     btn_ioctl(FAR struct file *filep, int cmd,
                         unsigned long arg);
static int     btn_poll(FAR struct file *filep, FAR struct pollfd *fds,
                        bool setup);
static ssize_t btn_write(FAR struct file *filep, FAR const char *buffer,
                         size_t buflen);

#ifdef CONFIG_INPUT_UINPUT
static ssize_t btn_write(FAR struct file *filep, FAR const char *buffer,
                         size_t buflen);
#endif

/****************************************************************************
 * Private Data
 ****************************************************************************/

static const struct file_operations btn_fops =
{
  btn_open,  /* open */
  btn_close, /* close */
  btn_read,  /* read */
<<<<<<< HEAD
  btn_write, /* write */
=======
#ifdef CONFIG_INPUT_UINPUT
  btn_write, /* write */
#else
  NULL,      /* write */
#endif
>>>>>>> 0342272e
  NULL,      /* seek */
  btn_ioctl, /* ioctl */
  btn_poll   /* poll */
#ifndef CONFIG_DISABLE_PSEUDOFS_OPERATIONS
  , NULL     /* unlink */
#endif
};

/****************************************************************************
 * Private Functions
 ****************************************************************************/

/****************************************************************************
 * Name: btn_takesem
 ****************************************************************************/

static inline int btn_takesem(sem_t *sem)
{
  return nxsem_wait(sem);
}

/****************************************************************************
 * Name: btn_enable
 ****************************************************************************/

static void btn_enable(FAR struct btn_upperhalf_s *priv)
{
  FAR const struct btn_lowerhalf_s *lower;
  FAR struct btn_open_s *opriv;
  btn_buttonset_t press;
  btn_buttonset_t release;
  irqstate_t flags;

  DEBUGASSERT(priv && priv->bu_lower);
  lower = priv->bu_lower;

  /* This routine is called both task level and interrupt level, so
   * interrupts must be disabled.
   */

  flags = enter_critical_section();

  /* Visit each opened reference to the device */

  press   = 0;
  release = 0;

  for (opriv = priv->bu_open; opriv; opriv = opriv->bo_flink)
    {
      /* OR in the poll event buttons */

      press   |= opriv->bo_pollevents.bp_press;
      release |= opriv->bo_pollevents.bp_release;

      /* OR in the signal events */

      press   |= opriv->bo_notify.bn_press;
      release |= opriv->bo_notify.bn_release;
    }

  /* Enable/disable button interrupts */

  DEBUGASSERT(lower->bl_enable);
  if (press != 0 || release != 0)
    {
      /* Enable interrupts with the new button set */

      lower->bl_enable(lower, press, release,
                       (btn_handler_t)btn_interrupt, priv);
    }
  else
    {
      /* Disable further interrupts */

      lower->bl_enable(lower, 0, 0, NULL, NULL);
    }

  leave_critical_section(flags);
}

/****************************************************************************
 * Name: btn_interrupt
 ****************************************************************************/

static void btn_interrupt(FAR const struct btn_lowerhalf_s *lower,
                          FAR void *arg)
{
  FAR struct btn_upperhalf_s *priv = (FAR struct btn_upperhalf_s *)arg;

  DEBUGASSERT(priv);

  /* Process the next sample */

  btn_sample(priv);
}

/****************************************************************************
 * Name: btn_sample
 ****************************************************************************/

static void btn_sample(FAR struct btn_upperhalf_s *priv)
{
  FAR const struct btn_lowerhalf_s *lower;
  FAR struct btn_open_s *opriv;
  btn_buttonset_t sample;
  btn_buttonset_t change;
  btn_buttonset_t press;
  btn_buttonset_t release;
  irqstate_t flags;
  int i;

  DEBUGASSERT(priv && priv->bu_lower);
  lower = priv->bu_lower;

  /* This routine is called both task level and interrupt level, so
   * interrupts must be disabled.
   */

  flags = enter_critical_section();

  /* Sample the new button state */

  DEBUGASSERT(lower->bl_buttons);
  sample = lower->bl_buttons(lower);

  add_ui_randomness(sample);

  /* Determine which buttons have been newly pressed and which have been
   * newly released.
   */

  change = sample ^ priv->bu_sample;
  press  = change & sample;

  DEBUGASSERT(lower->bl_supported);
  release = change & (lower->bl_supported(lower) & ~sample);

  /* Visit each opened reference to the device */

  for (opriv = priv->bu_open; opriv; opriv = opriv->bo_flink)
    {
      /* Have any poll events occurred? */

      if ((press & opriv->bo_pollevents.bp_press)     != 0 ||
          (release & opriv->bo_pollevents.bp_release) != 0)
        {
          /* Yes.. Notify all waiters */

          for (i = 0; i < CONFIG_INPUT_BUTTONS_NPOLLWAITERS; i++)
            {
              FAR struct pollfd *fds = opriv->bo_fds[i];
              if (fds)
                {
                  fds->revents |= (fds->events & POLLIN);
                  if (fds->revents != 0)
                    {
                      iinfo("Report events: %02x\n", fds->revents);
                      nxsem_post(fds->sem);
                    }
                }
            }
        }

      /* Have any signal events occurred? */

      if ((press & opriv->bo_notify.bn_press)     != 0 ||
          (release & opriv->bo_notify.bn_release) != 0)
        {
          /* Yes.. Signal the waiter */

          opriv->bo_notify.bn_event.sigev_value.sival_int = sample;
          nxsig_notification(opriv->bo_pid, &opriv->bo_notify.bn_event,
                             SI_QUEUE, &opriv->bo_work);
        }
    }

  /* Enable/disable interrupt handling */

  btn_enable(priv);

  priv->bu_sample = sample;
  leave_critical_section(flags);
}

/****************************************************************************
 * Name: btn_open
 ****************************************************************************/

static int btn_open(FAR struct file *filep)
{
  FAR struct inode *inode;
  FAR struct btn_upperhalf_s *priv;
  FAR struct btn_open_s *opriv;
  FAR const struct btn_lowerhalf_s *lower;
  btn_buttonset_t supported;
  int ret;

  DEBUGASSERT(filep && filep->f_inode);
  inode = filep->f_inode;
  DEBUGASSERT(inode->i_private);
  priv = (FAR struct btn_upperhalf_s *)inode->i_private;

  /* Get exclusive access to the driver structure */

  ret = btn_takesem(&priv->bu_exclsem);
  if (ret < 0)
    {
      ierr("ERROR: btn_takesem failed: %d\n", ret);
      return ret;
    }

  /* Allocate a new open structure */

  opriv = (FAR struct btn_open_s *)kmm_zalloc(sizeof(struct btn_open_s));
  if (!opriv)
    {
      ierr("ERROR: Failed to allocate open structure\n");
      ret = -ENOMEM;
      goto errout_with_sem;
    }

  /* Initialize the open structure */

  lower = priv->bu_lower;
  DEBUGASSERT(lower && lower->bl_supported);
  supported = lower->bl_supported(lower);

  opriv->bo_pollevents.bp_press   = supported;
  opriv->bo_pollevents.bp_release = supported;

  /* Attach the open structure to the device */

  opriv->bo_flink = priv->bu_open;
  priv->bu_open = opriv;

  /* Attach the open structure to the file structure */

  filep->f_priv = (FAR void *)opriv;
  ret = OK;

  /* Enable/disable interrupt handling */

  btn_enable(priv);

errout_with_sem:
  btn_givesem(&priv->bu_exclsem);
  return ret;
}

/****************************************************************************
 * Name: btn_close
 ****************************************************************************/

static int btn_close(FAR struct file *filep)
{
  FAR struct inode *inode;
  FAR struct btn_upperhalf_s *priv;
  FAR struct btn_open_s *opriv;
  FAR struct btn_open_s *curr;
  FAR struct btn_open_s *prev;
  irqstate_t flags;
  bool closing;
  int ret;

  DEBUGASSERT(filep && filep->f_priv && filep->f_inode);
  opriv = filep->f_priv;
  inode = filep->f_inode;
  DEBUGASSERT(inode->i_private);
  priv  = (FAR struct btn_upperhalf_s *)inode->i_private;

  /* Handle an improbable race conditions with the following atomic test
   * and set.
   *
   * This is actually a pretty feeble attempt to handle this.  The
   * improbable race condition occurs if two different threads try to
   * close the button driver at the same time.  The rule:  don't do
   * that!  It is feeble because we do not really enforce stale pointer
   * detection anyway.
   */

  flags = enter_critical_section();
  closing = opriv->bo_closing;
  opriv->bo_closing = true;
  leave_critical_section(flags);

  if (closing)
    {
      /* Another thread is doing the close */

      return OK;
    }

  /* Get exclusive access to the driver structure */

  ret = btn_takesem(&priv->bu_exclsem);
  if (ret < 0)
    {
      ierr("ERROR: btn_takesem failed: %d\n", ret);
      return ret;
    }

  /* Find the open structure in the list of open structures for the device */

  for (prev = NULL, curr = priv->bu_open;
       curr && curr != opriv;
       prev = curr, curr = curr->bo_flink);

  DEBUGASSERT(curr);
  if (!curr)
    {
      ierr("ERROR: Failed to find open entry\n");
      ret = -ENOENT;
      goto errout_with_exclsem;
    }

  /* Remove the structure from the device */

  if (prev)
    {
      prev->bo_flink = opriv->bo_flink;
    }
  else
    {
      priv->bu_open = opriv->bo_flink;
    }

  /* Cancel any pending notification */

  nxsig_cancel_notification(&opriv->bo_work);

  /* And free the open structure */

  kmm_free(opriv);

  /* Enable/disable interrupt handling */

  btn_enable(priv);
  ret = OK;

errout_with_exclsem:
  btn_givesem(&priv->bu_exclsem);
  return ret;
}

/****************************************************************************
 * Name: btn_read
 ****************************************************************************/

static ssize_t btn_read(FAR struct file *filep, FAR char *buffer,
                        size_t len)
{
  FAR struct inode *inode;
  FAR struct btn_upperhalf_s *priv;
  FAR const struct btn_lowerhalf_s *lower;
  int ret;

  DEBUGASSERT(filep && filep->f_inode);
  inode = filep->f_inode;
  DEBUGASSERT(inode->i_private);
  priv  = (FAR struct btn_upperhalf_s *)inode->i_private;

  /* Make sure that the buffer is sufficiently large to hold at least one
   * complete sample.
   *
   * REVISIT:  Should also check buffer alignment.
   */

  if (len < sizeof(btn_buttonset_t))
    {
      ierr("ERROR: buffer too small: %zu\n", len);
      return -EINVAL;
    }

  /* Get exclusive access to the driver structure */

  ret = btn_takesem(&priv->bu_exclsem);
  if (ret < 0)
    {
      ierr("ERROR: btn_takesem failed: %d\n", ret);
      return ret;
    }

  /* Read and return the current state of the buttons */

  lower = priv->bu_lower;
  DEBUGASSERT(lower && lower->bl_buttons);
  *(FAR btn_buttonset_t *)buffer = lower->bl_buttons(lower);

  btn_givesem(&priv->bu_exclsem);
  return (ssize_t)sizeof(btn_buttonset_t);
}

/****************************************************************************
 * Name: btn_write
 ****************************************************************************/

<<<<<<< HEAD
=======
#ifdef CONFIG_INPUT_UINPUT

>>>>>>> 0342272e
static ssize_t btn_write(FAR struct file *filep, FAR const char *buffer,
                         size_t buflen)
{
  FAR struct inode *inode;
  FAR struct btn_upperhalf_s *priv;
  FAR const struct btn_lowerhalf_s *lower;
  int ret;

  DEBUGASSERT(filep && filep->f_inode);
  inode = filep->f_inode;
  DEBUGASSERT(inode->i_private);
  priv  = (FAR struct btn_upperhalf_s *)inode->i_private;

  /* Make sure that the buffer is sufficiently large to hold at least one
   * complete sample.
   *
   * REVISIT:  Should also check buffer alignment.
   */

  if (buflen < sizeof(btn_buttonset_t))
    {
      ierr("ERROR: buffer too small: %zu\n", buflen);
      return -EINVAL;
    }

  /* Get exclusive access to the driver structure */

  ret = btn_takesem(&priv->bu_exclsem);
  if (ret < 0)
    {
      ierr("ERROR: btn_takesem failed: %d\n", ret);
      return ret;
    }

  /* Write the current state of the buttons */

  lower = priv->bu_lower;
  DEBUGASSERT(lower);
  if (lower->bl_write)
    {
      ret = lower->bl_write(lower, buffer, buflen);
    }
  else
    {
      ret = -ENOSYS;
    }

  btn_givesem(&priv->bu_exclsem);
  return (ssize_t)ret;
}
<<<<<<< HEAD
=======
#endif
>>>>>>> 0342272e

/****************************************************************************
 * Name: btn_ioctl
 ****************************************************************************/

static int btn_ioctl(FAR struct file *filep, int cmd, unsigned long arg)
{
  FAR struct inode *inode;
  FAR struct btn_upperhalf_s *priv;
  FAR struct btn_open_s *opriv;
  FAR const struct btn_lowerhalf_s *lower;
  int ret;

  DEBUGASSERT(filep && filep->f_priv && filep->f_inode);
  opriv = filep->f_priv;
  inode = filep->f_inode;
  DEBUGASSERT(inode->i_private);
  priv  = (FAR struct btn_upperhalf_s *)inode->i_private;

  /* Get exclusive access to the driver structure */

  ret = btn_takesem(&priv->bu_exclsem);
  if (ret < 0)
    {
      ierr("ERROR: btn_takesem failed: %d\n", ret);
      return ret;
    }

  /* Handle the ioctl command */

  ret = -EINVAL;
  switch (cmd)
    {
    /* Command:     BTNIOC_SUPPORTED
     * Description: Report the set of button events supported by the
     *              hardware;
     * Argument:    A pointer to writeable integer value in which to return
     *              the set of supported buttons.
     * Return:      Zero (OK) on success.  Minus one will be returned on
     *              failure with the errno value set appropriately.
     */

    case BTNIOC_SUPPORTED:
      {
        FAR btn_buttonset_t *supported =
          (FAR btn_buttonset_t *)((uintptr_t)arg);

        if (supported)
          {
            lower = priv->bu_lower;
            DEBUGASSERT(lower && lower->bl_supported);

            *supported = lower->bl_supported(lower);
            ret = OK;
          }
      }
      break;

    /* Command:     BTNIOC_POLLEVENTS
     * Description: Specify the set of button events that can cause a poll()
     *              to awaken.  The default is all button depressions and
     *              all button releases (all supported buttons);
     * Argument:    A read-only pointer to an instance of struct
     *              btn_pollevents_s
     * Return:      Zero (OK) on success.  Minus one will be returned on
     *              failure with the errno value set appropriately.
     */

    case BTNIOC_POLLEVENTS:
      {
        FAR struct btn_pollevents_s *pollevents =
          (FAR struct btn_pollevents_s *)((uintptr_t)arg);

        if (pollevents)
          {
            /* Save the poll events */

            opriv->bo_pollevents.bp_press   = pollevents->bp_press;
            opriv->bo_pollevents.bp_release = pollevents->bp_release;

            /* Enable/disable interrupt handling */

            btn_enable(priv);
            ret = OK;
          }
      }
      break;

    /* Command:     BTNIOC_REGISTER
     * Description: Register to receive a signal whenever there is a change
     *              in any of the discrete buttone inputs.  This feature,
     *              of course, depends upon interrupt GPIO support from the
     *              platform.
     * Argument:    A read-only pointer to an instance of struct
     *              btn_notify_s
     * Return:      Zero (OK) on success.  Minus one will be returned on
     *              failure with the errno value set appropriately.
     */

    case BTNIOC_REGISTER:
      {
        FAR struct btn_notify_s *notify =
          (FAR struct btn_notify_s *)((uintptr_t)arg);

        if (notify)
          {
            /* Save the notification events */

            opriv->bo_notify.bn_press   = notify->bn_press;
            opriv->bo_notify.bn_release = notify->bn_release;
            opriv->bo_notify.bn_event   = notify->bn_event;
            opriv->bo_pid               = getpid();

            /* Enable/disable interrupt handling */

            btn_enable(priv);
            ret = OK;
          }
      }
      break;

    default:
      ierr("ERROR: Unrecognized command: %d\n", cmd);
      ret = -ENOTTY;
      break;
    }

  btn_givesem(&priv->bu_exclsem);
  return ret;
}

/****************************************************************************
 * Name: btn_poll
 ****************************************************************************/

static int btn_poll(FAR struct file *filep, FAR struct pollfd *fds,
                    bool setup)
{
  FAR struct inode *inode;
  FAR struct btn_upperhalf_s *priv;
  FAR struct btn_open_s *opriv;
  int ret;
  int i;

  DEBUGASSERT(filep && filep->f_priv && filep->f_inode);
  opriv = filep->f_priv;
  inode = filep->f_inode;
  DEBUGASSERT(inode->i_private);
  priv  = (FAR struct btn_upperhalf_s *)inode->i_private;

  /* Get exclusive access to the driver structure */

  ret = btn_takesem(&priv->bu_exclsem);
  if (ret < 0)
    {
      ierr("ERROR: btn_takesem failed: %d\n", ret);
      return ret;
    }

  /* Are we setting up the poll?  Or tearing it down? */

  if (setup)
    {
      /* This is a request to set up the poll.  Find an available
       * slot for the poll structure reference
       */

      for (i = 0; i < CONFIG_INPUT_BUTTONS_NPOLLWAITERS; i++)
        {
          /* Find an available slot */

          if (!opriv->bo_fds[i])
            {
              /* Bind the poll structure and this slot */

              opriv->bo_fds[i] = fds;
              fds->priv = &opriv->bo_fds[i];
              break;
            }
        }

      if (i >= CONFIG_INPUT_BUTTONS_NPOLLWAITERS)
        {
          ierr("ERROR: Too many poll waiters\n");
          fds->priv    = NULL;
          ret          = -EBUSY;
          goto errout_with_dusem;
        }
    }
  else if (fds->priv)
    {
      /* This is a request to tear down the poll. */

      FAR struct pollfd **slot = (FAR struct pollfd **)fds->priv;

#ifdef CONFIG_DEBUG_FEATURES
      if (!slot)
        {
          ierr("ERROR: Poll slot not found\n");
          ret = -EIO;
          goto errout_with_dusem;
        }
#endif

      /* Remove all memory of the poll setup */

      *slot     = NULL;
      fds->priv = NULL;
    }

errout_with_dusem:
  btn_enable(priv);
  btn_givesem(&priv->bu_exclsem);
  return ret;
}

/****************************************************************************
 * Public Functions
 ****************************************************************************/

/****************************************************************************
 * Name: btn_register
 *
 * Description:
 *   Bind the lower half button driver to an instance of the upper half
 *   button driver and register the composite character driver as the
 *   specified device.
 *
 * Input Parameters:
 *   devname - The name of the button device to be registered.
 *     This should be a string of the form "/dev/btnN" where N is the
 *     minor device number.
 *   lower - An instance of the platform-specific button lower half driver.
 *
 * Returned Value:
 *   Zero (OK) is returned on success.  Otherwise a negated errno value is
 *   returned to indicate the nature of the failure.
 *
 ****************************************************************************/

int btn_register(FAR const char *devname,
                 FAR const struct btn_lowerhalf_s *lower)
{
  FAR struct btn_upperhalf_s *priv;
  int ret;

  DEBUGASSERT(devname && lower);

  /* Allocate a new button driver instance */

  priv = (FAR struct btn_upperhalf_s *)
    kmm_zalloc(sizeof(struct btn_upperhalf_s));

  if (!priv)
    {
      ierr("ERROR: Failed to allocate device structure\n");
      return -ENOMEM;
    }

  /* Make sure that all button interrupts are disabled */

  DEBUGASSERT(lower->bl_enable);
  lower->bl_enable(lower, 0, 0, NULL, NULL);

  /* Initialize the new button driver instance */

  priv->bu_lower = lower;
  nxsem_init(&priv->bu_exclsem, 0, 1);

  DEBUGASSERT(lower->bl_buttons);
  priv->bu_sample = lower->bl_buttons(lower);

  /* And register the button driver */

  ret = register_driver(devname, &btn_fops, 0666, priv);
  if (ret < 0)
    {
      ierr("ERROR: register_driver failed: %d\n", ret);
      goto errout_with_priv;
    }

  return OK;

errout_with_priv:
  nxsem_destroy(&priv->bu_exclsem);
  kmm_free(priv);
  return ret;
}<|MERGE_RESOLUTION|>--- conflicted
+++ resolved
@@ -145,15 +145,11 @@
   btn_open,  /* open */
   btn_close, /* close */
   btn_read,  /* read */
-<<<<<<< HEAD
-  btn_write, /* write */
-=======
 #ifdef CONFIG_INPUT_UINPUT
   btn_write, /* write */
 #else
   NULL,      /* write */
 #endif
->>>>>>> 0342272e
   NULL,      /* seek */
   btn_ioctl, /* ioctl */
   btn_poll   /* poll */
@@ -550,11 +546,8 @@
  * Name: btn_write
  ****************************************************************************/
 
-<<<<<<< HEAD
-=======
 #ifdef CONFIG_INPUT_UINPUT
 
->>>>>>> 0342272e
 static ssize_t btn_write(FAR struct file *filep, FAR const char *buffer,
                          size_t buflen)
 {
@@ -605,10 +598,7 @@
   btn_givesem(&priv->bu_exclsem);
   return (ssize_t)ret;
 }
-<<<<<<< HEAD
-=======
 #endif
->>>>>>> 0342272e
 
 /****************************************************************************
  * Name: btn_ioctl
