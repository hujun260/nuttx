--- conflicted
+++ resolved
@@ -72,11 +72,6 @@
 static int     touch_close(FAR struct file *filep);
 static ssize_t touch_read(FAR struct file *filep, FAR char *buffer,
                           size_t buflen);
-<<<<<<< HEAD
-static ssize_t touch_write(FAR struct file *filep, FAR const char *openpriv,
-                           size_t buflen);
-=======
->>>>>>> a0cf822d
 static int     touch_ioctl(FAR struct file *filep, int cmd,
                            unsigned long arg);
 static int     touch_poll(FAR struct file *filep, FAR struct pollfd *fds,
@@ -93,15 +88,6 @@
 
 static const struct file_operations g_touch_fops =
 {
-<<<<<<< HEAD
-  touch_open,  /* open */
-  touch_close, /* close */
-  touch_read,  /* read */
-  touch_write, /* write */
-  NULL,        /* seek */
-  touch_ioctl, /* ioctl */
-  touch_poll   /* poll */
-=======
   touch_open,     /* open */
   touch_close,    /* close */
   touch_read,     /* read */
@@ -116,7 +102,6 @@
 #ifndef CONFIG_DISABLE_PSEUDOFS_OPERATIONS
   , NULL          /* unlink */
 #endif
->>>>>>> a0cf822d
 };
 
 /****************************************************************************
