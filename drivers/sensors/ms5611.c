--- conflicted
+++ resolved
@@ -120,20 +120,11 @@
 
 /* Sensor methods */
 
-<<<<<<< HEAD
-static int ms5611_set_interval(FAR struct file *filep,
-                               FAR struct sensor_lowerhalf_s *lower,
-                               FAR unsigned int *period_us);
-static int ms5611_activate(FAR struct file *filep,
-                           FAR struct sensor_lowerhalf_s *lower,
-                           bool enable);
-=======
 static int ms5611_set_interval(FAR struct sensor_lowerhalf_s *lower,
                                FAR struct file *filep,
                                FAR unsigned long *period_us);
 static int ms5611_activate(FAR struct sensor_lowerhalf_s *lower,
                            FAR struct file *filep, bool enable);
->>>>>>> 9be737c8
 
 #if 0 /* Please read below */
 static int ms5611_fetch(FAR struct sensor_lowerhalf_s *lower,
@@ -549,15 +540,9 @@
  * Name: ms5611_set_interval
  ****************************************************************************/
 
-<<<<<<< HEAD
-static int ms5611_set_interval(FAR struct file *filep,
-                               FAR struct sensor_lowerhalf_s *lower,
-                               FAR unsigned int *period_us)
-=======
 static int ms5611_set_interval(FAR struct sensor_lowerhalf_s *lower,
                                FAR struct file *filep,
                                FAR unsigned long *period_us)
->>>>>>> 9be737c8
 {
   FAR struct ms5611_dev_s *priv = container_of(lower,
                                                FAR struct ms5611_dev_s,
@@ -571,14 +556,8 @@
  * Name: ms5611_activate
  ****************************************************************************/
 
-<<<<<<< HEAD
-static int ms5611_activate(FAR struct file *filep,
-                           FAR struct sensor_lowerhalf_s *lower,
-                           bool enable)
-=======
 static int ms5611_activate(FAR struct sensor_lowerhalf_s *lower,
                            FAR struct file *filep, bool enable)
->>>>>>> 9be737c8
 {
   bool start_thread = false;
   struct ms5611_dev_s *priv = (FAR struct ms5611_dev_s *)lower;
