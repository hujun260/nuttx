--- conflicted
+++ resolved
@@ -90,16 +90,6 @@
                                     uint8_t * temperature);
 static int l3gd20_interrupt_handler(int irq, FAR void *context,
                                     FAR void *arg);
-<<<<<<< HEAD
-static int l3gd20_activate(FAR struct file *filep,
-                           FAR struct sensor_lowerhalf_s *lower,
-                           bool enable);
-#if CONFIG_SENSORS_L3GD20_BUFFER_SIZE > 0
-static void l3gd20_worker(FAR void *arg);
-#else
-static int l3gd20_fetch(FAR struct file *filep,
-                        FAR struct sensor_lowerhalf_s *lower,
-=======
 static int l3gd20_activate(FAR struct sensor_lowerhalf_s *lower,
                            FAR struct file *filep, bool enable);
 #if CONFIG_SENSORS_L3GD20_BUFFER_SIZE > 0
@@ -107,7 +97,6 @@
 #else
 static int l3gd20_fetch(FAR struct sensor_lowerhalf_s *lower,
                         FAR struct file *filep,
->>>>>>> 9be737c8
                         FAR char *buffer, size_t buflen);
 #endif
 
@@ -414,13 +403,8 @@
  * Name: l3gd20_fetch
  ****************************************************************************/
 
-<<<<<<< HEAD
-static int l3gd20_fetch(FAR struct file *filep,
-                        FAR struct sensor_lowerhalf_s *lower,
-=======
 static int l3gd20_fetch(FAR struct sensor_lowerhalf_s *lower,
                         FAR struct file *filep,
->>>>>>> 9be737c8
                         FAR char *buffer, size_t buflen)
 {
   FAR struct l3gd20_dev_s *priv = container_of(lower,
@@ -444,14 +428,8 @@
  * Name: l3gd20_activate
  ****************************************************************************/
 
-<<<<<<< HEAD
-static int l3gd20_activate(FAR struct file *filep,
-                           FAR struct sensor_lowerhalf_s *lower,
-                           bool enable)
-=======
 static int l3gd20_activate(FAR struct sensor_lowerhalf_s *lower,
                            FAR struct file *filep, bool enable)
->>>>>>> 9be737c8
 {
   FAR struct l3gd20_dev_s *priv = container_of(lower,
                                                FAR struct l3gd20_dev_s,
