/****************************************************************************
 * drivers/power/battery_monitor.c
 *
 * Licensed to the Apache Software Foundation (ASF) under one or more
 * contributor license agreements.  See the NOTICE file distributed with
 * this work for additional information regarding copyright ownership.  The
 * ASF licenses this file to you under the Apache License, Version 2.0 (the
 * "License"); you may not use this file except in compliance with the
 * License.  You may obtain a copy of the License at
 *
 *   http://www.apache.org/licenses/LICENSE-2.0
 *
 * Unless required by applicable law or agreed to in writing, software
 * distributed under the License is distributed on an "AS IS" BASIS, WITHOUT
 * WARRANTIES OR CONDITIONS OF ANY KIND, either express or implied.  See the
 * License for the specific language governing permissions and limitations
 * under the License.
 *
 ****************************************************************************/

/* Upper-half, character driver for battery manager & monitor ICs. */

/****************************************************************************
 * Included Files
 ****************************************************************************/

#include <nuttx/config.h>

#include <stdbool.h>
#include <errno.h>
#include <string.h>
#include <debug.h>
#include <poll.h>
#include <fcntl.h>

#include <nuttx/semaphore.h>
#include <nuttx/fs/fs.h>
#include <nuttx/kmalloc.h>
#include <nuttx/power/battery_monitor.h>
#include <nuttx/power/battery_ioctl.h>

/* This driver requires:
 *
 * CONFIG_BATTERY_MONITOR - Upper half battery driver support
 */

#if defined(CONFIG_BATTERY_MONITOR)

/****************************************************************************
 * Pre-processor Definitions
 ****************************************************************************/

/****************************************************************************
 * Private type
 ****************************************************************************/

struct battery_monitor_priv_s
{
  struct list_node  node;
  sem_t             lock;
  sem_t             wait;
  uint32_t          mask;
  FAR struct pollfd *fds;
};

/****************************************************************************
 * Private Function Prototypes
 ****************************************************************************/

/* Character driver methods */

static int     bat_monitor_open(FAR struct file *filep);
static int     bat_monitor_close(FAR struct file *filep);
static ssize_t bat_monitor_read(FAR struct file *filep, FAR char *buffer,
                                size_t buflen);
static ssize_t bat_monitor_write(FAR struct file *filep,
                                 FAR const char *buffer, size_t buflen);
static int     bat_monitor_ioctl(FAR struct file *filep, int cmd,
                                 unsigned long arg);
static int     bat_monitor_poll(FAR struct file *filep,
                                FAR struct pollfd *fds, bool setup);

/****************************************************************************
 * Private Data
 ****************************************************************************/

static const struct file_operations g_batteryops =
{
<<<<<<< HEAD
  bat_monitor_open,
  bat_monitor_close,
  bat_monitor_read,
  bat_monitor_write,
  NULL,
  bat_monitor_ioctl,
  bat_monitor_poll
=======
  bat_monitor_open,    /* open */
  bat_monitor_close,   /* close */
  bat_monitor_read,    /* read */
  bat_monitor_write,   /* write */
  NULL,                /* seek */
  bat_monitor_ioctl,   /* ioctl */
  bat_monitor_poll     /* poll */
#ifndef CONFIG_DISABLE_PSEUDOFS_OPERATIONS
  , NULL               /* unlink */
#endif
>>>>>>> 0342272e
};

/****************************************************************************
 * Private Functions
 ****************************************************************************/

static int battery_monitor_notify(FAR struct battery_monitor_priv_s *priv,
                                  uint32_t mask)
{
  FAR struct pollfd *fd = priv->fds;
  int semcnt;
  int ret;

  if (!fd)
    {
      return OK;
    }

  ret = nxsem_wait_uninterruptible(&priv->lock);
  if (ret < 0)
    {
      return ret;
    }

  priv->mask |= mask;
  if (priv->mask)
    {
      fd->revents |= POLLIN;
      nxsem_get_value(fd->sem, &semcnt);
      if (semcnt < 1)
        {
          nxsem_post(fd->sem);
        }

      nxsem_get_value(&priv->wait, &semcnt);
      if (semcnt < 1)
        {
          nxsem_post(&priv->wait);
        }
    }

  nxsem_post(&priv->lock);

  return OK;
}

/****************************************************************************
 * Name: bat_monitor_open
 *
 * Description:
 *   This function is called whenever the battery device is opened.
 *
 ****************************************************************************/

static int bat_monitor_open(FAR struct file *filep)
{
  FAR struct battery_monitor_priv_s *priv;
  FAR struct battery_monitor_dev_s *dev = filep->f_inode->i_private;
  int ret;

  priv = kmm_zalloc(sizeof(*priv));
  if (priv == NULL)
    {
      return -ENOMEM;
    }

  ret = nxsem_wait(&dev->batsem);
  if (ret < 0)
    {
      kmm_free(priv);
      return ret;
    }

  nxsem_init(&priv->lock, 0, 1);
  nxsem_init(&priv->wait, 0, 0);
  nxsem_set_protocol(&priv->wait, SEM_PRIO_NONE);
  list_add_tail(&dev->flist, &priv->node);
  nxsem_post(&dev->batsem);
  filep->f_priv = priv;

  return ret;
}

/****************************************************************************
 * Name: bat_monitor_close
 *
 * Description:
 *   This routine is called when the battery device is closed.
 *
 ****************************************************************************/

static int bat_monitor_close(FAR struct file *filep)
{
  FAR struct battery_monitor_priv_s *priv = filep->f_priv;
  FAR struct battery_monitor_dev_s *dev = filep->f_inode->i_private;
  int ret;

  ret = nxsem_wait(&dev->batsem);
  if (ret < 0)
    {
      return ret;
    }

  list_delete(&priv->node);
  nxsem_post(&dev->batsem);
  nxsem_destroy(&priv->lock);
  nxsem_destroy(&priv->wait);
  kmm_free(priv);

  return OK;
}

/****************************************************************************
 * Name: bat_monitor_read
 ****************************************************************************/

static ssize_t bat_monitor_read(FAR struct file *filep, FAR char *buffer,
                                size_t buflen)
{
  FAR struct battery_monitor_priv_s *priv = filep->f_priv;
  int ret;

  if (buflen < sizeof(priv->mask))
    {
      return -EINVAL;
    }

  ret = nxsem_wait(&priv->lock);
  if (ret < 0)
    {
      return ret;
    }

  while (priv->mask == 0)
    {
      nxsem_post(&priv->lock);
      if (filep->f_oflags & O_NONBLOCK)
        {
          return -EAGAIN;
        }

      ret = nxsem_wait(&priv->wait);
      if (ret < 0)
        {
          return ret;
        }

      ret = nxsem_wait(&priv->lock);
      if (ret < 0)
        {
          return ret;
        }
    }

  memcpy(buffer, &priv->mask, sizeof(priv->mask));
  priv->mask = 0;

  nxsem_post(&priv->lock);
  return sizeof(priv->mask);
}

/****************************************************************************
 * Name: bat_monitor_write
 ****************************************************************************/

static ssize_t bat_monitor_write(FAR struct file *filep,
                                 FAR const char *buffer, size_t buflen)
{
  /* Return nothing written */

  return 0;
}

/****************************************************************************
 * Name: bat_monitor_ioctl
 ****************************************************************************/

static int bat_monitor_ioctl(FAR struct file *filep, int cmd,
                             unsigned long arg)
{
  FAR struct inode *inode = filep->f_inode;
  FAR struct battery_monitor_dev_s *dev  = inode->i_private;
  int ret;

  /* Enforce mutually exclusive access to the battery driver */

  ret = nxsem_wait(&dev->batsem);
  if (ret < 0)
    {
      return ret; /* Probably -EINTR */
    }

  /* Process the IOCTL command */

  ret = -EINVAL;  /* Assume a bad argument */
  switch (cmd)
    {
      case BATIOC_STATE:
        {
          FAR int *ptr = (FAR int *)((uintptr_t)arg);
          if (ptr)
            {
              ret = dev->ops->state(dev, ptr);
            }
        }
        break;

      case BATIOC_HEALTH:
        {
          FAR int *ptr = (FAR int *)((uintptr_t)arg);
          if (ptr)
            {
              ret = dev->ops->health(dev, ptr);
            }
        }
        break;

      case BATIOC_ONLINE:
        {
          FAR bool *ptr = (FAR bool *)((uintptr_t)arg);
          if (ptr)
            {
              ret = dev->ops->online(dev, ptr);
            }
        }
        break;

      case BATIOC_VOLTAGE:
        {
          FAR int *voltsp = (FAR int *)((uintptr_t)arg);
          if (voltsp)
            {
              ret = dev->ops->voltage(dev, voltsp);
            }
        }
        break;

      case BATIOC_CURRENT:
        {
          FAR struct battery_monitor_current_s *current =
              (FAR struct battery_monitor_current_s *)((uintptr_t)arg);
          if (current)
            {
              ret = dev->ops->current(dev, current);
            }
        }
        break;

      case BATIOC_OPERATE:
        {
          FAR int *ptr = (FAR int *)((uintptr_t)arg);
          if (ptr)
            {
              ret = dev->ops->operate(dev, (uintptr_t)arg);
            }
        }
        break;

      case BATIOC_CELLVOLTAGE:
        {
          FAR struct battery_monitor_voltage_s *ptr =
              (FAR struct battery_monitor_voltage_s *)((uintptr_t)arg);
          if (ptr)
            {
              ret = dev->ops->cell_voltage(dev, ptr);
            }
        }
        break;

      case BATIOC_BALANCE:
        {
          FAR struct battery_monitor_balance_s *ptr =
              (FAR struct battery_monitor_balance_s *)((uintptr_t)arg);
          if (ptr)
            {
              ret = dev->ops->balance(dev, ptr);
            }
        }
        break;

      case BATIOC_SHUTDOWN:
        {
          /* Options are not currently used by shutdown */

          ret = dev->ops->shutdown(dev, (uintptr_t)arg);
        }
        break;

      case BATIOC_SETLIMITS:
        {
          FAR struct battery_monitor_limits_s *ptr =
              (FAR struct battery_monitor_limits_s *)((uintptr_t)arg);
          if (ptr)
            {
              ret = dev->ops->setlimits(dev, ptr);
            }
        }
        break;

      case BATIOC_CHGDSG:
        {
          FAR struct battery_monitor_switches_s *ptr =
              (FAR struct battery_monitor_switches_s *)((uintptr_t)arg);
          if (ptr)
            {
              ret = dev->ops->chgdsg(dev, ptr);
            }
        }
        break;

      case BATIOC_CLEARFAULTS:
        {
          /* Options are not currently used by clear faults operation */

          ret = dev->ops->clearfaults(dev, (uintptr_t)arg);
        }
        break;

      case BATIOC_TEMPERATURE:
        {
          FAR struct battery_monitor_temperature_s *ptr =
              (FAR struct battery_monitor_temperature_s *)((uintptr_t)arg);
          if (ptr)
            {
              ret = dev->ops->temperature(dev, ptr);
            }
        }
        break;

      case BATIOC_COULOMBS:
        {
          FAR int *coulombp = (FAR int *)((uintptr_t)arg);
          if (coulombp)
            {
              ret = dev->ops->coulombs(dev, coulombp);
            }
        }
        break;

      case BATIOC_CHIPID:
        {
          FAR unsigned int *ptr = (FAR unsigned int *)((uintptr_t)arg);
          if (ptr)
            {
              ret = dev->ops->chipid(dev, ptr);
            }
        }
        break;

      default:
        _err("ERROR: Unrecognized cmd: %d\n", cmd);
        ret = -ENOTTY;
        break;
    }

  nxsem_post(&dev->batsem);
  return ret;
}

/****************************************************************************
 * Name: bat_monitor_poll
 ****************************************************************************/

static ssize_t bat_monitor_poll(FAR struct file *filep,
                                struct pollfd *fds, bool setup)
{
  FAR struct battery_monitor_priv_s *priv = filep->f_priv;
  int ret;

  ret = nxsem_wait(&priv->lock);
  if (ret < 0)
    {
      return ret;
    }

  if (setup)
    {
      if (priv->fds == NULL)
        {
          priv->fds = fds;
          fds->priv = &priv->fds;
        }
      else
        {
          ret = -EBUSY;
        }
    }
  else if (fds->priv != NULL)
    {
      priv->fds = NULL;
      fds->priv = NULL;
    }

  nxsem_post(&priv->lock);

  if (setup)
    {
      battery_monitor_notify(priv, 0);
    }

  return ret;
}

/****************************************************************************
 * Public Functions
 ****************************************************************************/

int battery_monitor_changed(FAR struct battery_monitor_dev_s *dev,
                             uint32_t mask)
{
  FAR struct battery_monitor_priv_s *priv;
  int ret;

  ret = nxsem_wait_uninterruptible(&dev->batsem);
  if (ret < 0)
    {
      return ret;
    }

  list_for_every_entry(&dev->flist, priv,
                       struct battery_monitor_priv_s, node)
    {
      battery_monitor_notify(priv, mask);
    }

  nxsem_post(&dev->batsem);
  return OK;
}

/****************************************************************************
 * Name: battery_monitor_register
 *
 * Description:
 *   Register a lower half battery driver with the common, upper-half
 *   battery driver.
 *
 * Input Parameters:
 *   devpath - The location in the pseudo-filesystem to create the driver.
 *     Recommended standard is "/dev/bat0", "/dev/bat1", etc.
 *   dev - An instance of the battery state structure .
 *
 * Returned Value:
 *    Zero on success or a negated errno value on failure.
 *
 ****************************************************************************/

int battery_monitor_register(FAR const char *devpath,
                             FAR struct battery_monitor_dev_s *dev)
{
  int ret;

  /* Initialize the semaphore and the list */

  nxsem_init(&dev->batsem, 0, 1);
  list_initialize(&dev->flist);

  /* Register the character driver */

  ret = register_driver(devpath, &g_batteryops, 0555, dev);
  if (ret < 0)
    {
      _err("ERROR: Failed to register driver: %d\n", ret);
    }

  return ret;
}
#endif /* CONFIG_BATTERY_MONITOR */<|MERGE_RESOLUTION|>--- conflicted
+++ resolved
@@ -86,15 +86,6 @@
 
 static const struct file_operations g_batteryops =
 {
-<<<<<<< HEAD
-  bat_monitor_open,
-  bat_monitor_close,
-  bat_monitor_read,
-  bat_monitor_write,
-  NULL,
-  bat_monitor_ioctl,
-  bat_monitor_poll
-=======
   bat_monitor_open,    /* open */
   bat_monitor_close,   /* close */
   bat_monitor_read,    /* read */
@@ -105,7 +96,6 @@
 #ifndef CONFIG_DISABLE_PSEUDOFS_OPERATIONS
   , NULL               /* unlink */
 #endif
->>>>>>> 0342272e
 };
 
 /****************************************************************************
