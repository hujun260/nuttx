/****************************************************************************
 * drivers/power/battery_gauge.c
 *
 * Licensed to the Apache Software Foundation (ASF) under one or more
 * contributor license agreements.  See the NOTICE file distributed with
 * this work for additional information regarding copyright ownership.  The
 * ASF licenses this file to you under the Apache License, Version 2.0 (the
 * "License"); you may not use this file except in compliance with the
 * License.  You may obtain a copy of the License at
 *
 *   http://www.apache.org/licenses/LICENSE-2.0
 *
 * Unless required by applicable law or agreed to in writing, software
 * distributed under the License is distributed on an "AS IS" BASIS, WITHOUT
 * WARRANTIES OR CONDITIONS OF ANY KIND, either express or implied.  See the
 * License for the specific language governing permissions and limitations
 * under the License.
 *
 ****************************************************************************/

/* Upper-half, character driver for battery fuel gauge. */

/****************************************************************************
 * Included Files
 ****************************************************************************/

#include <nuttx/config.h>

#include <stdbool.h>
#include <errno.h>
#include <string.h>
#include <debug.h>
#include <poll.h>
#include <fcntl.h>

#include <nuttx/fs/fs.h>
#include <nuttx/kmalloc.h>
#include <nuttx/power/battery_gauge.h>
#include <nuttx/power/battery_ioctl.h>

/* This driver requires:
 *
 * CONFIG_BATTERY_GAUGE - Upper half battery driver support
 */

#if defined(CONFIG_BATTERY_GAUGE)

/****************************************************************************
 * Pre-processor Definitions
 ****************************************************************************/

/****************************************************************************
 * Private type
 ****************************************************************************/

struct battery_gauge_priv_s
{
  struct list_node  node;
  sem_t             lock;
  sem_t             wait;
  uint32_t          mask;
  FAR struct pollfd *fds;
};

/****************************************************************************
 * Private Function Prototypes
 ****************************************************************************/

/* Character driver methods */

static int     bat_gauge_open(FAR struct file *filep);
static int     bat_gauge_close(FAR struct file *filep);
static ssize_t bat_gauge_read(FAR struct file *filep,
                              FAR char *buffer,
                              size_t buflen);
static ssize_t bat_gauge_write(FAR struct file *filep,
                               FAR const char *buffer,
                               size_t buflen);
static int     bat_gauge_ioctl(FAR struct file *filep, int cmd,
                               unsigned long arg);
static int     bat_gauge_poll(FAR struct file *filep,
                               FAR struct pollfd *fds, bool setup);

/****************************************************************************
 * Private Data
 ****************************************************************************/

static const struct file_operations g_batteryops =
{
<<<<<<< HEAD
  bat_gauge_open,
  bat_gauge_close,
  bat_gauge_read,
  bat_gauge_write,
  NULL,
  bat_gauge_ioctl,
  bat_gauge_poll
=======
  bat_gauge_open,   /* open */
  bat_gauge_close,  /* close */
  bat_gauge_read,   /* read */
  bat_gauge_write,  /* write */
  NULL,             /* seek */
  bat_gauge_ioctl,  /* ioctl */
  bat_gauge_poll    /* poll */
#ifndef CONFIG_DISABLE_PSEUDOFS_OPERATIONS
  , NULL            /* unlink */
#endif
>>>>>>> 0342272e
};

/****************************************************************************
 * Private Functions
 ****************************************************************************/

static int battery_gauge_notify(FAR struct battery_gauge_priv_s *priv,
                                uint32_t mask)
{
  FAR struct pollfd *fd = priv->fds;
  int semcnt;
  int ret;

  if (!fd)
    {
      return OK;
    }

  ret = nxsem_wait_uninterruptible(&priv->lock);
  if (ret < 0)
    {
      return ret;
    }

  priv->mask |= mask;
  if (priv->mask)
    {
      fd->revents |= POLLIN;
      nxsem_get_value(fd->sem, &semcnt);
      if (semcnt < 1)
        {
          nxsem_post(fd->sem);
        }

      nxsem_get_value(&priv->wait, &semcnt);
      if (semcnt < 1)
        {
          nxsem_post(&priv->wait);
        }
    }

  nxsem_post(&priv->lock);

  return OK;
}

/****************************************************************************
 * Name: bat_gauge_open
 *
 * Description:
 *   This function is called whenever the battery device is opened.
 *
 ****************************************************************************/

static int bat_gauge_open(FAR struct file *filep)
{
  FAR struct battery_gauge_priv_s *priv;
  FAR struct battery_gauge_dev_s *dev = filep->f_inode->i_private;
  int ret;

  priv = kmm_zalloc(sizeof(*priv));
  if (priv == NULL)
    {
      return -ENOMEM;
    }

  ret = nxsem_wait(&dev->batsem);
  if (ret < 0)
    {
      kmm_free(priv);
      return ret;
    }

  nxsem_init(&priv->lock, 0, 1);
  nxsem_init(&priv->wait, 0, 0);
  nxsem_set_protocol(&priv->wait, SEM_PRIO_NONE);
  list_add_tail(&dev->flist, &priv->node);
  nxsem_post(&dev->batsem);
  filep->f_priv = priv;

  return ret;
}

/****************************************************************************
 * Name: bat_gauge_close
 *
 * Description:
 *   This routine is called when the battery device is closed.
 *
 ****************************************************************************/

static int bat_gauge_close(FAR struct file *filep)
{
  FAR struct battery_gauge_priv_s *priv = filep->f_priv;
  FAR struct battery_gauge_dev_s *dev = filep->f_inode->i_private;
  int ret;

  ret = nxsem_wait(&dev->batsem);
  if (ret < 0)
    {
      return ret;
    }

  list_delete(&priv->node);
  nxsem_post(&dev->batsem);
  nxsem_destroy(&priv->lock);
  nxsem_destroy(&priv->wait);
  kmm_free(priv);

  return ret;
}

/****************************************************************************
 * Name: bat_gauge_read
 ****************************************************************************/

static ssize_t bat_gauge_read(FAR struct file *filep, FAR char *buffer,
                              size_t buflen)
{
  FAR struct battery_gauge_priv_s *priv = filep->f_priv;
  int ret;

  if (buflen < sizeof(priv->mask))
    {
      return -EINVAL;
    }

  ret = nxsem_wait(&priv->lock);
  if (ret < 0)
    {
      return ret;
    }

  while (priv->mask == 0)
    {
      nxsem_post(&priv->lock);
      if (filep->f_oflags & O_NONBLOCK)
        {
          return -EAGAIN;
        }

      ret = nxsem_wait(&priv->wait);
      if (ret < 0)
        {
          return ret;
        }

      ret = nxsem_wait(&priv->lock);
      if (ret < 0)
        {
          return ret;
        }
    }

  memcpy(buffer, &priv->mask, sizeof(priv->mask));
  priv->mask = 0;

  nxsem_post(&priv->lock);
  return sizeof(priv->mask);
}

/****************************************************************************
 * Name: bat_gauge_write
 ****************************************************************************/

static ssize_t bat_gauge_write(FAR struct file *filep,
                               FAR const char *buffer,
                               size_t buflen)
{
  /* Return nothing written */

  return 0;
}

/****************************************************************************
 * Name: bat_gauge_ioctl
 ****************************************************************************/

static int bat_gauge_ioctl(FAR struct file *filep,
                           int cmd,
                           unsigned long arg)
{
  FAR struct inode *inode = filep->f_inode;
  FAR struct battery_gauge_dev_s *dev  = inode->i_private;
  int ret;

  /* Enforce mutually exclusive access to the battery driver */

  ret = nxsem_wait(&dev->batsem);
  if (ret < 0)
    {
      return ret; /* Probably -EINTR */
    }

  /* Procss the IOCTL command */

  ret = -EINVAL;  /* Assume a bad argument */
  switch (cmd)
    {
      case BATIOC_STATE:
        {
          FAR int *ptr = (FAR int *)((uintptr_t)arg);
          if (ptr)
            {
              ret = dev->ops->state(dev, ptr);
            }
        }
        break;

      case BATIOC_ONLINE:
        {
          FAR bool *ptr = (FAR bool *)((uintptr_t)arg);
          if (ptr)
            {
              ret = dev->ops->online(dev, ptr);
            }
        }
        break;

      case BATIOC_VOLTAGE:
        {
          FAR b16_t *ptr = (FAR b16_t *)((uintptr_t)arg);
          if (ptr)
            {
              ret = dev->ops->voltage(dev, ptr);
            }
        }
        break;

      case BATIOC_CAPACITY:
        {
          FAR b16_t *ptr = (FAR b16_t *)((uintptr_t)arg);
          if (ptr)
            {
              ret = dev->ops->capacity(dev, ptr);
            }
        }
        break;

        case BATIOC_CURRENT:
        {
          FAR b16_t *ptr = (FAR b16_t *)((uintptr_t)arg);
          if (ptr)
            {
              ret = dev->ops->current(dev, ptr);
            }
        }
        break;

        case BATIOC_TEMPERATURE:
        {
          FAR b8_t *ptr = (FAR b8_t *)((uintptr_t)arg);
          if (ptr)
            {
              ret = dev->ops->temp(dev, ptr);
            }
        }
        break;

      case BATIOC_CHIPID:
        {
          FAR unsigned int *ptr = (FAR unsigned int *)((uintptr_t)arg);
          if (ptr)
            {
              ret = dev->ops->chipid(dev, ptr);
            }
        }
        break;

      default:
        _err("ERROR: Unrecognized cmd: %d\n", cmd);
        ret = -ENOTTY;
        break;
    }

  nxsem_post(&dev->batsem);
  return ret;
}

/****************************************************************************
 * Name: bat_gauge_poll
 ****************************************************************************/

static ssize_t bat_gauge_poll(FAR struct file *filep,
                                struct pollfd *fds, bool setup)
{
  FAR struct battery_gauge_priv_s *priv = filep->f_priv;
  int ret;

  ret = nxsem_wait(&priv->lock);
  if (ret < 0)
    {
      return ret;
    }

  if (setup)
    {
      if (priv->fds == NULL)
        {
          priv->fds = fds;
          fds->priv = &priv->fds;
        }
      else
        {
          ret = -EBUSY;
        }
    }
  else if (fds->priv != NULL)
    {
      priv->fds = NULL;
      fds->priv = NULL;
    }

  nxsem_post(&priv->lock);

  if (setup)
    {
      battery_gauge_notify(priv, 0);
    }

  return ret;
}

/****************************************************************************
 * Public Functions
 ****************************************************************************/

/****************************************************************************
 * Name: battery_gauge_changed
 ****************************************************************************/

int battery_gauge_changed(FAR struct battery_gauge_dev_s *dev,
                             uint32_t mask)
{
  FAR struct battery_gauge_priv_s *priv;
  int ret;

  ret = nxsem_wait_uninterruptible(&dev->batsem);
  if (ret < 0)
    {
      return ret;
    }

  list_for_every_entry(&dev->flist, priv,
                       struct battery_gauge_priv_s, node)
    {
      battery_gauge_notify(priv, mask);
    }

  nxsem_post(&dev->batsem);
  return OK;
}

/****************************************************************************
 * Name: battery_gauge_register
 *
 * Description:
 *   Register a lower half battery driver with the common, upper-half
 *   battery driver.
 *
 * Input Parameters:
 *   devpath - The location in the pseudo-filesystem to create the driver.
 *     Recommended standard is "/dev/bat0", "/dev/bat1", etc.
 *   dev - An instance of the battery state structure .
 *
 * Returned Value:
 *    Zero on success or a negated errno value on failure.
 *
 ****************************************************************************/

int battery_gauge_register(FAR const char *devpath,
                           FAR struct battery_gauge_dev_s *dev)
{
  int ret;

  /* Initialize the semaphore and list */

  nxsem_init(&dev->batsem, 0, 1);
  list_initialize(&dev->flist);

  /* Register the character driver */

  ret = register_driver(devpath, &g_batteryops, 0555, dev);
  if (ret < 0)
    {
      _err("ERROR: Failed to register driver: %d\n", ret);
    }

  return ret;
}
#endif /* CONFIG_BATTERY_GAUGE */<|MERGE_RESOLUTION|>--- conflicted
+++ resolved
@@ -87,15 +87,6 @@
 
 static const struct file_operations g_batteryops =
 {
-<<<<<<< HEAD
-  bat_gauge_open,
-  bat_gauge_close,
-  bat_gauge_read,
-  bat_gauge_write,
-  NULL,
-  bat_gauge_ioctl,
-  bat_gauge_poll
-=======
   bat_gauge_open,   /* open */
   bat_gauge_close,  /* close */
   bat_gauge_read,   /* read */
@@ -106,7 +97,6 @@
 #ifndef CONFIG_DISABLE_PSEUDOFS_OPERATIONS
   , NULL            /* unlink */
 #endif
->>>>>>> 0342272e
 };
 
 /****************************************************************************
