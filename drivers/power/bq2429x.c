/****************************************************************************
 * drivers/power/bq2429x.c
 * Lower half driver for BQ2429x battery charger
 *
 *   Copyright (C) 2017 Neil Hancock. All rights reserved.
 *
 *   Copyright (C) 2017 Haltian Ltd. All rights reserved.
 *   Author: Juha Niskanen <juha.niskanen@haltian.com>
 *
 *   Copyright (C) 2016 Gregory Nutt. All rights reserved.
 *   Author: Gregory Nutt <gnutt@nuttx.org>
 *
 * Redistribution and use in source and binary forms, with or without
 * modification, are permitted provided that the following conditions
 * are met:
 *
 * 1. Redistributions of source code must retain the above copyright
 *    notice, this list of conditions and the following disclaimer.
 * 2. Redistributions in binary form must reproduce the above copyright
 *    notice, this list of conditions and the following disclaimer in
 *    the documentation and/or other materials provided with the
 *    distribution.
 * 3. Neither the name NuttX nor the names of its contributors may be
 *    used to endorse or promote products derived from this software
 *    without specific prior written permission.
 *
 * THIS SOFTWARE IS PROVIDED BY THE COPYRIGHT HOLDERS AND CONTRIBUTORS
 * "AS IS" AND ANY EXPRESS OR IMPLIED WARRANTIES, INCLUDING, BUT NOT
 * LIMITED TO, THE IMPLIED WARRANTIES OF MERCHANTABILITY AND FITNESS
 * FOR A PARTICULAR PURPOSE ARE DISCLAIMED. IN NO EVENT SHALL THE
 * COPYRIGHT OWNER OR CONTRIBUTORS BE LIABLE FOR ANY DIRECT, INDIRECT,
 * INCIDENTAL, SPECIAL, EXEMPLARY, OR CONSEQUENTIAL DAMAGES (INCLUDING,
 * BUT NOT LIMITED TO, PROCUREMENT OF SUBSTITUTE GOODS OR SERVICES; LOSS
 * OF USE, DATA, OR PROFITS; OR BUSINESS INTERRUPTION) HOWEVER CAUSED
 * AND ON ANY THEORY OF LIABILITY, WHETHER IN CONTRACT, STRICT
 * LIABILITY, OR TORT (INCLUDING NEGLIGENCE OR OTHERWISE) ARISING IN
 * ANY WAY OUT OF THE USE OF THIS SOFTWARE, EVEN IF ADVISED OF THE
 * POSSIBILITY OF SUCH DAMAGE.
 *
 ****************************************************************************/

/* The BQ24296M/BQ24296 are Li-Ion Battery management
 * with Power-Path Management
 * and USB OTG +5V boost.
 *
 * BQ charger with OTG boost and not DSBGA listed below
 * BQ24190/24192 compared as similar
 * BQ24259
 * BQ24295
 * BQ24195 Boost2A/PMID  Chg4A5 SolarPwr
 * BQ24195L Boost1A/PMID Chg2A5 SolarPwr
 * BQ24296
 * BQ24296M  Achg=0.1-3A, Vout=4.55 to 5.0V Current Limit 1.5A
 * BQ24297
 * BQ24298
 * BQ25601 I2C - to 13.5 Vin
 * BQ25606 No I2C control
 * BQ25890H
 * BQ25892
 * BQ25895
 * BQ25896 I2C 14V
 */

/****************************************************************************
 * Included Files
 ****************************************************************************/

#include <nuttx/config.h>

#include <sys/types.h>

#include <unistd.h>
#include <stdint.h>
#include <stdbool.h>
#include <assert.h>
#include <errno.h>
#include <debug.h>

#include <nuttx/kmalloc.h>
#include <nuttx/signal.h>
#include <nuttx/i2c/i2c_master.h>
#include <nuttx/power/battery_charger.h>
#include <nuttx/power/battery_ioctl.h>
#include <nuttx/power/bq2429x.h>

/* This driver requires:
 *
 * CONFIG_BATTERY_CHARGER - Upper half battery driver support
 * CONFIG_I2C - I2C support
 * CONFIG_I2C_BQ2429X - And the driver must be explicitly selected.
 */

#if defined(CONFIG_BATTERY_CHARGER) && defined(CONFIG_I2C) && \
    defined(CONFIG_I2C_BQ2429X)

/****************************************************************************
 * Pre-processor Definitions
 ****************************************************************************/

/****************************************************************************
 * Private
 ****************************************************************************/

struct bq2429x_dev_s
{
  /* The common part of the battery driver visible to the upper-half driver */

  struct battery_charger_dev_s dev; /* Battery charger device */

  /* Data fields specific to the lower half BQ2429X driver follow */

  FAR struct i2c_master_s *i2c; /* I2C interface */
  uint8_t addr;                 /* I2C address */
  uint32_t frequency;           /* I2C frequency */
};

/****************************************************************************
 * Private Function Prototypes
 ****************************************************************************/

/* I2C support */

static int bq2429x_getreg8(FAR struct bq2429x_dev_s *priv, uint8_t regaddr,
                           FAR uint8_t *val, int num);
static int bq2429x_putreg8(FAR struct bq2429x_dev_s *priv, uint8_t regaddr,
                           uint8_t regval);

static int bq2429x_reset(FAR struct bq2429x_dev_s *priv);
static int bq2429x_watchdog(FAR struct bq2429x_dev_s *priv, bool enable);
static int bq2429x_sysoff(FAR struct bq2429x_dev_s *priv);
static int bq2429x_en_term(FAR struct bq2429x_dev_s *priv, bool state);
static int bq2429x_en_hiz(FAR struct bq2429x_dev_s *priv, bool state);
static int bq2429x_en_stat(FAR struct bq2429x_dev_s *priv, bool state);
static int bq2429x_setboost_otg_config(FAR struct bq2429x_dev_s *priv,
                                       bool state);
static int bq2429x_powersupply(FAR struct bq2429x_dev_s *priv, int current);
static int bq2429x_setvolt(FAR struct bq2429x_dev_s *priv, int volts);
static inline int bq2429x_setcurr(FAR struct bq2429x_dev_s *priv,
                                  int req_current);

/* Battery driver lower half methods */

static int bq2429x_state(FAR struct battery_charger_dev_s *dev,
                         FAR int *status);
static int bq2429x_health(FAR struct battery_charger_dev_s *dev,
                          FAR int *health);
static int bq2429x_online(FAR struct battery_charger_dev_s *dev,
                          FAR bool *status);
static int bq2429x_voltage(FAR struct battery_charger_dev_s *dev,
                           int value);
static int bq2429x_current(FAR struct battery_charger_dev_s *dev,
                           int value);
static int bq2429x_input_current(FAR struct battery_charger_dev_s *dev,
                                 int value);
static int bq2429x_operate(FAR struct battery_charger_dev_s *dev,
                           uintptr_t param);

/****************************************************************************
 * Private Data
 ****************************************************************************/

static const struct battery_charger_operations_s g_bq2429xops =
{
  bq2429x_state,
  bq2429x_health,
  bq2429x_online,
  bq2429x_voltage,
  bq2429x_current,
  bq2429x_input_current,
  bq2429x_operate,
};

#ifdef CONFIG_DEBUG_BQ2429X
static int bq2429x_dump_regs(FAR struct bq2429x_dev_s *priv);
#  define bq2429x_dump_regs(priv) bq2429x_dump_regs(priv)
#else
#  define bq2429x_dump_regs(priv)
#endif

/****************************************************************************
 * Private Functions
 ****************************************************************************/

/****************************************************************************
 * Name: bq2429x_getreg8
 *
 * Description:
 *   Read a 8-bit value from a BQ2429x register pair.
 *
 *   START <I2C write address> ACK <Reg address> ACK
 *   REPEATED-START <I2C read address> ACK Data0 ACK Data1 NO-ACK STOP
 *
 ****************************************************************************/

static int bq2429x_getreg8(FAR struct bq2429x_dev_s *priv, uint8_t regaddr,
                           FAR uint8_t *regval, int num_char)
{
  struct i2c_config_s config;
  int ret;

  /* Set up the I2C configuration */

  config.frequency = priv->frequency;
  config.address   = priv->addr;
  config.addrlen   = 7;

  /* Write the register address */

  ret = i2c_write(priv->i2c, &config, &regaddr, 1);
  if (ret < 0)
    {
      baterr("ERROR: i2c_write failed: %d\n", ret);
      return ret;
    }

  /* Restart and read 8-bit values from the register */

  ret = i2c_read(priv->i2c, &config, regval, num_char);
  if (ret < 0)
    {
      baterr("ERROR: i2c_read failed: %d\n", ret);
      return ret;
    }

  return OK;
}

/****************************************************************************
 * Name: bq2429x_putreg8
 *
 * Description:
 *   Write a 8-bit value to a BQ2429x register pair.
 *
 *   START <I2C write address> ACK <Reg address> ACK Data0 ACK Data1 ACK STOP
 *
 ****************************************************************************/

static int bq2429x_putreg8(FAR struct bq2429x_dev_s *priv, uint8_t regaddr,
                           uint8_t regval)
{
  struct i2c_config_s config;
  uint8_t buffer[2];

  /* Set up the I2C configuration */

  config.frequency = priv->frequency;
  config.address   = priv->addr;
  config.addrlen   = 7;

  batinfo("addr: %02x regval: %08x\n", regaddr, regval);

  /* Set up a message to send */

  buffer[0] = regaddr;
  buffer[1] = regval;

  /* Write the register address followed by the data (no RESTART) */

  return i2c_write(priv->i2c, &config, buffer, 2);
}

#ifdef CONFIG_DEBUG_BQ2429X
static int (bq2429x_dump_regs) (FAR struct bq2429x_dev_s * priv)
{
  int ret;
  uint8_t value = 0;

  ret  = bq2429x_getreg8(priv, BQ2429X_REG00, &value, 1);
  batinfo("REG#0: 0x%08X\n", value);
  ret |= bq2429x_getreg8(priv, BQ2429X_REG01, &value, 1);
  batinfo("REG#1: 0x%08X\n", value);
  ret |= bq2429x_getreg8(priv, BQ2429X_REG02, &value, 1);
  batinfo("REG#2: 0x%08X\n", value);
  ret |= bq2429x_getreg8(priv, BQ2429X_REG03, &value, 1);
  batinfo("REG#3: 0x%08X\n", value);
  ret |= bq2429x_getreg8(priv, BQ2429X_REG04, &value, 1);
  batinfo("REG#4: 0x%08X\n", value);
  ret |= bq2429x_getreg8(priv, BQ2429X_REG05, &value, 1);
  batinfo("REG#5: 0x%08X\n", value);
  ret |= bq2429x_getreg8(priv, BQ2429X_REG06, &value, 1);
  batinfo("REG#6: 0x%08X\n", value);
  ret |= bq2429x_getreg8(priv, BQ2429X_REG07, &value, 1);
  batinfo("REG#7: 0x%08X\n", value);
  ret |= bq2429x_getreg8(priv, BQ2429X_REG08, &value, 1);
  batinfo("REG#8: 0x%08X\n", value);

  /* Not reading fault register. */

  ret |= bq2429x_getreg8(priv, BQ2429X_REG0A, &value, 1);
  batinfo("REG#10: 0x%08X\n", value);

  return ret;
}
#endif

/****************************************************************************
 * Name: bq2429x_reset
 *
 * Description:
 *   Reset the BQ2429x
 *
 ****************************************************************************/

static int bq2429x_reset(FAR struct bq2429x_dev_s *priv)
{
  int ret;
  uint8_t regval;

  /* Read current register value */

  ret = bq2429x_getreg8(priv, BQ2429X_REG01, &regval, 1);
  if (ret < 0)
    {
      baterr("ERROR: Error reading from BQ2429X! Error = %d\n", ret);
      return ret;
    }

  /* Send reset command */

  regval |= BQ2429XR1_REG_RESET;
  ret = bq2429x_putreg8(priv, BQ2429X_REG01, regval);
  if (ret < 0)
    {
      baterr("ERROR: Error writing to BQ2429X! Error = %d\n", ret);
      return ret;
    }

  /* Wait a little bit to clear registers */

  nxsig_usleep(500);

#if 0
  /* There is a BUG in BQ2429X the RESET bit is always read as 1 */

  regval &= ~(BQ2429X_RESET);
  ret = bq2429x_putreg8(priv, BQ2429X_REG01, regval);
  if (ret < 0)
    {
      baterr("ERROR: Error writing to BQ2429X! Error = %d\n", ret);
      return ret;
    }
#endif

  return OK;
}

/****************************************************************************
 * Name: bq2429x_watchdog
 *
 * Description:
 *   Enable/Disable the BQ2429x watchdog
 *
 ****************************************************************************/

static int bq2429x_watchdog(FAR struct bq2429x_dev_s *priv, bool enable)
{
  int ret;
  uint8_t regval;

  ret = bq2429x_getreg8(priv, BQ2429X_REG05, &regval, 1);
  if (ret < 0)
    {
      baterr("ERROR: Error reading from BQ2429X! Error = %d\n", ret);
      return ret;
    }

  if (enable)
    {
      /* Hw Default is 40Sec so use that for time being */

      regval &= ~(BQ2429XR5_WATCHDOG_MASK);
      regval |= BQ2429XR5_WATCHDOG_040SEC;
    }
  else
    {
      /* 0 is disable */

      regval &= ~(BQ2429XR5_WATCHDOG_MASK);
    }

  ret = bq2429x_putreg8(priv, BQ2429X_REG05, regval);
  if (ret < 0)
    {
      baterr("ERROR: Error writing to BQ2429X! Error = %d\n", ret);
      return ret;
    }

  return OK;
}

/****************************************************************************
 * Name: bq2429x_sysoff
 *
 * Description:
 *   Turn the internal battery FET off in order to reduce the leakage from
 *   the BAT pin. Note that this disconnects the battery from the system.
 *
 ****************************************************************************/

static int bq2429x_sysoff(FAR struct bq2429x_dev_s *priv)
{
  int ret;
  uint8_t value = 0;

  ret = bq2429x_getreg8(priv, BQ2429X_REG07, &value, 1);
  batinfo("REG7 read value: 0x%08X\n", value);
  value |= BQ2429XR7_BATFET_DISABLE;
  ret |= bq2429x_putreg8(priv, BQ2429X_REG07, value);

  return ret;
}

/****************************************************************************
 * Name: bq2429x_syson
 *
 * Description:
 *   Turn the internal battery FET on.
 *
 ****************************************************************************/

static int bq2429x_syson(FAR struct bq2429x_dev_s *priv)
{
  int ret;
  uint8_t value = 0;

  ret = bq2429x_getreg8(priv, BQ2429X_REG07, &value, 1);
  batinfo("REG7 read value: 0x%08X\n", value);
  value &= ~BQ2429XR7_BATFET_DISABLE;
  ret |= bq2429x_putreg8(priv, BQ2429X_REG07, value);

  return ret;
}

/****************************************************************************
 * Name: bq2429x_en_term
 *
 * Description:
 *   Enable charger termination.  When termination is disabled, there are no
 *   indications of the charger terminating (i.e. STAT pin or registers).
 *
 ****************************************************************************/

static int bq2429x_en_term(FAR struct bq2429x_dev_s *priv, bool state)
{
  uint8_t regval;
  int ret;

  ret = bq2429x_getreg8(priv, BQ2429X_REG05, &regval, 1);
  if (ret < 0)
    {
      baterr("ERROR: Error reading from BQ2429X REG5! Error = %d\n", ret);
      return ret;
    }

  batinfo("en_term: REG05 %02X EN_TERM=%d\n",
         regval, !!(regval & BQ2429XR5_EN_TERM));

  /* Clear previous and set new value */

  if (state)
    {
      regval |= BQ2429XR5_EN_TERM;
    }
  else
    {
      regval &= ~BQ2429XR5_EN_TERM;
    }

  ret = bq2429x_putreg8(priv, BQ2429X_REG05, regval);
  if (ret < 0)
    {
      baterr("ERROR: Error writing to BQ2429XR5! Error = %d\n", ret);
      return ret;
    }

  return OK;
}

/****************************************************************************
 * Name: bq2429x_en_hiz
 *
 * Description:
 *   Enable high-impedance mode. Sets the charger IC into low power standby
 *   mode.
 *
 ****************************************************************************/

static int bq2429x_en_hiz(FAR struct bq2429x_dev_s *priv, bool state)
{
  uint8_t regval;
  int ret;

  ret = bq2429x_getreg8(priv, BQ2429X_REG00, &regval, 1);
  if (ret < 0)
    {
      baterr("ERROR: Error reading from BQ2429X REG0! Error = %d\n", ret);
      return ret;
    }

  batinfo("en_hiz: REG00 %02X EN_HIZ=%d\n",
          regval, !!(regval & BQ2429XR1_EN_HIZ));

  /* Clear previous and set new value */

  if (state)
    {
      regval |= BQ2429XR1_EN_HIZ;
    }
  else
    {
      regval &= ~BQ2429XR1_EN_HIZ;
    }

  ret = bq2429x_putreg8(priv, BQ2429X_REG00, regval);
  if (ret < 0)
    {
      baterr("ERROR: Error writing to BQ2429XR0! Error = %d\n", ret);
      return ret;
    }

  return OK;
}

/****************************************************************************
 * Name: bq2429x_en_stat
 *
 * Description:
 *   Enable interrupts.
 *
 ****************************************************************************/

static int bq2429x_en_stat(FAR struct bq2429x_dev_s *priv, bool state)
{
  uint8_t regval;
  int ret;

  ret = bq2429x_getreg8(priv, BQ2429X_REG07, &regval, 1);
  if (ret < 0)
    {
      baterr("ERROR: Error reading from BQ2429X REG7! Error = %d\n", ret);
      return ret;
    }

  batinfo("int stat: REG07 %02X INT_MASK1=%d INT_MASK0=%d\n", regval,
<<<<<<< HEAD
          !!(regval & BQ2429XR7_INT_MASK1), !!(regval & BQ2429XR7_INT_MASK0));
=======
          !!(regval & BQ2429XR7_INT_MASK1),
          !!(regval & BQ2429XR7_INT_MASK0));
>>>>>>> 0342272e

  /* We always set or clear both interrupts together. */

  if (state)
    {
      regval |= (BQ2429XR7_INT_MASK0 | BQ2429XR7_INT_MASK1);
    }
  else
    {
      regval &= ~(BQ2429XR7_INT_MASK0 | BQ2429XR7_INT_MASK1);
    }

  ret = bq2429x_putreg8(priv, BQ2429X_REG07, regval);
  if (ret < 0)
    {
      baterr("ERROR: Error writing to BQ2429XR7! Error = %d\n", ret);
      return ret;
    }

  return OK;
}

/****************************************************************************
 * Name: bq2429x_setboost_otg_config
 *
 * Description:
 *   Set the device boost mode.
 *
 ****************************************************************************/

static int bq2429x_setboost_otg_config(FAR struct bq2429x_dev_s *priv,
                                       bool state)
{
  uint8_t regval;
  int ret;

  ret = bq2429x_getreg8(priv, BQ2429X_REG01, &regval, 1);
  if (ret < 0)
    {
      baterr("ERROR: Error reading from BQ2429X! Error = %d\n", ret);
      return ret;
    }

  /* Clear previous current and set new value */

  if (state)
    {
      /* Set to Boost disable Charge */

      regval = BQ2429XR1_OTG_CONFIG | (regval & ~BQ2429XR1_CHG_CONFIG);
    }
  else
    {
      /* Set to Charge disable Boost */

      regval = BQ2429XR1_CHG_CONFIG | (regval & ~BQ2429XR1_OTG_CONFIG);
    }

  ret = bq2429x_putreg8(priv, BQ2429X_REG01, regval);
  if (ret < 0)
    {
      baterr("ERROR: Error writing to BQ2429X! Error = %d\n", ret);
      return ret;
    }

#define BST_CONFIG_MASK (BQ2429XR1_CHG_CONFIG | BQ2429XR1_OTG_CONFIG)
  batinfo("otg_config: REG01 %02X Boost=%d\n", regval,
          ((BQ2429XR1_OTG_CONFIG == (regval & BST_CONFIG_MASK)) ? 1 : 0));

  return OK;
}

/****************************************************************************
 * Name: bq2429x_state
 *
 * Description:
 *   Return the current battery management state
 *
 ****************************************************************************/

static int bq2429x_state(FAR struct battery_charger_dev_s *dev,
                         FAR int *status)
{
  FAR struct bq2429x_dev_s *priv = (FAR struct bq2429x_dev_s *)dev;
  uint8_t regval;
  bool isfault = false;
  int ret;

  ret = bq2429x_getreg8(priv, BQ2429X_REG08, &regval, 1);
  if (ret < 0)
    {
      *status = BATTERY_UNKNOWN;
      return ret;
    }

  if (regval & BQ2429XR8_DPM_STAT)
    {
      isfault = true;
      batinfo("DPM detected!\n");
    }

  if (!(regval & BQ2429XR8_PG_STAT))
    {
      isfault = true;
      batinfo("Power is not good!\n");
    }

  if (regval & BQ2429XR8_THERM_STAT)
    {
      isfault = true;
      batinfo("Thermal regulation!\n");
    }

  if (regval & BQ2429XR8_VSYS_STAT)
    {
      isfault = true;
      batinfo("VSYSMIN regulation! Battery is too low!\n");
    }

  regval &= BQ2429XR8_CHRG_STAT_MASK;

  /* TODO: should we check REG09 faults here as well? */

  if (isfault)
    {
      *status = BATTERY_FAULT;
    }

  /* Is the charging done? */

  else if (regval == BQ2429XR8_CHRG_STAT_DONE)
    {
      *status = BATTERY_FULL;
    }

  /* Is the charging in progress? */

  else if (regval == BQ2429XR8_CHRG_STAT_PRECHG ||
           regval == BQ2429XR8_CHRG_STAT_FASTCHG)
    {
      *status = BATTERY_CHARGING;
    }

  /* Is the charging ready? */

  else if (regval == BQ2429XR8_CHRG_STAT_NONE)
    {
      *status = BATTERY_IDLE;
    }

  return OK;
}

/****************************************************************************
 * Name: bq2429x_health
 *
 * Description:
 *   Return the current battery health state
 *
 * Note: if more than one fault happened the user needs to call this ioctl
 * again to read a new fault, repeat until receive a BATTERY_HEALTH_GOOD.
 *
 ****************************************************************************/

static int bq2429x_health(FAR struct battery_charger_dev_s *dev,
                          FAR int *health)
{
  FAR struct bq2429x_dev_s *priv = (FAR struct bq2429x_dev_s *)dev;
  uint8_t regval;
  int ret;

  ret = bq2429x_getreg8(priv, BQ2429X_REG09, &regval, 1);
  if (ret < 0)
    {
      *health = BATTERY_HEALTH_UNKNOWN;
      return ret;
    }

  switch (regval & BQ2429XR9_CHRG_FAULT_MASK)
    {
      case BQ2429XR9_CHRG_FAULT_TIMER:
        *health = BATTERY_HEALTH_SAFE_TMR_EXP;
        batinfo("battery safety timer expiration!\n");
        return OK;

      case BQ2429XR9_CHRG_FAULT_INPUT:
        *health = BATTERY_HEALTH_DISCONNECTED;
        batinfo("input disconnect/fault!\n");
        return OK;

      case BQ2429XR9_CHRG_FAULT_THERMAL:
        *health = BATTERY_HEALTH_OVERHEAT;
        batinfo("thermal shutdown!\n");
        return OK;

      case BQ2429XR9_CHRG_FAULT_NORMAL:
        *health = BATTERY_HEALTH_GOOD;
        break; /* No return, check for other faults */

      default:
        DEBUGASSERT(false);
        *health = BATTERY_HEALTH_UNKNOWN;
        return OK;
    }

  if (regval & BQ2429XR9_BAT_FAULT)
    {
      *health = BATTERY_HEALTH_OVERVOLTAGE;
      batinfo("battery OVP!\n");
    }
  else if (regval & BQ2429XR9_NTC_FAULT2_HOT)
    {
      *health = BATTERY_HEALTH_OVERHEAT;
      batinfo("NTC hot!\n");
    }
  else if (regval & BQ2429XR9_NTC_FAULT1_COLD)
    {
      *health = BATTERY_HEALTH_COLD;
      batinfo("NTC cold!\n");
    }
  else if (regval & BQ2429XR9_WATCHDOG_FAULT)
    {
      *health = BATTERY_HEALTH_WD_TMR_EXP;
      batinfo("watchdog expiration!\n");
    }
  else if (regval & BQ2429XR9_OTG_FAULT)
    {
      *health = BATTERY_HEALTH_UNSPEC_FAIL;
      batinfo("VBUS overload or OVP!\n");
    }

  return OK;
}

/****************************************************************************
 * Name: bq2429x_online
 *
 * Description:
 *   Return true if the battery is online
 *
 ****************************************************************************/

static int bq2429x_online(FAR struct battery_charger_dev_s *dev,
                          FAR bool *status)
{
  FAR struct bq2429x_dev_s *priv = (FAR struct bq2429x_dev_s *)dev;
  uint8_t regval;
  int ret;

  ret = bq2429x_getreg8(priv, BQ2429X_REG00, &regval, 1);
  if (ret < 0)
    {
      *status = false;
      return ret;
    }

  if (regval & BQ2429XR1_EN_HIZ)
    {
      /* Device is HIGH IMPEDANCE battery offline */

      *status = false;
    }
  else
    {
      *status = true;
    }

  return OK;
}

/****************************************************************************
 * Name: bq2429x_powersupply
 *
 * Description:
 *   Set the Power Supply Current Limit.
 *
 ****************************************************************************/

static int bq2429x_powersupply(FAR struct bq2429x_dev_s *priv, int current)
{
  uint8_t regval;
  uint8_t idx;
  int ret;

  switch (current)
  {
  case 100:
    idx = BQ2429XR0_INLIM_0100MA;
    break;

  case 150:
    idx = BQ2429XR0_INLIM_0150MA;
    break;

  case 500:
    idx = BQ2429XR0_INLIM_0500MA;
    break;

  case 900:
    idx = BQ2429XR0_INLIM_0900MA;
    break;

  case 1000:
    idx = BQ2429XR0_INLIM_1000MA;
    break;

  case 1500:
    idx = BQ2429XR0_INLIM_1500MA;
    break;

  case 2000:
    idx = BQ2429XR0_INLIM_2000MA;
    break;

  case 3000:
    idx = BQ2429XR0_INLIM_3000MA;
    break;

  default:
    baterr("ERROR: Current not supported, setting default to 100mA.!\n");
    idx = BQ2429XR0_INLIM_0100MA;
    break;
  }

  /* Read current register */

  ret = bq2429x_getreg8(priv, BQ2429X_REG00, &regval, 1);
  if (ret < 0)
    {
      baterr("ERROR: Error reading from BQ2429X! Error = %d\n", ret);
      return ret;
    }

  /* Clear previous current and set new value */

  regval &= ~(BQ2429XR0_INLIM_MASK);
  regval |= idx;

  ret = bq2429x_putreg8(priv, BQ2429X_REG00, regval);
  if (ret < 0)
    {
      baterr("ERROR: Error writing to BQ2429X! Error = %d\n", ret);
      return ret;
    }

  return OK;
}

/****************************************************************************
 * Name: bq2429x_setvolt
 *
 * Description:
 *   Set the voltage level to charge the battery. Voltage value in mV.
 *
 ****************************************************************************/

static int bq2429x_setvolt(FAR struct bq2429x_dev_s *priv, int req_volts)
{
  uint8_t regval;
  int idx;
  int ret;

  /* Verify if voltage is in the acceptable range */

  if (req_volts < BQ2429X_VOLTCHG_MIN || req_volts > BQ2429X_VOLTCHG_MAX)
    {
      baterr("ERROR: Voltage %d mV is out of range.\n", req_volts);
      return -EINVAL;
    }

  ret = bq2429x_getreg8(priv, BQ2429X_REG04, &regval, 1);
  if (ret < 0)
    {
      baterr("ERROR: Error reading from BQ2429X! Error = %d\n", ret);
      return ret;
    }

  /* Charge Voltage starts at _MIN and increases in steps of 16mV */

  idx = req_volts - BQ2429X_VOLTCHG_MIN;
  idx = idx / 16;

  /* Clear previous voltage */

  regval &= ~(BQ2429XR4_VREG_MASK);
  regval |= (idx << BQ2429XR4_VREG_SHIFT);

  ret = bq2429x_putreg8(priv, BQ2429X_REG04, regval);
  if (ret < 0)
    {
      baterr("ERROR: Error writing to BQ2429X! Error = %d\n", ret);
      return ret;
    }

  return OK;
}

/****************************************************************************
 * Name: bq2429x_setcurr
 *
 * Description:
 *   Set the current to charge the battery. Current value in mA.
 *
 ****************************************************************************/

static inline int bq2429x_setcurr(FAR struct bq2429x_dev_s *priv,
                                  int req_current)
{
  uint8_t regval;
  bool force_20pct = false;
  int idx;
  int ret;

  /* If requested current is below the minimum for fast charge,
   * configure for trickle charging. Trickle charging uses 20%
   * of current programmed to ICHG bits, so we multiply by five.
   */

  if (req_current < BQ2429X_CURRCHG_MIN)
    {
      force_20pct = true;
      req_current *= 5;
    }

  /* Verify if current is in the acceptable range. */

  if (req_current < BQ2429X_CURRCHG_MIN || req_current > BQ2429X_CURRCHG_MAX)
    {
      baterr("ERROR: Current %d mA is out of range.\n",
             force_20pct ? req_current / 5 : req_current);
      return -EINVAL;
    }

  /* According to the "Termination when REG02[0] = 1" section of
   * the bq24296M datasheet, the trickle charge could be less than
   * the termination current so it is recommended to turn off the
   * termination function.
   *
   * This means that the user will have to manually turn off the
   * charging when in 20% mode. Otherwise there could be battery
   * damage if we continuously trickle charge full battery until
   * safety timer finally stops it after 10 hours (timer is running
   * in half speed in 20% mode.)
   */

  ret = bq2429x_en_term(priv, !force_20pct);
  if (ret < 0)
    {
      return ret;
    }

  /* Read previous current and charge type. */

  ret = bq2429x_getreg8(priv, BQ2429X_REG02, &regval, 1);
  if (ret < 0)
    {
      baterr("ERROR: Error reading from BQ2429X! Error = %d\n", ret);
      return ret;
    }

  /* Current starts at _MIN mA and increases in steps of 64mA. */

  idx = req_current - BQ2429X_CURRCHG_MIN;
  idx = idx / 64;

  /* Clear previous current and charge type and set new values. */

  regval &= ~(BQ2429XR2_ICHG_MASK);
  regval |= (idx << BQ2429XR2_ICHG_SHIFT);

  if (force_20pct)
    {
      regval |= BQ2429XR2_FORCE_20PCT;
    }
  else
    {
      regval &= ~BQ2429XR2_FORCE_20PCT;
    }

  ret = bq2429x_putreg8(priv, BQ2429X_REG02, regval);
  if (ret < 0)
    {
      baterr("ERROR: Error writing to BQ2429X! Error = %d\n", ret);
      return ret;
    }

  return OK;
}

/****************************************************************************
 * Name: bq2429x_voltage
 *
 * Description:
 *   Set battery charger voltage
 *
 ****************************************************************************/

static int bq2429x_voltage(FAR struct battery_charger_dev_s *dev, int value)
{
  FAR struct bq2429x_dev_s *priv = (FAR struct bq2429x_dev_s *)dev;
  int ret;

  /* Set voltage to battery charger */

  ret = bq2429x_setvolt(priv, value);
  if (ret < 0)
    {
      baterr("ERROR: Error setting voltage to BQ2429X! Error = %d\n", ret);
      return ret;
    }

  return OK;
}

/****************************************************************************
 * Name: bq2429x_current
 *
 * Description:
 *   Set the battery charger current rate for charging
 ****************************************************************************/

static int bq2429x_current(FAR struct battery_charger_dev_s *dev, int value)
{
  FAR struct bq2429x_dev_s *priv = (FAR struct bq2429x_dev_s *)dev;
  int ret;

  /* Set current to battery charger */

  ret = bq2429x_setcurr(priv, value);
  if (ret < 0)
    {
      baterr("ERROR: Error setting current to BQ2429X! Error = %d\n", ret);
      return ret;
    }

  return OK;
}

/****************************************************************************
 * Name: bq2429x_input_current
 *
 * Description:
 *   Set the power-supply input current limit
 *
 ****************************************************************************/

static int bq2429x_input_current(FAR struct battery_charger_dev_s *dev,
                                 int value)
{
  FAR struct bq2429x_dev_s *priv = (FAR struct bq2429x_dev_s *)dev;
  int ret;

  ret = bq2429x_powersupply(priv, value);
  if (ret < 0)
    {
      baterr("ERROR: Failed to set BQ2429x power supply input limit: %d\n",
             ret);
      return ret;
    }

  return OK;
}

/****************************************************************************
 * Name: bq2429x_operate
 *
 * Description:
 *   Do miscellaneous battery operation. There are numerous options that are
 *   configurable on the bq2429x that go beyond what the NuttX battery
 *   charger API provide access to. This operate() function allows changing
 *   some of them.
 *
 *   REG00 EN_HIZ
 *   REG01[1] BOOST_LIM 1A/1.5A Default:1.5A
 *   REG01 CHG_CONFIG
 *   REG02[1] BCOLD
 *   REG02[1] FORCE_20PCT
 *   REG05[1] EN_TERM Charging Termination Enable
 *   REG05[2] WATCHDOG I2C Watchdog Setting 5-20Hrs default 12Hrs
 *   REG05[1] EN_TIMER Charging safety timer
 *   REG05[2] CHG_TIMER Fast Charge Timer Setting
 *   TREG[2] Thermal Regulation Threshold
 *   REG07[1] DPDM_EN Force DPDM detection when VBUS poower is present
 *   REG07[1] TMR2X_EN Safety Timer Slowed during DPM or thermal regulation
 *   REG07[1] BATFET_Disable Turnon off BATFET (Q4)
 *   REG07[1] INT_MASK1 - Allow INT on CHRG_FAULT Default: 1 Allow
 *   REG07[1] INT_MASK0 - Allow INT on BAT_FAULT  Default: 1 Allow
 *
 *   Set by other battery charger methods:
 *   REG00[3] InputCurrent Limit 100mA 3000mA with PSEL
 *   REG02[1] ICHG Fast Charge Current Limit,  512-3008mA Default 2048mA
 *   REG03[4] IPRECHG Pre-charge current Limit 128-2048mA Default: 128mA
 *   REG03[3] ITERM Termination Current Limit  128-1024mA Default: 256mA
 *
 *   System output voltage related:
 *   REG00[4] VINDPM 3.88-5.08V Default:4.36V
 *   REG01[3] Min Sys Voltage Range3.0-3.7V
 *   REG04[6] Charge Voltage Limit 3504-4400mV Default: 4208mV
 *   REG04[1] Battery Recharge Threshold 100/300mV Default 100mV
 *   REG06[4] BOOSTV - Boost Voltage 4550-5510mV Default 4998mV
 *   REG06[2] BHOT Boost Mode Temperature Monitor
 *
 ****************************************************************************/

static int bq2429x_operate(FAR struct battery_charger_dev_s *dev,
                           uintptr_t param)
{
  FAR struct bq2429x_dev_s *priv = (FAR struct bq2429x_dev_s *)dev;
  FAR struct batio_operate_msg_s *msg =
    (FAR struct batio_operate_msg_s *)param;
  int op;
  int value;
  int ret = OK;

  bq2429x_dump_regs(priv);

  op = msg->operate_type;
  value = (int)msg->u32;
  switch (op)
    {
      case BATIO_OPRTN_BOOST:
        ret = bq2429x_setboost_otg_config(priv, true);
        break;

      case BATIO_OPRTN_CHARGE:
        ret = bq2429x_setboost_otg_config(priv, false);
        break;

      case BATIO_OPRTN_EN_TERM:
        ret = bq2429x_en_term(priv, (bool)value);
        break;

      case BATIO_OPRTN_HIZ:
        ret = bq2429x_en_hiz(priv, (bool)value);

        /* Also need to set to 100mA USB host if the battery above Vbatgd? */

        break;

      case BATIO_OPRTN_SYSOFF:
        ret = bq2429x_sysoff(priv);
        break;

      case BATIO_OPRTN_SYSON:
        ret = bq2429x_syson(priv);
        break;

      case BATIO_OPRTN_RESET:
        ret = bq2429x_reset(priv);
        break;

      case BATIO_OPRTN_WDOG:
        ret = bq2429x_watchdog(priv, (bool)value);
        break;

      default:
        baterr("Unsupported opt: 0x%X\n", op);
        ret = -EINVAL;
        break;
    }

  return ret;
}

/****************************************************************************
 * Name: bq2429x_initialize
 *
 * Description:
 *   Initialize the BQ2429x battery driver and return an instance of the
 *   lower-half interface that may be used with battery_charger_register().
 *
 *   This driver requires:
 *
 *   CONFIG_BATTERY_CHARGER - Upper half battery driver support
 *   CONFIG_I2C - I2C support
 *   CONFIG_I2C_BQ2429X - And the driver must be explicitly selected.
 *
 * Input Parameters:
 *   i2c       - An instance of the I2C interface to use to communicate with
 *               the BQ2429x
 *   addr      - The I2C address of the BQ2429x (Better be 0x6B).
 *   frequency - The I2C frequency
 *   current   - The input current our power-supply can offer to charger
 *
 * Returned Value:
 *   A pointer to the initialized lower-half driver instance.  A NULL pointer
 *   is returned on a failure to initialize the BQ2429x lower half.
 *
 ****************************************************************************/

FAR struct battery_charger_dev_s *
  bq2429x_initialize(FAR struct i2c_master_s *i2c, uint8_t addr,
                     uint32_t frequency, int current)
{
  FAR struct bq2429x_dev_s *priv;
  int ret;

  /* Initialize the BQ2429x device structure */

  priv = kmm_zalloc(sizeof(struct bq2429x_dev_s));
  if (priv)
    {
      /* Initialize the BQ2429x device structure */

      priv->dev.ops   = &g_bq2429xops;
      priv->i2c       = i2c;
      priv->addr      = addr;
      priv->frequency = frequency;

      /* Reset the BQ2429x */

      ret = bq2429x_reset(priv);
      if (ret < 0)
        {
          baterr("ERROR: Failed to reset the BQ2429x: %d\n", ret);
          kmm_free(priv);
          return NULL;
        }

      /* Disable watchdog otherwise BQ2429x returns to StandAlone mode */

      ret = bq2429x_watchdog(priv, false);
      if (ret < 0)
        {
          baterr("ERROR: Failed to disable BQ2429x watchdog: %d\n", ret);
          kmm_free(priv);
          return NULL;
        }

      /* Define the current that our power supply can offer to the charger. */

      ret = bq2429x_powersupply(priv, current);
      if (ret < 0)
        {
          baterr("ERROR: Failed to set BQ2429x power supply: %d\n", ret);
          kmm_free(priv);
          return NULL;
        }

      /* Disable all interrupts. */

      ret = bq2429x_en_stat(priv, false);
      if (ret < 0)
        {
          baterr("ERROR: Failed to disable BQ2429x interrupts: %d\n", ret);
          kmm_free(priv);
          return NULL;
        }
    }

  return (FAR struct battery_charger_dev_s *)priv;
}

#endif /* CONFIG_BATTERY_CHARGER && CONFIG_I2C && CONFIG_I2C_BQ2429X */<|MERGE_RESOLUTION|>--- conflicted
+++ resolved
@@ -542,12 +542,8 @@
     }
 
   batinfo("int stat: REG07 %02X INT_MASK1=%d INT_MASK0=%d\n", regval,
-<<<<<<< HEAD
-          !!(regval & BQ2429XR7_INT_MASK1), !!(regval & BQ2429XR7_INT_MASK0));
-=======
           !!(regval & BQ2429XR7_INT_MASK1),
           !!(regval & BQ2429XR7_INT_MASK0));
->>>>>>> 0342272e
 
   /* We always set or clear both interrupts together. */
 
