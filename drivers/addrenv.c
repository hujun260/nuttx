--- conflicted
+++ resolved
@@ -79,12 +79,7 @@
         {
           if (pa - addrenv[i].pa < addrenv[i].size)
             {
-<<<<<<< HEAD
-              return (FAR void *)(addrenv[i].va +
-                     pa - addrenv[i].pa);
-=======
               return (FAR void *)(addrenv[i].va + pa - addrenv[i].pa);
->>>>>>> 0342272e
             }
         }
     }
