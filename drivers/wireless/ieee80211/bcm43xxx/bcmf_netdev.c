--- conflicted
+++ resolved
@@ -719,20 +719,14 @@
   /* Enable the hardware interrupt */
 
   priv->bc_bifup = true;
-<<<<<<< HEAD
   syslog(LOG_WARNING, "--- [wifi] power on ---\n");
-=======
->>>>>>> 9be737c8
 
 #ifdef CONFIG_IEEE80211_BROADCOM_LOWPOWER
   bcmf_lowpower_poll(priv);
 #endif
 
-<<<<<<< HEAD
   bcmf_wl_set_pta_priority(priv, IW_PTA_PRIORITY_COEX_HIGH);
 
-=======
->>>>>>> 9be737c8
   goto errout_in_critical_section;
 
 errout_in_wl_active:
@@ -773,7 +767,6 @@
   if (priv->bc_bifup)
     {
       /* Mark the device "down" */
-<<<<<<< HEAD
 
       priv->bc_bifup = false;
 
@@ -783,23 +776,11 @@
           work_cancel(LPWORK, &priv->lp_work_dtim);
         }
 
-=======
-
-      priv->bc_bifup = false;
-
-#ifdef CONFIG_IEEE80211_BROADCOM_LOWPOWER
-      if (!work_available(&priv->lp_work_dtim))
-        {
-          work_cancel(LPWORK, &priv->lp_work_dtim);
-        }
-
->>>>>>> 9be737c8
       if (!work_available(&priv->lp_work_ifdown))
         {
           work_cancel(LPWORK, &priv->lp_work_ifdown);
         }
 #endif
-<<<<<<< HEAD
 
       bcmf_wl_set_pta_priority(priv, IW_PTA_PRIORITY_COEX_MAXIMIZED);
 
@@ -808,11 +789,6 @@
       bcmf_wl_active(priv, false);
 
       syslog(LOG_WARNING, "--- [wifi] power off ---\n");
-=======
-
-      bcmf_wl_enable(priv, false);
-      bcmf_wl_active(priv, false);
->>>>>>> 9be737c8
     }
 
   leave_critical_section(flags);
@@ -856,19 +832,11 @@
 
   return false;
 }
-<<<<<<< HEAD
 
 static void bcmf_lowpower_work(FAR void *arg)
 {
   FAR struct bcmf_dev_s *priv = arg;
 
-=======
-
-static void bcmf_lowpower_work(FAR void *arg)
-{
-  FAR struct bcmf_dev_s *priv = arg;
-
->>>>>>> 9be737c8
   if (bcmf_lowpower_expiration(arg, &priv->lp_work_dtim, bcmf_lowpower_work,
                                SEC2TICK(LP_DTIM_TIMEOUT)))
     {
@@ -889,10 +857,7 @@
     {
       if (priv->bc_bifup)
         {
-<<<<<<< HEAD
           syslog(LOG_WARNING, "--- [wifi] power off by 10m timeout ---\n");
-=======
->>>>>>> 9be737c8
           netdev_ifdown(&priv->bc_dev);
         }
     }
@@ -1123,11 +1088,7 @@
 
   if (!priv->bc_bifup)
     {
-<<<<<<< HEAD
-      wlerr("ERROR: invaild state "
-=======
       wlerr("ERROR: invalid state "
->>>>>>> 9be737c8
             "(IFF_DOWN, unable to execute command: %x)\n", cmd);
       return -EPERM;
     }
@@ -1179,11 +1140,7 @@
         break;
 
       case SIOCGIWFREQ:     /* Get channel/frequency (Hz) */
-<<<<<<< HEAD
         ret = bcmf_wl_get_frequency(priv, (struct iwreq *)arg);
-=======
-        ret = bcmf_wl_get_channel(priv, (struct iwreq *)arg);
->>>>>>> 9be737c8
         break;
 
       case SIOCSIWMODE:     /* Set operation mode */
@@ -1254,7 +1211,6 @@
 
       case SIOCGIWCOUNTRY:  /* Get country code */
         ret = bcmf_wl_get_country(priv, (struct iwreq *)arg);
-<<<<<<< HEAD
         break;
 
 #ifdef CONFIG_IEEE80211_BROADCOM_PTA_PRIORITY
@@ -1264,8 +1220,6 @@
 
       case SIOCSIWPTAPRIO:  /* Set Packet Traffic Arbitration */
         ret = bcmf_wl_set_pta(priv, (struct iwreq *)arg);
-=======
->>>>>>> 9be737c8
         break;
 #endif
 
