--- conflicted
+++ resolved
@@ -208,11 +208,7 @@
 
 static struct mrf24j40_radio_s g_mrf24j40_devices[1];
 
-<<<<<<< HEAD
 static const struct ieee802154_radioops_s mrf24j40_devops = 
-=======
-static const struct ieee802154_devops_s mrf24j40_devops =
->>>>>>> 92858d10
 {
   mrf24j40_setchannel, mrf24j40_getchannel,
   mrf24j40_setpanid  , mrf24j40_getpanid,
@@ -509,13 +505,7 @@
 static int mrf24j40_setchannel(FAR struct ieee802154_radio_s *ieee,
                                uint8_t chan)
 {
-<<<<<<< HEAD
-  FAR struct mrf24j40_radio_s *dev = (FAR struct mrf24j40_radio_s *)ieee;
-  
-=======
-  FAR struct mrf24j40_dev_s *dev = (FAR struct mrf24j40_dev_s *)ieee;
-
->>>>>>> 92858d10
+  FAR struct mrf24j40_radio_s *dev = (FAR struct mrf24j40_radio_s *)ieee;
   if (chan<11 || chan>26)
     {
       werr("ERROR: Invalid chan: %d\n",chan);
@@ -1175,16 +1165,14 @@
 
   reg = mrf24j40_getreg(dev->spi, MRF24J40_TXSTAT);
 
-<<<<<<< HEAD
   /* 1 means it failed, we want 1 to mean it worked. */
   dev->ieee.txok      = (reg & MRF24J40_TXSTAT_TXNSTAT) != MRF24J40_TXSTAT_TXNSTAT;
   dev->ieee.txretries = (reg & MRF24J40_TXSTAT_X_MASK) >> MRF24J40_TXSTAT_X_SHIFT;
   dev->ieee.txbusy    = (reg & MRF24J40_TXSTAT_CCAFAIL) == MRF24J40_TXSTAT_CCAFAIL;
-=======
+
   //winfo("TXSTAT%02X!\n", txstat);
 #warning TODO report errors
   UNUSED(txstat);
->>>>>>> 92858d10
 
   /* Disable tx int */
 
