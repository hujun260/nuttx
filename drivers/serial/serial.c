/****************************************************************************
 * drivers/serial/serial.c
 *
 * Licensed to the Apache Software Foundation (ASF) under one or more
 * contributor license agreements.  See the NOTICE file distributed with
 * this work for additional information regarding copyright ownership.  The
 * ASF licenses this file to you under the Apache License, Version 2.0 (the
 * "License"); you may not use this file except in compliance with the
 * License.  You may obtain a copy of the License at
 *
 *   http://www.apache.org/licenses/LICENSE-2.0
 *
 * Unless required by applicable law or agreed to in writing, software
 * distributed under the License is distributed on an "AS IS" BASIS, WITHOUT
 * WARRANTIES OR CONDITIONS OF ANY KIND, either express or implied.  See the
 * License for the specific language governing permissions and limitations
 * under the License.
 *
 ****************************************************************************/

/****************************************************************************
 * Included Files
 ****************************************************************************/

#include <nuttx/config.h>

#include <sys/types.h>
#include <stdint.h>
#include <stdbool.h>
#include <unistd.h>
#include <string.h>
#include <fcntl.h>
#include <poll.h>
#include <assert.h>
#include <errno.h>
#include <debug.h>

#include <nuttx/irq.h>
#include <nuttx/arch.h>
#include <nuttx/clock.h>
#include <nuttx/sched.h>
#include <nuttx/signal.h>
#include <nuttx/fs/fs.h>
#include <nuttx/serial/serial.h>
#include <nuttx/fs/ioctl.h>
#include <nuttx/power/pm.h>

/****************************************************************************
 * Pre-processor Definitions
 ****************************************************************************/

/* Check watermark levels */

#if defined(CONFIG_SERIAL_IFLOWCONTROL) && \
    defined(CONFIG_SERIAL_IFLOWCONTROL_WATERMARKS)
#  if CONFIG_SERIAL_IFLOWCONTROL_LOWER_WATERMARK < 1
#    warning CONFIG_SERIAL_IFLOWCONTROL_LOWER_WATERMARK too small
#  endif
#  if CONFIG_SERIAL_IFLOWCONTROL_UPPER_WATERMARK > 99
#    warning CONFIG_SERIAL_IFLOWCONTROL_UPPER_WATERMARK too large
#  endif
#  if CONFIG_SERIAL_IFLOWCONTROL_LOWER_WATERMARK >= CONFIG_SERIAL_IFLOWCONTROL_UPPER_WATERMARK
#    warning CONFIG_SERIAL_IFLOWCONTROL_LOWER_WATERMARK too large
#    warning Must be less than CONFIG_SERIAL_IFLOWCONTROL_UPPER_WATERMARK
#  endif
#endif

/* Timing */

#define POLL_DELAY_USEC 1000

/****************************************************************************
 * Private Types
 ****************************************************************************/

/****************************************************************************
 * Private Function Prototypes
 ****************************************************************************/

static int     uart_takesem(FAR sem_t *sem, bool errout);
static void    uart_pollnotify(FAR uart_dev_t *dev, pollevent_t eventset);

/* Write support */

static int     uart_putxmitchar(FAR uart_dev_t *dev, int ch,
                                bool oktoblock);
static inline ssize_t uart_irqwrite(FAR uart_dev_t *dev,
                                    FAR const char *buffer,
                                    size_t buflen);
static int     uart_tcdrain(FAR uart_dev_t *dev, clock_t timeout);

/* Character driver methods */

static int     uart_open(FAR struct file *filep);
static int     uart_close(FAR struct file *filep);
static ssize_t uart_read(FAR struct file *filep,
                         FAR char *buffer, size_t buflen);
static ssize_t uart_write(FAR struct file *filep,
                          FAR const char *buffer,
                          size_t buflen);
static int     uart_ioctl(FAR struct file *filep,
                          int cmd, unsigned long arg);
static int     uart_poll(FAR struct file *filep,
                         FAR struct pollfd *fds, bool setup);

/****************************************************************************
 * Private Data
 ****************************************************************************/

static const struct file_operations g_serialops =
{
  uart_open,  /* open */
  uart_close, /* close */
  uart_read,  /* read */
  uart_write, /* write */
  0,          /* seek */
  uart_ioctl, /* ioctl */
  uart_poll   /* poll */
#ifndef CONFIG_DISABLE_PSEUDOFS_OPERATIONS
  , NULL      /* unlink */
#endif
};

/****************************************************************************
 * Private Functions
 ****************************************************************************/

/****************************************************************************
 * Name: uart_takesem
 ****************************************************************************/

static int uart_takesem(FAR sem_t *sem, bool errout)
{
  if (errout)
    {
      return nxsem_wait(sem);
    }
  else
    {
      return nxsem_wait_uninterruptible(sem);
    }
}

/****************************************************************************
 * Name: uart_givesem
 ****************************************************************************/

#define uart_givesem(sem) (void)nxsem_post(sem)

/****************************************************************************
 * Name: uart_pollnotify
 ****************************************************************************/

static void uart_pollnotify(FAR uart_dev_t *dev, pollevent_t eventset)
{
  int i;

  for (i = 0; i < CONFIG_SERIAL_NPOLLWAITERS; i++)
    {
      struct pollfd *fds = dev->fds[i];
      if (fds)
        {
#ifdef CONFIG_SERIAL_REMOVABLE
          fds->revents |= ((fds->events | (POLLERR | POLLHUP)) & eventset);
#else
          fds->revents |= (fds->events & eventset);
#endif
          if (fds->revents != 0)
            {
              int semcount;

              finfo("Report events: %02x\n", fds->revents);

              nxsem_get_value(fds->sem, &semcount);
              if (semcount < 1)
                {
                  nxsem_post(fds->sem);
                }
            }
        }
    }
}

/****************************************************************************
 * Name: uart_putxmitchar
 ****************************************************************************/

static int uart_putxmitchar(FAR uart_dev_t *dev, int ch, bool oktoblock)
{
  irqstate_t flags;
  int nexthead;
  int ret;

  /* Increment to see what the next head pointer will be.
   * We need to use the "next" head pointer to determine when the circular
   *  buffer would overrun
   */

  nexthead = dev->xmit.head + 1;
  if (nexthead >= dev->xmit.size)
    {
      nexthead = 0;
    }

  /* Loop until we are able to add the character to the TX buffer. */

  for (; ; )
    {
      /* Check if the TX buffer is full */

      if (nexthead != dev->xmit.tail)
        {
          /* No.. not full.  Add the character to the TX buffer and return. */

          dev->xmit.buffer[dev->xmit.head] = ch;
          dev->xmit.head = nexthead;
          return OK;
        }

      /* The TX buffer is full.  Should be block, waiting for the hardware
       * to remove some data from the TX buffer?
       */

      else if (oktoblock)
        {
          /* The following steps must be atomic with respect to serial
           * interrupt handling.
           */

          flags = enter_critical_section();

          /* Check again...  In certain race conditions an interrupt may
           * have occurred between the test at the top of the loop and
           * entering the critical section and the TX buffer may no longer
           * be full.
           *
           * NOTE: On certain devices, such as USB CDC/ACM, the entire TX
           * buffer may have been emptied in this race condition.  In that
           * case, the logic would hang below waiting for space in the TX
           * buffer without this test.
           */

          if (nexthead != dev->xmit.tail)
            {
              ret = OK;
            }

#ifdef CONFIG_SERIAL_REMOVABLE
          /* Check if the removable device is no longer connected while we
           * have interrupts off.  We do not want the transition to occur
           * as a race condition before we begin the wait.
           */

          else if (dev->disconnected)
            {
              ret = -ENOTCONN;
            }
#endif
          else
            {
              /* Inform the interrupt level logic that we are waiting. */

              dev->xmitwaiting = true;

              /* Wait for some characters to be sent from the buffer with
               * the TX interrupt enabled.  When the TX interrupt is enabled,
               * uart_xmitchars() should execute and remove some of the data
               * from the TX buffer.
               *
               * NOTE that interrupts will be re-enabled while we wait for
               * the semaphore.
               */

#ifdef CONFIG_SERIAL_TXDMA
              uart_dmatxavail(dev);
#endif
              uart_enabletxint(dev);
              ret = uart_takesem(&dev->xmitsem, true);
              uart_disabletxint(dev);
            }

          leave_critical_section(flags);

#ifdef CONFIG_SERIAL_REMOVABLE
          /* Check if the removable device was disconnected while we were
           * waiting.
           */

          if (dev->disconnected)
            {
              return -ENOTCONN;
            }
#endif

          /* Check if we were awakened by signal. */

          if (ret < 0)
            {
              /* A signal received while waiting for the xmit buffer to
               * become non-full will abort the transfer.
               */

              return -EINTR;
            }
        }

      /* The caller has request that we not block for data.  So return the
       * EAGAIN error to signal this situation.
       */

      else
        {
          return -EAGAIN;
        }
    }

  /* We won't get here.  Some compilers may complain that this code is
   * unreachable.
   */

  return OK;
}

/****************************************************************************
 * Name: uart_putc
 ****************************************************************************/

static inline void uart_putc(FAR uart_dev_t *dev, int ch)
{
  while (!uart_txready(dev))
    {
    }

  uart_send(dev, ch);
}

/****************************************************************************
 * Name: uart_irqwrite
 ****************************************************************************/

static inline ssize_t uart_irqwrite(FAR uart_dev_t *dev,
                                    FAR const char *buffer,
                                    size_t buflen)
{
  ssize_t ret = buflen;

  /* Force each character through the low level interface */

  for (; buflen; buflen--)
    {
      int ch = *buffer++;

#ifdef CONFIG_SERIAL_TERMIOS
      /* Do output post-processing */

      if ((dev->tc_oflag & OPOST) != 0)
        {
          /* Mapping CR to NL? */

          if ((ch == '\r') && (dev->tc_oflag & OCRNL) != 0)
            {
              ch = '\n';
            }

          /* Are we interested in newline processing? */

          if ((ch == '\n') && (dev->tc_oflag & (ONLCR | ONLRET)) != 0)
            {
              uart_putc(dev, '\r');
            }
        }

#else /* !CONFIG_SERIAL_TERMIOS */
      /* If this is the console, then we should replace LF with CR-LF */

      if (dev->isconsole && ch == '\n')
        {
          uart_putc(dev, '\r');
        }
#endif

      /* Output the character, using the low-level direct UART interfaces */

      uart_putc(dev, ch);
    }

  return ret;
}

/****************************************************************************
 * Name: uart_tcdrain
 *
 * Description:
 *   Block further TX input.
 *   Wait until all data has been transferred from the TX buffer and
 *   until the hardware TX FIFOs are empty.
 *
 ****************************************************************************/

static int uart_tcdrain(FAR uart_dev_t *dev, clock_t timeout)
{
  int ret;

  /* Get exclusive access to the to dev->tmit.  We cannot permit new data to
   * be written while we are trying to flush the old data.
   *
   * A signal received while waiting for access to the xmit.head will abort
   * the operation with EINTR.
   */

  ret = (ssize_t)uart_takesem(&dev->xmit.sem, true);
  if (ret >= 0)
    {
      irqstate_t flags;
      clock_t start;

      /* Trigger emission to flush the contents of the tx buffer */

      flags = enter_critical_section();

#ifdef CONFIG_SERIAL_REMOVABLE
      /* Check if the removable device is no longer connected while we have
       * interrupts off.  We do not want the transition to occur as a race
       * condition before we begin the wait.
       */

      if (dev->disconnected)
        {
          dev->xmit.tail = dev->xmit.head;  /* Drop the buffered TX data */
          ret = -ENOTCONN;
        }
      else
#endif
        {
          /* Continue waiting while the TX buffer is not empty.
           *
           * NOTE: There is no timeout on the following loop.  In
           * situations were this loop could hang (with hardware flow
           * control, as an example),  the caller should call
           * tcflush() first to discard this buffered Tx data.
           */

          ret = OK;
          while (ret >= 0 && dev->xmit.head != dev->xmit.tail)
            {
              /* Inform the interrupt level logic that we are waiting. */

              dev->xmitwaiting = true;

              /* Wait for some characters to be sent from the buffer with
               * the TX interrupt enabled.  When the TX interrupt is
               * enabled, uart_xmitchars() should execute and remove some
               * of the data from the TX buffer.  We may have to wait several
               * times for the TX buffer to be entirely emptied.
               *
               * NOTE that interrupts will be re-enabled while we wait for
               * the semaphore.
               */

#ifdef CONFIG_SERIAL_TXDMA
              uart_dmatxavail(dev);
#endif
              uart_enabletxint(dev);
              ret = uart_takesem(&dev->xmitsem, true);
              uart_disabletxint(dev);
            }
        }

      leave_critical_section(flags);

      /* The TX buffer is empty (or an error occurred).  But there still may
       * be data in the UART TX FIFO.  We get no asynchronous indication of
       * this event, so we have to do a busy wait poll.
       */

      /* Set up for the timeout
       *
       * REVISIT:  This is a kludge.  The correct fix would be add an
       * interface to the lower half driver so that the tcflush() operation
       * all also cause the lower half driver to clear and reset the Tx FIFO.
       */

      start = clock_systime_ticks();

      if (ret >= 0)
        {
          while (!uart_txempty(dev))
            {
              clock_t elapsed;

              nxsig_usleep(POLL_DELAY_USEC);

              /* Check for a timeout */

              elapsed = clock_systime_ticks() - start;
              if (elapsed >= timeout)
                {
                  return -ETIMEDOUT;
                }
            }
        }

      uart_givesem(&dev->xmit.sem);
    }

  return ret;
}

/****************************************************************************
 * Name: uart_open
 *
 * Description:
 *   This routine is called whenever a serial port is opened.
 *
 ****************************************************************************/

static int uart_open(FAR struct file *filep)
{
  FAR struct inode *inode = filep->f_inode;
  FAR uart_dev_t   *dev   = inode->i_private;
  uint8_t           tmp;
  int               ret;

  /* If the port is the middle of closing, wait until the close is finished.
   * If a signal is received while we are waiting, then return EINTR.
   */

  ret = uart_takesem(&dev->closesem, true);
  if (ret < 0)
    {
      /* A signal received while waiting for the last close operation. */

      return ret;
    }

#ifdef CONFIG_SERIAL_REMOVABLE
  /* If the removable device is no longer connected, refuse to open the
   * device.  We check this after obtaining the close semaphore because
   * we might have been waiting when the device was disconnected.
   */

  if (dev->disconnected)
    {
      ret = -ENOTCONN;
      goto errout_with_sem;
    }
#endif

  /* Start up serial port */

  /* Increment the count of references to the device. */

  tmp = dev->open_count + 1;
  if (tmp == 0)
    {
      /* More than 255 opens; uint8_t overflows to zero */

      ret = -EMFILE;
      goto errout_with_sem;
    }

  /* Check if this is the first time that the driver has been opened. */

  if (tmp == 1)
    {
      irqstate_t flags = enter_critical_section();

      /* If this is the console, then the UART has already been
       * initialized.
       */

      if (!dev->isconsole)
        {
          /* Perform one time hardware initialization */

          ret = uart_setup(dev);
          if (ret < 0)
            {
              leave_critical_section(flags);
              goto errout_with_sem;
            }
        }

      /* In any event, we do have to configure for interrupt driven mode of
       * operation.  Attach the hardware IRQ(s). Hmm.. should shutdown() the
       * the device in the rare case that uart_attach() fails, tmp==1, and
       * this is not the console.
       */

      ret = uart_attach(dev);
      if (ret < 0)
        {
          uart_shutdown(dev);
          leave_critical_section(flags);
          goto errout_with_sem;
        }

#ifdef CONFIG_SERIAL_RXDMA
      /* Notify DMA that there is free space in the RX buffer */

      uart_dmarxfree(dev);
#endif

      /* Enable the RX interrupt */

      uart_enablerxint(dev);
      leave_critical_section(flags);
    }

  /* Save the new open count on success */

  dev->open_count = tmp;

errout_with_sem:
  uart_givesem(&dev->closesem);
  return ret;
}

/****************************************************************************
 * Name: uart_close
 *
 * Description:
 *   This routine is called when the serial port gets closed.
 *   It waits for the last remaining data to be sent.
 *
 ****************************************************************************/

static int uart_close(FAR struct file *filep)
{
  FAR struct inode *inode = filep->f_inode;
  FAR uart_dev_t   *dev   = inode->i_private;
  irqstate_t        flags;

  /* Get exclusive access to the close semaphore (to synchronize open/close
   * operations.
   * NOTE: that we do not let this wait be interrupted by a signal.
   * Technically, we should, but almost no one every checks the return value
   * from close() so we avoid a potential memory leak by ignoring signals in
   * this case.
   */

  uart_takesem(&dev->closesem, false);
  if (dev->open_count > 1)
    {
      dev->open_count--;
      uart_givesem(&dev->closesem);
      return OK;
    }

  /* There are no more references to the port */

  dev->open_count = 0;

  /* Stop accepting input */

  uart_disablerxint(dev);

  /* Prevent blocking if the device is opened with O_NONBLOCK */

  if ((filep->f_oflags & O_NONBLOCK) == 0)
    {
      /* Now we wait for the transmit buffer(s) to clear */

      uart_tcdrain(dev, 4 * TICK_PER_SEC);
    }

  /* Free the IRQ and disable the UART */

  flags = enter_critical_section();  /* Disable interrupts */
  uart_detach(dev);                  /* Detach interrupts */
  if (!dev->isconsole)               /* Check for the serial console UART */
    {
      uart_shutdown(dev);            /* Disable the UART */
    }

  leave_critical_section(flags);

  /* Wake up read and poll functions */

  uart_datareceived(dev);

  /* We need to re-initialize the semaphores if this is the last close
   * of the device, as the close might be caused by pthread_cancel() of
   * a thread currently blocking on any of them.
   */

  uart_reset_sem(dev);
  uart_givesem(&dev->closesem);
  return OK;
}

/****************************************************************************
 * Name: uart_read
 ****************************************************************************/

static ssize_t uart_read(FAR struct file *filep,
                         FAR char *buffer, size_t buflen)
{
  FAR struct inode *inode = filep->f_inode;
  FAR uart_dev_t *dev = inode->i_private;
  FAR struct uart_buffer_s *rxbuf = &dev->recv;
#ifdef CONFIG_SERIAL_IFLOWCONTROL_WATERMARKS
  unsigned int nbuffered;
  unsigned int watermark;
#endif
  irqstate_t flags;
  ssize_t recvd = 0;
  int16_t tail;
  char ch;
  int ret;

  /* Only one user can access rxbuf->tail at a time */

  ret = uart_takesem(&rxbuf->sem, true);
  if (ret < 0)
    {
      /* A signal received while waiting for access to the recv.tail will
       * abort the transfer.  After the transfer has started, we are
       * committed and signals will be ignored.
       */

      return ret;
    }

  /* Loop while we still have data to copy to the receive buffer.
   * we add data to the head of the buffer; uart_xmitchars takes the
   * data from the end of the buffer.
   */

  while ((size_t)recvd < buflen)
    {
#ifdef CONFIG_SERIAL_REMOVABLE
      /* If the removable device is no longer connected, refuse to read any
       * further from the device.
       */

      if (dev->disconnected)
        {
          if (recvd == 0)
            {
              recvd = -ENOTCONN;
            }

          break;
        }
#endif

      /* Check if there is more data to return in the circular buffer.
       * NOTE: Rx interrupt handling logic may asynchronously increment
       * the head index but must not modify the tail index.  The tail
       * index is only modified in this function.  Therefore, no
       * special handshaking is required here.
       *
       * The head and tail pointers are 16-bit values.  The only time that
       * the following could be unsafe is if the CPU made two non-atomic
       * 8-bit accesses to obtain the 16-bit head index.
       */

      tail = rxbuf->tail;
      if (rxbuf->head != tail)
        {
          /* Take the next character from the tail of the buffer */

          ch = rxbuf->buffer[tail];

          /* Increment the tail index.  Most operations are done using the
           * local variable 'tail' so that the final rxbuf->tail update
           * is atomic.
           */

          if (++tail >= rxbuf->size)
            {
              tail = 0;
            }

          rxbuf->tail = tail;

#ifdef CONFIG_SERIAL_TERMIOS
          /* Do input processing if any is enabled */

          if (dev->tc_iflag & (INLCR | IGNCR | ICRNL))
            {
              /* \n -> \r or \r -> \n translation? */

              if ((ch == '\n') && (dev->tc_iflag & INLCR))
                {
                  ch = '\r';
                }
              else if ((ch == '\r') && (dev->tc_iflag & ICRNL))
                {
                  ch = '\n';
                }

              /* Discarding \r ? */

              if ((ch == '\r') & (dev->tc_iflag & IGNCR))
                {
                  continue;
                }
            }

          /* Specifically not handled:
           *
           * All of the local modes; echo, line editing, etc.
           * Anything to do with break or parity errors.
           * ISTRIP - we should be 8-bit clean.
           * IUCLC - Not Posix
           * IXON/OXOFF - no xon/xoff flow control.
           */
#endif

          /* Store the received character */

          *buffer++ = ch;
          recvd++;
        }

#ifdef CONFIG_DEV_SERIAL_FULLBLOCKS
      /* No... then we would have to wait to get receive more data.
       * If the user has specified the O_NONBLOCK option, then just
       * return what we have.
       */

      else if ((filep->f_oflags & O_NONBLOCK) != 0)
        {
          /* If nothing was transferred, then return the -EAGAIN
           * error (not zero which means end of file).
           */

          if (recvd < 1)
            {
              recvd = -EAGAIN;
            }

          break;
        }
#else
      /* No... the circular buffer is empty.  Have we returned anything
       * to the caller?
       */

      else if (recvd > 0)
        {
          /* Yes.. break out of the loop and return the number of bytes
           * received up to the wait condition.
           */

          break;
        }

      else if (filep->f_inode == 0)
        {
          /* File has been closed.
           * Descriptor is not valid.
           */

          recvd = -EBADFD;
          break;
        }

      /* No... then we would have to wait to get receive some data.
       * If the user has specified the O_NONBLOCK option, then do not
       * wait.
       */

      else if ((filep->f_oflags & O_NONBLOCK) != 0)
        {
          /* Break out of the loop returning -EAGAIN */

          recvd = -EAGAIN;
          break;
        }
#endif

      /* Otherwise we are going to have to wait for data to arrive */

      else
        {
          /* Disable all interrupts and test again... */

          flags = enter_critical_section();

          /* Disable Rx interrupts and test again... */

          uart_disablerxint(dev);

          /* If the Rx ring buffer still empty?  Bytes may have been added
           * between the last time that we checked and when we disabled
           * interrupts.
           */

          if (rxbuf->head == rxbuf->tail)
            {
              /* Yes.. the buffer is still empty.  We will need to wait for
               * additional data to be received.
               */

#ifdef CONFIG_SERIAL_RXDMA
              /* Notify DMA that there is free space in the RX buffer */

              uart_dmarxfree(dev);
#endif
              /* Wait with the RX interrupt re-enabled.  All interrupts are
               * disabled briefly to assure that the following operations
               * are atomic.
               */

              /* Re-enable UART Rx interrupts */

              uart_enablerxint(dev);

              /* Check again if the RX buffer is empty.  The UART driver
               * might have buffered data received between disabling the
               * RX interrupt and entering the critical section.  Some
               * drivers (looking at you, cdcacm...) will push the buffer
               * to the receive queue during uart_enablerxint().
               * Just continue processing the RX queue if this happens.
               */

              if (rxbuf->head != rxbuf->tail)
                {
                  leave_critical_section(flags);
                  continue;
                }

#ifdef CONFIG_SERIAL_REMOVABLE
              /* Check again if the removable device is still connected
               * while we have interrupts off.  We do not want the transition
               * to occur as a race condition before we begin the wait.
               */

              if (dev->disconnected)
                {
                  ret = -ENOTCONN;
                }
              else
#endif
                {
                  /* Now wait with the Rx interrupt enabled.  NuttX will
                   * automatically re-enable global interrupts when this
                   * thread goes to sleep.
                   */

                  dev->recvwaiting = true;
                  ret = uart_takesem(&dev->recvsem, true);
                }

              leave_critical_section(flags);

              /* Was a signal received while waiting for data to be
               * received?  Was a removable device disconnected while
               * we were waiting?
               */

#ifdef CONFIG_SERIAL_REMOVABLE
              if (ret < 0 || dev->disconnected)
#else
              if (ret < 0)
#endif
                {
                  /* POSIX requires that we return after a signal is
                   * received.
                   * If some bytes were read, we need to return the
                   * number of bytes read; if no bytes were read, we
                   * need to return -1 with the errno set correctly.
                   */

                  if (recvd == 0)
                    {
                      /* No bytes were read, return -EINTR
                       * (the VFS layer will set the errno value
                       * appropriately).
                       */

#ifdef CONFIG_SERIAL_REMOVABLE
                      recvd = dev->disconnected ? -ENOTCONN : -EINTR;
#else
                      recvd = -EINTR;
#endif
                    }

                  break;
                }
            }
          else
            {
              /* No... the ring buffer is no longer empty.  Just re-enable Rx
               * interrupts and accept the new data on the next time through
               * the loop.
               */

              leave_critical_section(flags);

              uart_enablerxint(dev);
            }
        }
    }

#ifdef CONFIG_SERIAL_RXDMA
  /* Notify DMA that there is free space in the RX buffer */

  flags = enter_critical_section();
  uart_dmarxfree(dev);
  leave_critical_section(flags);
#endif

  /* RX interrupt could be disabled by RX buffer overflow. Enable it now. */

  uart_enablerxint(dev);

#ifdef CONFIG_SERIAL_IFLOWCONTROL
#ifdef CONFIG_SERIAL_IFLOWCONTROL_WATERMARKS
  /* How many bytes are now buffered */

  rxbuf = &dev->recv;
  if (rxbuf->head >= rxbuf->tail)
    {
      nbuffered = rxbuf->head - rxbuf->tail;
    }
  else
    {
      nbuffered = rxbuf->size - rxbuf->tail + rxbuf->head;
    }

  /* Is the level now below the watermark level that we need to report? */

  watermark = (CONFIG_SERIAL_IFLOWCONTROL_LOWER_WATERMARK *
               rxbuf->size) / 100;
  if (nbuffered <= watermark)
    {
      /* Let the lower level driver know that the watermark level has been
       * crossed.  It will probably deactivate RX flow control.
       */

      uart_rxflowcontrol(dev, nbuffered, false);
    }
#else
  /* Is the RX buffer empty? */

  if (rxbuf->head == rxbuf->tail)
    {
      /* Deactivate RX flow control. */

      uart_rxflowcontrol(dev, 0, false);
    }
#endif
#endif

  uart_givesem(&dev->recv.sem);
  return recvd;
}

/****************************************************************************
 * Name: uart_write
 ****************************************************************************/

static ssize_t uart_write(FAR struct file *filep, FAR const char *buffer,
                          size_t buflen)
{
  FAR struct inode *inode    = filep->f_inode;
  FAR uart_dev_t   *dev      = inode->i_private;
  ssize_t           nwritten = buflen;
  bool              oktoblock;
  int               ret;
  char              ch;

  /* We may receive serial writes through this path from interrupt handlers
   * and from debug output in the IDLE task!  In these cases, we will need to
   * do things a little differently.
   */

  if (up_interrupt_context() || sched_idletask())
    {
      irqstate_t flags;

#ifdef CONFIG_SERIAL_REMOVABLE
      /* If the removable device is no longer connected, refuse to write to
       * the device.
       */

      if (dev->disconnected)
        {
          return -ENOTCONN;
        }
#endif

      flags = enter_critical_section();
      ret = uart_irqwrite(dev, buffer, buflen);
      leave_critical_section(flags);

      return ret;
    }

  /* Only one user can access dev->xmit.head at a time */

  ret = (ssize_t)uart_takesem(&dev->xmit.sem, true);
  if (ret < 0)
    {
      /* A signal received while waiting for access to the xmit.head will
       * abort the transfer.  After the transfer has started, we are
       * committed and signals will be ignored.
       */

      return ret;
    }

#ifdef CONFIG_SERIAL_REMOVABLE
  /* If the removable device is no longer connected, refuse to write to the
   * device.  This check occurs after taking the xmit.sem because the
   * disconnection event might have occurred while we were waiting for
   * access to the transmit buffers.
   */

  if (dev->disconnected)
    {
      uart_givesem(&dev->xmit.sem);
      return -ENOTCONN;
    }
#endif

  /* Can the following loop block, waiting for space in the TX
   * buffer?
   */

  oktoblock = ((filep->f_oflags & O_NONBLOCK) == 0);

  /* Loop while we still have data to copy to the transmit buffer.
   * we add data to the head of the buffer; uart_xmitchars takes the
   * data from the end of the buffer.
   */

  uart_disabletxint(dev);
  for (; buflen; buflen--)
    {
      ch  = *buffer++;
      ret = OK;

#ifdef CONFIG_SERIAL_TERMIOS
      /* Do output post-processing */

      if ((dev->tc_oflag & OPOST) != 0)
        {
          /* Mapping CR to NL? */

          if ((ch == '\r') && (dev->tc_oflag & OCRNL) != 0)
            {
              ch = '\n';
            }

          /* Are we interested in newline processing? */

          if ((ch == '\n') && (dev->tc_oflag & (ONLCR | ONLRET)) != 0)
            {
              ret = uart_putxmitchar(dev, '\r', oktoblock);
            }

          /* Specifically not handled:
           *
           * OXTABS - primarily a full-screen terminal optimization
           * ONOEOT - Unix interoperability hack
           * OLCUC  - Not specified by POSIX
           * ONOCR  - low-speed interactive optimization
           */
        }

#else /* !CONFIG_SERIAL_TERMIOS */
      /* If this is the console, convert \n -> \r\n */

      if (dev->isconsole && ch == '\n')
        {
          ret = uart_putxmitchar(dev, '\r', oktoblock);
        }
#endif

      /* Put the character into the transmit buffer */

      if (ret >= 0)
        {
          ret = uart_putxmitchar(dev, ch, oktoblock);
        }

      /* uart_putxmitchar() might return an error under one of two
       * conditions:  (1) The wait for buffer space might have been
       * interrupted by a signal (ret should be -EINTR), (2) if
       * CONFIG_SERIAL_REMOVABLE is defined, then uart_putxmitchar()
       * might also return if the serial device was disconnected
       * (with -ENOTCONN), or (3) if O_NONBLOCK is specified, then
       * then uart_putxmitchar() might return -EAGAIN if the output
       * TX buffer is full.
       */

      if (ret < 0)
        {
          /* POSIX requires that we return -1 and errno set if no data was
           * transferred.  Otherwise, we return the number of bytes in the
           * interrupted transfer.
           */

          if (buflen < (size_t)nwritten)
            {
              /* Some data was transferred.  Return the number of bytes that
               * were successfully transferred.
               */

              nwritten -= buflen;
            }
          else
            {
              /* No data was transferred. Return the negated errno value.
               * The VFS layer will set the errno value appropriately).
               */

              nwritten = ret;
            }

          break;
        }
    }

  if (dev->xmit.head != dev->xmit.tail)
    {
#ifdef CONFIG_SERIAL_TXDMA
      uart_dmatxavail(dev);
#endif
      uart_enabletxint(dev);
    }

  uart_givesem(&dev->xmit.sem);
  return nwritten;
}

/****************************************************************************
 * Name: uart_ioctl
 ****************************************************************************/

static int uart_ioctl(FAR struct file *filep, int cmd, unsigned long arg)
{
  FAR struct inode *inode = filep->f_inode;
  FAR uart_dev_t   *dev   = inode->i_private;

  /* Handle TTY-level IOCTLs here */

  /* Let low-level driver handle the call first */

  int ret = dev->ops->ioctl(filep, cmd, arg);

  /* The device ioctl() handler returns -ENOTTY when it doesn't know
   * how to handle the command. Check if we can handle it here.
   */

  if (ret == -ENOTTY)
    {
      switch (cmd)
        {
          /* Get the number of bytes that may be read from the RX buffer
           * (without waiting)
           */

          case FIONREAD:
            {
              int count;
              irqstate_t flags = enter_critical_section();

              /* Determine the number of bytes available in the RX buffer */

              if (dev->recv.tail <= dev->recv.head)
                {
                  count = dev->recv.head - dev->recv.tail;
                }
              else
                {
                  count = dev->recv.size - (dev->recv.tail - dev->recv.head);
                }

              leave_critical_section(flags);

              *(FAR int *)((uintptr_t)arg) = count;
              ret = 0;
            }
            break;

          /* Get the number of bytes that have been written to the TX
           * buffer.
           */

          case FIONWRITE:
            {
              int count;
              irqstate_t flags = enter_critical_section();

              /* Determine the number of bytes waiting in the TX buffer */

              if (dev->xmit.tail <= dev->xmit.head)
                {
                  count = dev->xmit.head - dev->xmit.tail;
                }
              else
                {
                  count = dev->xmit.size - (dev->xmit.tail - dev->xmit.head);
                }

              leave_critical_section(flags);

              *(FAR int *)((uintptr_t)arg) = count;
              ret = 0;
            }
            break;

          /* Get the number of free bytes in the TX buffer */

          case FIONSPACE:
            {
              int count;
              irqstate_t flags = enter_critical_section();

              /* Determine the number of bytes free in the TX buffer */

              if (dev->xmit.head < dev->xmit.tail)
                {
                  count = dev->xmit.tail - dev->xmit.head - 1;
                }
              else
                {
                  count = dev->xmit.size -
                         (dev->xmit.head - dev->xmit.tail) - 1;
                }

              leave_critical_section(flags);

              *(FAR int *)((uintptr_t)arg) = count;
              ret = 0;
            }
            break;

#ifdef CONFIG_SERIAL_TERMIOS
          case TCFLSH:
            {
              /* Empty the tx/rx buffers */

              irqstate_t flags = enter_critical_section();

              if (arg == TCIFLUSH || arg == TCIOFLUSH)
                {
                  dev->recv.tail = dev->recv.head;

#ifdef CONFIG_SERIAL_IFLOWCONTROL
                  /* De-activate RX flow control. */

                  uart_rxflowcontrol(dev, 0, false);
#endif
                }

              if (arg == TCOFLUSH || arg == TCIOFLUSH)
                {
                  dev->xmit.tail = dev->xmit.head;

                  /* Inform any waiters there there is space available. */

                  uart_datasent(dev);
                }

              leave_critical_section(flags);
              ret = 0;
            }
            break;

          case TCDRN:
            {
              ret = uart_tcdrain(dev, 10 * TICK_PER_SEC);
            }
            break;
#endif

#if defined(CONFIG_TTY_SIGINT) || defined(CONFIG_TTY_SIGTSTP)
          /* Make the controlling terminal of the calling process */

          case TIOCSCTTY:
            {
              /* Save the PID of the recipient of the SIGINT signal. */

              if ((int)arg < 0 || dev->pid >= 0)
                {
                  ret = -EINVAL;
                }
              else
                {
                  dev->pid = (pid_t)arg;
<<<<<<< HEAD
                  DEBUGASSERT((unsigned long)(dev->pid) == arg);
=======
>>>>>>> 2e43815c
                  ret = 0;
                }
            }
            break;

          case TIOCNOTTY:
            {
              dev->pid = (pid_t)-1;
              ret = 0;
            }
            break;
#endif
        }
    }

#ifdef CONFIG_SERIAL_TERMIOS
  /* Append any higher level TTY flags */

  else if (ret == OK)
    {
      switch (cmd)
        {
          case TCGETS:
            {
              FAR struct termios *termiosp = (FAR struct termios *)arg;

              if (!termiosp)
                {
                  ret = -EINVAL;
                  break;
                }

              /* And update with flags from this layer */

              termiosp->c_iflag = dev->tc_iflag;
              termiosp->c_oflag = dev->tc_oflag;
              termiosp->c_lflag = dev->tc_lflag;
            }
            break;

          case TCSETS:
            {
              FAR struct termios *termiosp = (FAR struct termios *)arg;

              if (!termiosp)
                {
                  ret = -EINVAL;
                  break;
                }

              /* Update the flags we keep at this layer */

              dev->tc_iflag = termiosp->c_iflag;
              dev->tc_oflag = termiosp->c_oflag;
              dev->tc_lflag = termiosp->c_lflag;
            }
            break;
        }
    }
#endif

  return ret;
}

/****************************************************************************
 * Name: uart_poll
 ****************************************************************************/

static int uart_poll(FAR struct file *filep,
                     FAR struct pollfd *fds, bool setup)
{
  FAR struct inode *inode = filep->f_inode;
  FAR uart_dev_t   *dev   = inode->i_private;
  pollevent_t       eventset;
  int               ndx;
  int               ret;
  int               i;

  /* Some sanity checking */

#ifdef CONFIG_DEBUG_FEATURES
  if (dev == NULL || fds == NULL)
    {
      return -ENODEV;
    }
#endif

  /* Are we setting up the poll?  Or tearing it down? */

  ret = uart_takesem(&dev->pollsem, true);
  if (ret < 0)
    {
      /* A signal received while waiting for access to the poll data
       * will abort the operation.
       */

      return ret;
    }

  if (setup)
    {
      /* This is a request to set up the poll.  Find an available
       * slot for the poll structure reference
       */

      for (i = 0; i < CONFIG_SERIAL_NPOLLWAITERS; i++)
        {
          /* Find an available slot */

          if (!dev->fds[i])
            {
              /* Bind the poll structure and this slot */

              dev->fds[i]  = fds;
              fds->priv    = &dev->fds[i];
              break;
            }
        }

      if (i >= CONFIG_SERIAL_NPOLLWAITERS)
        {
          fds->priv = NULL;
          ret       = -EBUSY;
          goto errout;
        }

      /* Should we immediately notify on any of the requested events?
       * First, check if the xmit buffer is full.
       *
       * Get exclusive access to the xmit buffer indices.
       * NOTE: that we do not let this wait be interrupted by a signal
       * (we probably should, but that would be a little awkward).
       */

      eventset = 0;
      uart_takesem(&dev->xmit.sem, false);

      ndx = dev->xmit.head + 1;
      if (ndx >= dev->xmit.size)
        {
          ndx = 0;
        }

      if (ndx != dev->xmit.tail)
        {
          eventset |= (fds->events & POLLOUT);
        }

      uart_givesem(&dev->xmit.sem);

      /* Check if the receive buffer is empty.
       *
       * Get exclusive access to the recv buffer indices.
       * NOTE: that we do not let this wait be interrupted by a signal
       * (we probably should, but that would be a little awkward).
       */

      uart_takesem(&dev->recv.sem, false);
      if (dev->recv.head != dev->recv.tail)
        {
          eventset |= (fds->events & POLLIN);
        }

      uart_givesem(&dev->recv.sem);

#ifdef CONFIG_SERIAL_REMOVABLE
      /* Check if a removable device has been disconnected. */

      if (dev->disconnected)
        {
           eventset |= (POLLERR | POLLHUP);
        }
#endif

      if (eventset)
        {
          uart_pollnotify(dev, eventset);
        }
    }
  else if (fds->priv != NULL)
    {
      /* This is a request to tear down the poll. */

      FAR struct pollfd **slot = (FAR struct pollfd **)fds->priv;

#ifdef CONFIG_DEBUG_FEATURES
      if (!slot)
        {
          ret = -EIO;
          goto errout;
        }
#endif

      /* Remove all memory of the poll setup */

      *slot     = NULL;
      fds->priv = NULL;
    }

errout:
  uart_givesem(&dev->pollsem);
  return ret;
}

/****************************************************************************
 * Public Functions
 ****************************************************************************/

/****************************************************************************
 * Name: uart_register
 *
 * Description:
 *   Register serial console and serial ports.
 *
 ****************************************************************************/

int uart_register(FAR const char *path, FAR uart_dev_t *dev)
{
#ifdef CONFIG_SERIAL_TERMIOS
#  if defined(CONFIG_TTY_SIGINT) || defined(CONFIG_TTY_SIGTSTP)
  /* Initialize  of the task that will receive SIGINT signals. */

  dev->pid = (pid_t)-1;
#  endif

  /* If this UART is a serial console */

  if (dev->isconsole)
    {
      /* Enable signals by default */

      dev->tc_lflag |= ISIG;

      /* Enable \n -> \r\n translation for the console */

      dev->tc_oflag = OPOST | ONLCR;
    }
#endif

  /* Initialize semaphores */

  nxsem_init(&dev->xmit.sem, 0, 1);
  nxsem_init(&dev->recv.sem, 0, 1);
  nxsem_init(&dev->closesem, 0, 1);
  nxsem_init(&dev->xmitsem,  0, 0);
  nxsem_init(&dev->recvsem,  0, 0);
  nxsem_init(&dev->pollsem,  0, 1);

  /* The recvsem and xmitsem are used for signaling and, hence, should
   * not have priority inheritance enabled.
   */

  nxsem_set_protocol(&dev->xmitsem, SEM_PRIO_NONE);
  nxsem_set_protocol(&dev->recvsem, SEM_PRIO_NONE);

  /* Register the serial driver */

  sinfo("Registering %s\n", path);
  return register_driver(path, &g_serialops, 0666, dev);
}

/****************************************************************************
 * Name: uart_datareceived
 *
 * Description:
 *   This function is called from uart_recvchars when new serial data is
 *   place in the driver's circular buffer.  This function will wake-up any
 *   stalled read() operations that are waiting for incoming data.
 *
 ****************************************************************************/

void uart_datareceived(FAR uart_dev_t *dev)
{
  /* Notify all poll/select waiters that they can read from the recv buffer */

  uart_pollnotify(dev, POLLIN);

  /* Is there a thread waiting for read data?  */

  if (dev->recvwaiting)
    {
      /* Yes... wake it up */

      dev->recvwaiting = false;
      nxsem_post(&dev->recvsem);
    }

#if defined(CONFIG_PM) && defined(CONFIG_SERIAL_CONSOLE)
  /* Call pm_activity when characters are received on the console device */

  if (dev->isconsole)
    {
      pm_activity(CONFIG_SERIAL_PM_ACTIVITY_DOMAIN,
                  CONFIG_SERIAL_PM_ACTIVITY_PRIORITY);
    }
#endif
}

/****************************************************************************
 * Name: uart_datasent
 *
 * Description:
 *   This function is called from uart_xmitchars after serial data has been
 *   sent, freeing up some space in the driver's circular buffer. This
 *   function will wake-up any stalled write() operations that was waiting
 *   for space to buffer outgoing data.
 *
 ****************************************************************************/

void uart_datasent(FAR uart_dev_t *dev)
{
  /* Notify all poll/select waiters that they can write to xmit buffer */

  uart_pollnotify(dev, POLLOUT);

  /* Is there a thread waiting for space in xmit.buffer?  */

  if (dev->xmitwaiting)
    {
      /* Yes... wake it up */

      dev->xmitwaiting = false;
      nxsem_post(&dev->xmitsem);
    }
}

/****************************************************************************
 * Name: uart_connected
 *
 * Description:
 *   Serial devices (like USB serial) can be removed.
 *   In that case, the "upper half" serial driver must be informed that there
 *   is no longer a valid serial channel associated with the driver.
 *
 *   In this case, the driver will terminate all pending transfers wint
 *   ENOTCONN and will refuse all further transactions while the "lower half"
 *   is disconnected.
 *   The driver will continue to be registered, but will be in an unusable
 *   state.
 *
 *   Conversely, the "upper half" serial driver needs to know when the serial
 *   device is reconnected so that it can resume normal operations.
 *
 * Assumptions/Limitations:
 *   This function may be called from an interrupt handler.
 *
 ****************************************************************************/

#ifdef CONFIG_SERIAL_REMOVABLE
void uart_connected(FAR uart_dev_t *dev, bool connected)
{
  irqstate_t flags;

  /* Is the device disconnected?  Interrupts are disabled because this
   * function may be called from interrupt handling logic.
   */

  flags = enter_critical_section();
  dev->disconnected = !connected;
  if (!connected)
    {
      /* Notify all poll/select waiters that a hangup occurred */

      uart_pollnotify(dev, (POLLERR | POLLHUP));

      /* Yes.. wake up all waiting threads.  Each thread should detect the
       * disconnection and return the ENOTCONN error.
       */

      /* Is there a thread waiting for space in xmit.buffer?  */

      if (dev->xmitwaiting)
        {
          /* Yes... wake it up */

          dev->xmitwaiting = false;
          nxsem_post(&dev->xmitsem);
        }

      /* Is there a thread waiting for read data?  */

      if (dev->recvwaiting)
        {
          /* Yes... wake it up */

          dev->recvwaiting = false;
          nxsem_post(&dev->recvsem);
        }
    }

  leave_critical_section(flags);
}
#endif

/****************************************************************************
 * Name: uart_reset_sem
 *
 * Description:
 *   This function is called when need reset uart semaphore, this may used in
 *   kill one process, but this process was reading/writing with the
 *   semaphore.
 *
 ****************************************************************************/

void uart_reset_sem(FAR uart_dev_t *dev)
{
  nxsem_reset(&dev->xmitsem,  0);
  nxsem_reset(&dev->recvsem,  0);
  nxsem_reset(&dev->xmit.sem, 1);
  nxsem_reset(&dev->recv.sem, 1);
  nxsem_reset(&dev->pollsem,  1);
}<|MERGE_RESOLUTION|>--- conflicted
+++ resolved
@@ -1385,10 +1385,6 @@
               else
                 {
                   dev->pid = (pid_t)arg;
-<<<<<<< HEAD
-                  DEBUGASSERT((unsigned long)(dev->pid) == arg);
-=======
->>>>>>> 2e43815c
                   ret = 0;
                 }
             }
