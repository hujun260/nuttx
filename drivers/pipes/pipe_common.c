/****************************************************************************
 * drivers/pipes/pipe_common.c
 *
 * Licensed to the Apache Software Foundation (ASF) under one or more
 * contributor license agreements.  See the NOTICE file distributed with
 * this work for additional information regarding copyright ownership.  The
 * ASF licenses this file to you under the Apache License, Version 2.0 (the
 * "License"); you may not use this file except in compliance with the
 * License.  You may obtain a copy of the License at
 *
 *   http://www.apache.org/licenses/LICENSE-2.0
 *
 * Unless required by applicable law or agreed to in writing, software
 * distributed under the License is distributed on an "AS IS" BASIS, WITHOUT
 * WARRANTIES OR CONDITIONS OF ANY KIND, either express or implied.  See the
 * License for the specific language governing permissions and limitations
 * under the License.
 *
 ****************************************************************************/

/****************************************************************************
 * Included Files
 ****************************************************************************/

#include <nuttx/config.h>

#include <sys/types.h>
#include <sys/stat.h>
#include <sys/ioctl.h>
#include <stdint.h>
#include <stdbool.h>
#include <stdlib.h>
#include <string.h>
#include <sched.h>
#include <fcntl.h>
#include <errno.h>
#include <assert.h>
#include <debug.h>

#ifdef CONFIG_DEBUG_FEATURES
#  include <nuttx/arch.h>
#endif
#include <nuttx/kmalloc.h>
#include <nuttx/semaphore.h>
#include <nuttx/fs/fs.h>
#include <nuttx/fs/ioctl.h>

#include "pipe_common.h"

#ifdef CONFIG_PIPES

/****************************************************************************
 * Pre-processor Definitions
 ****************************************************************************/

/* CONFIG_DEV_PIPEDUMP will dump the contents of each transfer into and out
 * of the pipe.
 */

#ifdef CONFIG_DEV_PIPEDUMP
#  define pipe_dumpbuffer(m,a,n) lib_dumpbuffer(m,a,n)
#else
#  define pipe_dumpbuffer(m,a,n)
#endif

/****************************************************************************
 * Private Functions
 ****************************************************************************/

/****************************************************************************
 * Name: pipecommon_semtake
 ****************************************************************************/

static int pipecommon_semtake(FAR sem_t *sem)
{
  return nxsem_wait_uninterruptible(sem);
}

/****************************************************************************
 * Name: pipecommon_pollnotify
 ****************************************************************************/

static void pipecommon_pollnotify(FAR struct pipe_dev_s *dev,
                                  pollevent_t eventset)
{
  int i;

  if (eventset & POLLERR)
    {
      eventset &= ~(POLLOUT | POLLIN);
    }

  for (i = 0; i < CONFIG_DEV_PIPE_NPOLLWAITERS; i++)
    {
      FAR struct pollfd *fds = dev->d_fds[i];

      if (fds)
        {
          fds->revents |= eventset & (fds->events | POLLERR | POLLHUP);

          if ((fds->revents & (POLLOUT | POLLHUP)) == (POLLOUT | POLLHUP))
            {
              /* POLLOUT and POLLHUP are mutually exclusive. */

              fds->revents &= ~POLLOUT;
            }

          if (fds->revents != 0)
            {
              finfo("Report events: %02x\n", fds->revents);
              nxsem_post(fds->sem);
            }
        }
    }
}

/****************************************************************************
 * Public Functions
 ****************************************************************************/

/****************************************************************************
 * Name: pipecommon_allocdev
 ****************************************************************************/

FAR struct pipe_dev_s *pipecommon_allocdev(size_t bufsize)
{
  FAR struct pipe_dev_s *dev;

  DEBUGASSERT(bufsize <= CONFIG_DEV_PIPE_MAXSIZE);

  /* Allocate a private structure to manage the pipe */

  dev = (FAR struct pipe_dev_s *)kmm_malloc(sizeof(struct pipe_dev_s));
  if (dev)
    {
      /* Initialize the private structure */

      memset(dev, 0, sizeof(struct pipe_dev_s));
      nxsem_init(&dev->d_bfsem, 0, 1);
      nxsem_init(&dev->d_rdsem, 0, 0);
      nxsem_init(&dev->d_wrsem, 0, 0);

      /* The read/write wait semaphores are used for signaling and, hence,
       * should not have priority inheritance enabled.
       */

      nxsem_set_protocol(&dev->d_rdsem, SEM_PRIO_NONE);
      nxsem_set_protocol(&dev->d_wrsem, SEM_PRIO_NONE);

      dev->d_bufsize = bufsize;
    }

  return dev;
}

/****************************************************************************
 * Name: pipecommon_freedev
 ****************************************************************************/

void pipecommon_freedev(FAR struct pipe_dev_s *dev)
{
  nxsem_destroy(&dev->d_bfsem);
  nxsem_destroy(&dev->d_rdsem);
  nxsem_destroy(&dev->d_wrsem);
  kmm_free(dev);
}

/****************************************************************************
 * Name: pipecommon_open
 ****************************************************************************/

int pipecommon_open(FAR struct file *filep)
{
  FAR struct inode      *inode = filep->f_inode;
  FAR struct pipe_dev_s *dev   = inode->i_private;
  int                    sval;
  int                    ret;

  DEBUGASSERT(dev != NULL);

  /* Make sure that we have exclusive access to the device structure.  The
   * nxsem_wait() call should fail if we are awakened by a signal or if the
   * thread was canceled.
   */

  ret = nxsem_wait(&dev->d_bfsem);
  if (ret < 0)
    {
      ferr("ERROR: nxsem_wait failed: %d\n", ret);
      return ret;
    }

  /* If this the first reference on the device, then allocate the buffer.
   * In the case of policy 1, the buffer already be present when the pipe
   * is first opened.
   */

  if (inode->i_crefs == 1 && dev->d_buffer == NULL)
    {
      dev->d_buffer = (FAR uint8_t *)kmm_malloc(dev->d_bufsize);
      if (!dev->d_buffer)
        {
          nxsem_post(&dev->d_bfsem);
          return -ENOMEM;
        }
    }

  /* If opened for writing, increment the count of writers on the pipe
   * instance.
   */

  if ((filep->f_oflags & O_WROK) != 0)
    {
      dev->d_nwriters++;

      /* If this is the first writer, then the read semaphore indicates the
       * number of readers waiting for the first writer.  Wake them all up.
       */

      if (dev->d_nwriters == 1)
        {
          while (nxsem_get_value(&dev->d_rdsem, &sval) == 0 && sval < 0)
            {
              nxsem_post(&dev->d_rdsem);
            }
        }
    }

  /* If opened for reading, increment the count of reader on on the pipe
   * instance.
   */

  if ((filep->f_oflags & O_RDOK) != 0)
    {
      dev->d_nreaders++;
    }

  /* If opened for read-only, then wait for either (1) at least one writer
   * on the pipe (policy == 0), or (2) until there is buffered data to be
   * read (policy == 1).
   */

  sched_lock();
  nxsem_post(&dev->d_bfsem);

  if (!(filep->f_oflags & O_NONBLOCK) &&         /* Non-blocking */
      (filep->f_oflags & O_RDWR) == O_RDONLY &&  /* Read-only */
      dev->d_nwriters < 1 &&                     /* No writers on the pipe */
      dev->d_wrndx == dev->d_rdndx)              /* Buffer is empty */
    {
      /* NOTE: d_rdsem is normally used when the read logic waits for more
       * data to be written.  But until the first writer has opened the
       * pipe, the meaning is different: it is used prevent O_RDONLY open
       * calls from returning until there is at least one writer on the pipe.
       * This is required both by spec and also because it prevents
       * subsequent read() calls from returning end-of-file because there is
       * no writer on the pipe.
       */

      ret = nxsem_wait(&dev->d_rdsem);
      if (ret < 0)
        {
          /* The nxsem_wait() call should fail if we are awakened by a
           * signal or if the task is canceled.
           */

          ferr("ERROR: nxsem_wait failed: %d\n", ret);

          /* Immediately close the pipe that we just opened */

          pipecommon_close(filep);
        }
    }

  sched_unlock();
  return ret;
}

/****************************************************************************
 * Name: pipecommon_close
 ****************************************************************************/

int pipecommon_close(FAR struct file *filep)
{
  FAR struct inode      *inode = filep->f_inode;
  FAR struct pipe_dev_s *dev   = inode->i_private;
  int                    sval;
  int                    ret;

  DEBUGASSERT(dev && filep->f_inode->i_crefs > 0);

  /* Make sure that we have exclusive access to the device structure.
   * NOTE: close() is supposed to return EINTR if interrupted, however
   * I've never seen anyone check that.
   */

  ret = pipecommon_semtake(&dev->d_bfsem);
  if (ret < 0)
    {
      /* The close will not be performed if the task was canceled */

      return ret;
    }

  /* Decrement the number of references on the pipe.  Check if there are
   * still outstanding references to the pipe.
   */

  /* Check if the decremented inode reference count would go to zero */

  if (inode->i_crefs > 1)
    {
      /* More references.. If opened for writing, decrement the count of
       * writers on the pipe instance.
       */

      if ((filep->f_oflags & O_WROK) != 0)
        {
          /* If there are no longer any writers on the pipe, then notify all
           * of the waiting readers that they must return end-of-file.
           */

          if (--dev->d_nwriters <= 0)
            {
              /* Inform poll readers that other end closed. */

              pipecommon_pollnotify(dev, POLLHUP);

              while (nxsem_get_value(&dev->d_rdsem, &sval) == 0 && sval < 0)
                {
                  nxsem_post(&dev->d_rdsem);
                }
            }
        }

      /* If opened for reading, decrement the count of readers on the pipe
       * instance.
       */

      if ((filep->f_oflags & O_RDOK) != 0)
        {
          if (--dev->d_nreaders <= 0)
            {
              if (PIPE_IS_POLICY_0(dev->d_flags))
                {
                  /* Inform poll writers that other end closed. */

                  pipecommon_pollnotify(dev, POLLERR);
<<<<<<< HEAD
                  while (nxsem_get_value(&dev->d_wrsem, &sval) == 0 && sval < 0)
=======
                  while (nxsem_get_value(&dev->d_wrsem, &sval) == 0
                         && sval < 0)
>>>>>>> 0342272e
                    {
                      nxsem_post(&dev->d_wrsem);
                    }
                }
            }
        }
    }

  /* What is the buffer management policy?  Do we free the buffer when the
   * last client closes the pipe policy 0, or when the buffer becomes empty.
   * In the latter case, the buffer data will remain valid and can be
   * obtained when the pipe is re-opened.
   */

  else if (PIPE_IS_POLICY_0(dev->d_flags) || dev->d_wrndx == dev->d_rdndx)
    {
      /* Policy 0 or the buffer is empty ... deallocate the buffer now. */

      kmm_free(dev->d_buffer);
      dev->d_buffer = NULL;

      /* And reset all counts and indices */

      dev->d_wrndx    = 0;
      dev->d_rdndx    = 0;
      dev->d_nwriters = 0;
      dev->d_nreaders = 0;

#ifndef CONFIG_DISABLE_PSEUDOFS_OPERATIONS
      /* If, in addition, we have been unlinked, then also need to free the
       * device structure as well to prevent a memory leak.
       */

      if (PIPE_IS_UNLINKED(dev->d_flags))
        {
          pipecommon_freedev(dev);
          return OK;
        }
#endif
    }

  nxsem_post(&dev->d_bfsem);
  return OK;
}

/****************************************************************************
 * Name: pipecommon_read
 ****************************************************************************/

ssize_t pipecommon_read(FAR struct file *filep, FAR char *buffer, size_t len)
{
  FAR struct inode      *inode  = filep->f_inode;
  FAR struct pipe_dev_s *dev    = inode->i_private;
#ifdef CONFIG_DEV_PIPEDUMP
  FAR uint8_t           *start  = (FAR uint8_t *)buffer;
#endif
  ssize_t                nread  = 0;
  int                    sval;
  int                    ret;

  DEBUGASSERT(dev);

  if (len == 0)
    {
      return 0;
    }

  /* Make sure that we have exclusive access to the device structure */

  ret = nxsem_wait(&dev->d_bfsem);
  if (ret < 0)
    {
      /* May fail because a signal was received or if the task was
       * canceled.
       */

      return ret;
    }

  /* If the pipe is empty, then wait for something to be written to it */

  while (dev->d_wrndx == dev->d_rdndx)
    {
      /* If there are no writers on the pipe, then return end of file */

      if (dev->d_nwriters <= 0)
        {
          nxsem_post(&dev->d_bfsem);
          return 0;
        }

      /* If O_NONBLOCK was set, then return EGAIN */

      if (filep->f_oflags & O_NONBLOCK)
        {
          nxsem_post(&dev->d_bfsem);
          return -EAGAIN;
        }

      /* Otherwise, wait for something to be written to the pipe */

      sched_lock();
      nxsem_post(&dev->d_bfsem);
      ret = nxsem_wait(&dev->d_rdsem);
      sched_unlock();

      if (ret < 0 || (ret = nxsem_wait(&dev->d_bfsem)) < 0)
        {
          /* May fail because a signal was received or if the task was
           * canceled.
           */

          return ret;
        }
    }

  /* Then return whatever is available in the pipe (which is at least one
   * byte).
   */

  nread = 0;
  while ((size_t)nread < len && dev->d_wrndx != dev->d_rdndx)
    {
      *buffer++ = dev->d_buffer[dev->d_rdndx];
      if (++dev->d_rdndx >= dev->d_bufsize)
        {
          dev->d_rdndx = 0;
        }

      nread++;
    }

  /* Notify all poll/select waiters that they can write to the FIFO */

  pipecommon_pollnotify(dev, POLLOUT);

  /* Notify all waiting writers that bytes have been removed from the
   * buffer.
   */

  while (nxsem_get_value(&dev->d_wrsem, &sval) == 0 && sval < 0)
    {
      nxsem_post(&dev->d_wrsem);
    }

  nxsem_post(&dev->d_bfsem);
  pipe_dumpbuffer("From PIPE:", start, nread);
  return nread;
}

/****************************************************************************
 * Name: pipecommon_write
 ****************************************************************************/

ssize_t pipecommon_write(FAR struct file *filep, FAR const char *buffer,
                         size_t len)
{
  FAR struct inode      *inode    = filep->f_inode;
  FAR struct pipe_dev_s *dev      = inode->i_private;
  ssize_t                nwritten = 0;
  ssize_t                last;
  int                    nxtwrndx;
  int                    sval;
  int                    ret;

  DEBUGASSERT(dev);
  pipe_dumpbuffer("To PIPE:", (FAR uint8_t *)buffer, len);

  /* Handle zero-length writes */

  if (len == 0)
    {
      return 0;
    }

  /* REVISIT:  "If all file descriptors referring to the read end of a pipe
   * have been closed, then a write will cause a SIGPIPE signal to be
   * generated for the calling process.  If the calling process is ignoring
   * this signal, then write(2) fails with the error EPIPE."
   */

  if (dev->d_nreaders <= 0)
    {
      return -EPIPE;
    }

  /* At present, this method cannot be called from interrupt handlers.  That
   * is because it calls nxsem_wait() and nxsem_wait() cannot be called from
   * interrupt level.  This actually happens fairly commonly IF [a-z]err()
   * is called from interrupt handlers and stdout is being redirected via a
   * pipe.  In that case, the debug output will try to go out the pipe
   * (interrupt handlers should use the _err() APIs).
   *
   * On the other hand, it would be very valuable to be able to feed the pipe
   * from an interrupt handler!  TODO:  Consider disabling interrupts instead
   * of taking semaphores so that pipes can be written from interrupt
   * handlers.
   */

  DEBUGASSERT(up_interrupt_context() == false);

  /* Make sure that we have exclusive access to the device structure */

  ret = nxsem_wait(&dev->d_bfsem);
  if (ret < 0)
    {
      /* May fail because a signal was received or if the task was
       * canceled.
       */

      return ret;
    }

  /* Loop until all of the bytes have been written */

  last = 0;
  for (; ; )
    {
      /* Calculate the write index AFTER the next byte is written */

      nxtwrndx = dev->d_wrndx + 1;
      if (nxtwrndx >= dev->d_bufsize)
        {
          nxtwrndx = 0;
        }

      /* Would the next write overflow the circular buffer? */

      if (nxtwrndx != dev->d_rdndx)
        {
          /* No... copy the byte */

          dev->d_buffer[dev->d_wrndx] = *buffer++;
          dev->d_wrndx = nxtwrndx;

          /* Is the write complete? */

          nwritten++;
          if ((size_t)nwritten >= len)
            {
              /* Notify all poll/select waiters that they can read from the
               * FIFO.
               */

              pipecommon_pollnotify(dev, POLLIN);

              /* Yes.. Notify all of the waiting readers that more data is
               * available.
               */

              while (nxsem_get_value(&dev->d_rdsem, &sval) == 0 && sval < 0)
                {
                  nxsem_post(&dev->d_rdsem);
                }

              /* Return the number of bytes written */

              nxsem_post(&dev->d_bfsem);
              return len;
            }
        }
      else
        {
          /* There is not enough room for the next byte.  Was anything
           * written in this pass?
           */

          if (last < nwritten)
            {
              /* Notify all poll/select waiters that they can read from the
               * FIFO.
               */

              pipecommon_pollnotify(dev, POLLIN);

              /* Yes.. Notify all of the waiting readers that more data is
               * available.
               */

              while (nxsem_get_value(&dev->d_rdsem, &sval) == 0 && sval < 0)
                {
                  nxsem_post(&dev->d_rdsem);
                }
            }

          last = nwritten;

          /* If O_NONBLOCK was set, then return partial bytes written or
           * EGAIN.
           */

          if (filep->f_oflags & O_NONBLOCK)
            {
              if (nwritten == 0)
                {
                  nwritten = -EAGAIN;
                }

              nxsem_post(&dev->d_bfsem);
              return nwritten;
            }

          /* There is more to be written.. wait for data to be removed from
           * the pipe
           */

          sched_lock();
          nxsem_post(&dev->d_bfsem);
          ret = nxsem_wait(&dev->d_wrsem);
          sched_unlock();

          if (dev->d_nreaders <= 0)
            {
              ret = -EPIPE;
            }

          if (ret < 0 || (ret = nxsem_wait(&dev->d_bfsem)) < 0)
            {
              /* Either call nxsem_wait may fail because a signal was
               * received or if the task was canceled.
               */

              return nwritten == 0 ? (ssize_t)ret : nwritten;
            }
        }
    }
}

/****************************************************************************
 * Name: pipecommon_poll
 ****************************************************************************/

int pipecommon_poll(FAR struct file *filep, FAR struct pollfd *fds,
                    bool setup)
{
  FAR struct inode      *inode    = filep->f_inode;
  FAR struct pipe_dev_s *dev      = inode->i_private;
  pollevent_t            eventset;
  pipe_ndx_t             nbytes;
  int                    ret;
  int                    i;

  DEBUGASSERT(dev && fds);

  /* Are we setting up the poll?  Or tearing it down? */

  ret = pipecommon_semtake(&dev->d_bfsem);
  if (ret < 0)
    {
      return ret;
    }

  if (setup)
    {
      /* This is a request to set up the poll.  Find an available
       * slot for the poll structure reference
       */

      for (i = 0; i < CONFIG_DEV_PIPE_NPOLLWAITERS; i++)
        {
          /* Find an available slot */

          if (!dev->d_fds[i])
            {
              /* Bind the poll structure and this slot */

              dev->d_fds[i] = fds;
              fds->priv     = &dev->d_fds[i];
              break;
            }
        }

      if (i >= CONFIG_DEV_PIPE_NPOLLWAITERS)
        {
          fds->priv   = NULL;
          ret          = -EBUSY;
          goto errout;
        }

      /* Should immediately notify on any of the requested events?
       * First, determine how many bytes are in the buffer
       */

      if (dev->d_wrndx >= dev->d_rdndx)
        {
          nbytes = dev->d_wrndx - dev->d_rdndx;
        }
      else
        {
          nbytes = dev->d_bufsize + dev->d_wrndx - dev->d_rdndx;
        }

      /* Notify the POLLOUT event if the pipe is not full, but only if
       * there is readers.
       */

      eventset = 0;
      if ((filep->f_oflags & O_WROK) && (nbytes < (dev->d_bufsize - 1)))
        {
          eventset |= POLLOUT;
        }

      /* Notify the POLLIN event if the pipe is not empty */

      if ((filep->f_oflags & O_RDOK) && (nbytes > 0))
        {
          eventset |= POLLIN;
        }

      /* Notify the POLLHUP event if the pipe is empty and no writers */

      if (nbytes == 0 && dev->d_nwriters <= 0)
        {
          eventset |= POLLHUP;
        }

      /* Change POLLOUT to POLLERR, if no readers and policy 0. */

      if ((eventset & POLLOUT) &&
          PIPE_IS_POLICY_0(dev->d_flags) &&
          dev->d_nreaders <= 0)
        {
          eventset |= POLLERR;
        }

      if (eventset)
        {
          pipecommon_pollnotify(dev, eventset);
        }
    }
  else
    {
      /* This is a request to tear down the poll. */

      FAR struct pollfd **slot = (FAR struct pollfd **)fds->priv;

#ifdef CONFIG_DEBUG_FEATURES
      if (!slot)
        {
          ret              = -EIO;
          goto errout;
        }
#endif

      /* Remove all memory of the poll setup */

      *slot                = NULL;
      fds->priv            = NULL;
    }

errout:
  nxsem_post(&dev->d_bfsem);
  return ret;
}

/****************************************************************************
 * Name: pipecommon_ioctl
 ****************************************************************************/

int pipecommon_ioctl(FAR struct file *filep, int cmd, unsigned long arg)
{
  FAR struct inode      *inode = filep->f_inode;
  FAR struct pipe_dev_s *dev   = inode->i_private;
  int                    ret   = -EINVAL;

#ifdef CONFIG_DEBUG_FEATURES
  /* Some sanity checking */

  if (dev == NULL)
    {
      return -EBADF;
    }
#endif

  ret = pipecommon_semtake(&dev->d_bfsem);
  if (ret < 0)
    {
      return ret;
    }

  switch (cmd)
    {
      case PIPEIOC_POLICY:
        {
          if (arg != 0)
            {
              PIPE_POLICY_1(dev->d_flags);
            }
          else
            {
              PIPE_POLICY_0(dev->d_flags);
            }

          ret = OK;
        }
        break;

      case FIONWRITE:  /* Number of bytes waiting in send queue */
      case FIONREAD:   /* Number of bytes available for reading */
        {
          int count;

          /* Determine the number of bytes written to the buffer.  This is,
           * of course, also the number of bytes that may be read from the
           * buffer.
           *
           *   d_rdndx - index to remove next byte from the buffer
           *   d_wrndx - Index to next location to add a byte to the buffer.
           */

          if (dev->d_wrndx < dev->d_rdndx)
            {
              count = (dev->d_bufsize - dev->d_rdndx) + dev->d_wrndx;
            }
          else
            {
              count = dev->d_wrndx - dev->d_rdndx;
            }

          *(FAR int *)((uintptr_t)arg) = count;
          ret = 0;
        }
        break;

      /* Free space in buffer */

      case FIONSPACE:
        {
          int count;

          /* Determine the number of bytes free in the buffer.
           *
           *   d_rdndx - index to remove next byte from the buffer
           *   d_wrndx - Index to next location to add a byte to the buffer.
           */

          if (dev->d_wrndx < dev->d_rdndx)
            {
              count = (dev->d_rdndx - dev->d_wrndx) - 1;
            }
          else
            {
              count = ((dev->d_bufsize - dev->d_wrndx) + dev->d_rdndx) - 1;
            }

          *(FAR int *)((uintptr_t)arg) = count;
          ret = 0;
        }
        break;

      default:
        ret = -ENOTTY;
        break;
    }

  nxsem_post(&dev->d_bfsem);
  return ret;
}

/****************************************************************************
 * Name: pipecommon_unlink
 ****************************************************************************/

#ifndef CONFIG_DISABLE_PSEUDOFS_OPERATIONS
int pipecommon_unlink(FAR struct inode *inode)
{
  FAR struct pipe_dev_s *dev;

  DEBUGASSERT(inode && inode->i_private);
  dev = (FAR struct pipe_dev_s *)inode->i_private;

  /* Mark the pipe unlinked */

  PIPE_UNLINK(dev->d_flags);

  /* Are the any open references to the driver? */

  if (inode->i_crefs == 1)
    {
      /* No.. free the buffer (if there is one) */

      if (dev->d_buffer)
        {
          kmm_free(dev->d_buffer);
        }

      /* And free the device structure. */

      pipecommon_freedev(dev);
    }

  return OK;
}
#endif

#endif /* CONFIG_PIPES */<|MERGE_RESOLUTION|>--- conflicted
+++ resolved
@@ -346,12 +346,8 @@
                   /* Inform poll writers that other end closed. */
 
                   pipecommon_pollnotify(dev, POLLERR);
-<<<<<<< HEAD
-                  while (nxsem_get_value(&dev->d_wrsem, &sval) == 0 && sval < 0)
-=======
                   while (nxsem_get_value(&dev->d_wrsem, &sval) == 0
                          && sval < 0)
->>>>>>> 0342272e
                     {
                       nxsem_post(&dev->d_wrsem);
                     }
