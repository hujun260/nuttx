--- conflicted
+++ resolved
@@ -67,12 +67,9 @@
 {
   struct lib_syslogstream_s stream;
   int ret;
-<<<<<<< HEAD
-=======
 #if CONFIG_TASK_NAME_SIZE > 0 && defined(CONFIG_SYSLOG_PROCESS_NAME)
   struct tcb_s *tcb;
 #endif
->>>>>>> 1bded73f
 #if defined(CONFIG_SYSLOG_TIMESTAMP_FORMATTED)
   time_t time;
   struct tm tm;
@@ -150,20 +147,6 @@
   ret = strftime(date_buf, CONFIG_SYSLOG_TIMESTAMP_BUFFER,
                  CONFIG_SYSLOG_TIMESTAMP_FORMAT, &tm);
 
-<<<<<<< HEAD
-#if defined(CONFIG_SYSLOG_TIMESTAMP_FORMATTED)
-  time = ts.tv_sec;
-#if defined(CONFIG_SYSLOG_TIMESTAMP_LOCALTIME)
-  localtime_r(&time, &tm);
-#else
-  gmtime_r(&time, &tm);
-#endif
-
-  ret = strftime(date_buf, CONFIG_SYSLOG_TIMESTAMP_BUFFER,
-                 CONFIG_SYSLOG_TIMESTAMP_FORMAT, &tm);
-
-=======
->>>>>>> 1bded73f
   if (ret > 0)
     {
       ret = lib_sprintf(&stream.public, "[%s] ", date_buf);
@@ -177,11 +160,7 @@
 #endif
 
 #if defined(CONFIG_SYSLOG_PROCESSID)
-<<<<<<< HEAD
-  /* Pre-pend the Process ID */
-=======
   /* Prepend the Process ID */
->>>>>>> 1bded73f
 
   ret += lib_sprintf(&stream.public, "[%2d] ", (int)getpid());
 #endif
@@ -225,11 +204,7 @@
 #endif
 
 #if defined(CONFIG_SYSLOG_PRIORITY)
-<<<<<<< HEAD
-  /* Pre-pend the message priority. */
-=======
   /* Prepend the message priority. */
->>>>>>> 1bded73f
 
   ret += lib_sprintf(&stream.public, "[%6s] ", g_priority_str[priority]);
 #endif
