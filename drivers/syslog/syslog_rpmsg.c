--- conflicted
+++ resolved
@@ -130,14 +130,6 @@
   size_t off;
   size_t len_end;
 
-<<<<<<< HEAD
-again:
-  msg = rpmsg_get_tx_payload_buffer(&priv->ept, &space, wait);
-  if (!msg)
-    {
-      return false;
-    }
-=======
   do
     {
       msg = rpmsg_get_tx_payload_buffer(&priv->ept, &space, wait);
@@ -147,7 +139,6 @@
         }
 
       memset(msg, 0, sizeof(*msg));
->>>>>>> 9be737c8
 
       flags = enter_critical_section();
 
@@ -156,17 +147,10 @@
       off     = SYSLOG_RPMSG_TAILOFF(priv);
       len_end = priv->size - off;
 
-<<<<<<< HEAD
-  space  -= sizeof(*msg);
-  len     = SYSLOG_RPMSG_COUNT(priv);
-  off     = SYSLOG_RPMSG_TAILOFF(priv);
-  len_end = priv->size - off;
-=======
       if (len > space)
         {
           len = space;
         }
->>>>>>> 9be737c8
 
       if (len > len_end)
         {
@@ -181,19 +165,6 @@
           memset(&priv->buffer[off], 0, len);
         }
 
-<<<<<<< HEAD
-  if (len > len_end)
-    {
-      memcpy(msg->data, &priv->buffer[off], len_end);
-      memcpy(msg->data + len_end, priv->buffer, len - len_end);
-      memset(&priv->buffer[off], 0, len_end);
-      memset(priv->buffer, 0, len - len_end);
-    }
-  else
-    {
-      memcpy(msg->data, &priv->buffer[off], len);
-      memset(&priv->buffer[off], 0, len);
-=======
       msg->count          = len;
       priv->tail         += len;
       msg->header.command = SYSLOG_RPMSG_TRANSFER;
@@ -201,51 +172,21 @@
       len                 = SYSLOG_RPMSG_COUNT(priv);
 
       leave_critical_section(flags);
->>>>>>> 9be737c8
     }
   while (len > 0);
 
-<<<<<<< HEAD
-  msg->count          = len;
-  priv->tail         += len;
-  msg->header.command = SYSLOG_RPMSG_TRANSFER;
-  rpmsg_send_nocopy(&priv->ept, msg, sizeof(*msg) + len);
-  len                 = SYSLOG_RPMSG_COUNT(priv);
-=======
   return true;
 }
->>>>>>> 9be737c8
 
 static void syslog_rpmsg_work(FAR void *priv_)
 {
   FAR struct syslog_rpmsg_s *priv = priv_;
 
-<<<<<<< HEAD
-  if (len > 0)
-    {
-      goto again;
-    }
-
-  return true;
-=======
   if (!syslog_rpmsg_transfer(priv, false))
     {
       work_queue(HPWORK, &priv->work, syslog_rpmsg_work, priv,
                  SYSLOG_RPMSG_WORK_DELAY);
     }
->>>>>>> 9be737c8
-}
-
-static void syslog_rpmsg_work(FAR void *priv_)
-{
-<<<<<<< HEAD
-  FAR struct syslog_rpmsg_s *priv = priv_;
-
-  if (!syslog_rpmsg_transfer(priv, false))
-    {
-      work_queue(HPWORK, &priv->work, syslog_rpmsg_work, priv,
-                 SYSLOG_RPMSG_WORK_DELAY);
-    }
 }
 
 static void syslog_rpmsg_putchar(FAR struct syslog_rpmsg_s *priv, int ch,
@@ -253,10 +194,6 @@
 {
   if (priv->head + 1 - priv->tail >= priv->size)
     {
-=======
-  if (priv->head + 1 - priv->tail >= priv->size)
-    {
->>>>>>> 9be737c8
       if (!priv->flush && !up_interrupt_context() && !sched_idletask())
         {
           syslog_rpmsg_transfer(priv, true);
