--- conflicted
+++ resolved
@@ -217,25 +217,10 @@
                                     FAR const char *buffer, size_t buflen)
 {
 #if defined(CONFIG_ARCH_LOWPUTC)
-<<<<<<< HEAD
-  static sem_t sem = SEM_INITIALIZER(1);
-  size_t nwritten;
-
-  nxsem_wait(&sem);
-  for (nwritten = 0; nwritten < buflen; nwritten++)
-    {
-      up_putc(buffer[nwritten]);
-    }
-
-  nxsem_post(&sem);
-#endif
-
-=======
   up_nputs(buffer, buflen);
 #endif
 
   UNUSED(channel);
->>>>>>> 9be737c8
   return buflen;
 }
 #endif
