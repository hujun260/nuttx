#
# For a description of the syntax of this configuration file,
# see the file kconfig-language.txt in the NuttX tools repository.
#

menu "System Logging"

# Selected if the architecture has its own, built-in SYSLOGging enabled

config ARCH_SYSLOG
	bool
	default n

comment "SYSLOG options"

config SYSLOG_MAX_CHANNELS
	int "Maximum SYSLOG channels"
	default 1
	---help---
		Maximum number of supported SYSLOG channels.

config RAMLOG
	bool "RAM log device support"
	default n
	---help---
		This is a driver that was intended to support debugging output,
		aka syslogging, when the normal serial output is not available.
		For example, if you are using a telnet or USB serial console,
		the debug output will get lost.  However, the RAMLOG device should
		be usable even if system logging is disabled.

		This driver is similar to a pipe in that it saves the debugging
		output in a FIFO in RAM.  It differs from a pipe in numerous
		details as needed to support logging.

if RAMLOG
config RAMLOG_CRLF
	bool "RAMLOG CR/LF"
	default n
	---help---
		Pre-pend a carriage return before every linefeed that goes into the
		RAM log.

config RAMLOG_NONBLOCKING
	bool "RAMLOG non-block reads"
	default y
	---help---
		Reading from the RAMLOG will never block if the RAMLOG is empty.  If the RAMLOG
		is empty, then zero is returned (usually interpreted as end-of-file).

config RAMLOG_NPOLLWAITERS
	int "RAMLOG number of poll waiters"
	default 4
	---help---
		The maximum number of threads that may be waiting on the poll method.

config RAMLOG_OVERWRITE
	bool "RAMLOG overwrite circular buffer"
	default n
	---help---
		Enable overwrite of circular buffer. If RAMLOG buffer overflows,
		overwrite it from the top of buffer and always keep the latest log.

config RAMLOG_POLLTHRESHOLD
	int "The threshold value of circular buffer to notify poll waiters"
	default 1
	---help---
		When the length of circular buffer exceeds the threshold value, the poll() will
		return POLLIN to all poll waiters.
endif

config SYSLOG_BUFFER
	bool "Use buffered output"
	default n
	select MM_IOB
	---help---
		Enables an buffering logic that will be used to serialize debug
		output from concurrent tasks. This enables allocation of one buffer
		per thread, each of size CONFIG_IOB_BUFSIZE.

		The use of SYSLOG buffering is optional.  If not enabled, however,
		then the output from multiple tasks that attempt to generate SYSLOG
		output may be interleaved and difficult to read.

config SYSLOG_INTBUFFER
	bool "Use interrupt buffer"
	default n
	---help---
		Enables an interrupt buffer that will be used to serialize debug
		output from interrupt handlers.

config SYSLOG_INTBUFSIZE
	int "Interrupt buffer size"
	default 512
	depends on SYSLOG_INTBUFFER
	---help---
		The size of the interrupt buffer in bytes.

comment "Formatting options"

config SYSLOG_TIMESTAMP
	bool "Prepend timestamp to syslog message"
	default n
	---help---
		Prepend timestamp to syslog message.

config SYSLOG_TIMESTAMP_REALTIME
	bool "Use wall-clock for syslog timestamp"
	default n
	depends on SYSLOG_TIMESTAMP
	---help---
		Use wall-clock (CLOCK_REALTIME) for timestamp.  By default,
		CLOCK_MONOTONIC will be used.

config SYSLOG_TIMESTAMP_FORMATTED
	bool "Formatted syslog time"
	default n
	depends on SYSLOG_TIMESTAMP_REALTIME
	---help---
		Syslog timestamp will be formatted according to the
		SYSLOG_TIMESTAMP_FORMAT format string.

config SYSLOG_TIMESTAMP_LOCALTIME
	bool "Use local-time timestamp"
	default n
	depends on SYSLOG_TIMESTAMP_FORMATTED
	---help---
		If selected local time will be used for the timestamps.
		Else, timestamps will be in UTC.

config SYSLOG_TIMESTAMP_FORMAT
	string "Time format"
	default "%d/%m/%y %H:%M:%S"
	depends on SYSLOG_TIMESTAMP_FORMATTED
	---help---
		Formatter string for syslog timestamp printing.
		Uses the standard "strftime" format specifiers.

config SYSLOG_TIMESTAMP_FORMAT_MICROSECOND
	bool "Append microseconds after seconds"
<<<<<<< HEAD
	default SYSLOG_TIMESTAMP_FORMAT = "%e/%m/%y %H:%M:%S"
=======
	default y
	depends on SYSLOG_TIMESTAMP_FORMAT = "%d/%m/%y %H:%M:%S"
>>>>>>> 9be737c8

config SYSLOG_TIMESTAMP_BUFFER
	int "Formatted timestamp buffer size"
	default 64
	depends on SYSLOG_TIMESTAMP_FORMATTED
	---help---
		Buffer size to store syslog formatted timestamps.

config SYSLOG_PRIORITY
	bool "Prepend priority to syslog message"
	default n
	---help---
		Prepend log priority (severity) to syslog message.

config SYSLOG_PROCESS_NAME
	bool "Prepend process name to syslog message"
	default n
	---help---
		Prepend Process name to syslog message.

config SYSLOG_PROCESSID
	bool "Prepend process ID to syslog message"
	default n
	---help---
		Prepend Process ID to syslog message.

config SYSLOG_PREFIX
	bool "Prepend prefix to syslog message"
	default n
	---help---
		Prepend prefix to syslog message.

config SYSLOG_PREFIX_STRING
	string "Prefix string"
	depends on SYSLOG_PREFIX
	---help---
		The prefix string to be prepend.

config SYSLOG_COLOR_OUTPUT
	bool "Colored syslog output"
	default n
	---help---
		Enables colored output in syslog, according to message priority.

comment "SYSLOG channels"

config SYSLOG_DEVPATH
	string "System log device"
<<<<<<< HEAD
	default "/dev/ttyS1"
=======
	default "/dev/kmsg" if CONFIG_RAMLOG_SYSLOG
	default "/dev/ttyS1" if !CONFIG_RAMLOG_SYSLOG
>>>>>>> 9be737c8
	---help---
		The full path to the system logging device.  For the RAMLOG SYSLOG device,
		this is normally "/dev/kmsg".  For character SYSLOG devices, it should be
		some other existing character device (or file) supported by the configuration
		(such as "/dev/ttyS1")/

if !ARCH_SYSLOG
config SYSLOG_CHAR
	bool "Log to a character device"
	default n
	---help---
		Enable the generic character device for the SYSLOG. The full path to the
		SYSLOG device is provided by SYSLOG_DEVPATH. A valid character device (or
		file) must exist at this path.  It will by opened by syslog_initialize.

config RAMLOG_SYSLOG
	bool "Use RAMLOG for SYSLOG"
	depends on RAMLOG
	default n
	---help---
		Use the RAM logging device for the syslogging interface.  If this
		feature is enabled (along with SYSLOG), then all debug output (only)
		will be re-directed to the circular buffer in RAM.  This RAM log can
		be viewed from NSH using the 'dmesg' command.

config SYSLOG_RPMSG
	bool "Log to RPMSG"
	depends on RPTUN
	depends on SCHED_WORKQUEUE
	default n
	---help---
		Use the rpmsg as a SYSLOG output device, send message to remote proc.

config SYSLOG_RTT
	bool "Log to Segger J-Link RTT"
	select SEGGER_RTT
	default n
	---help---
		Use Segger J-Link RTT as a SYSLOG output device.

config SYSLOG_CONSOLE
	bool "Log to /dev/console"
	default !ARCH_LOWPUTC && !SYSLOG_CHAR && !RAMLOG_SYSLOG && !SYSLOG_RPMSG && !SYSLOG_RTT
	depends on DEV_CONSOLE
	---help---
		Use the system console as a SYSLOG output device.

config SYSLOG_DEFAULT
	bool "Default SYSLOG device"
	default ARCH_LOWPUTC && !SYSLOG_CHAR && !RAMLOG_SYSLOG && !SYSLOG_RPMSG && !SYSLOG_RTT && !SYSLOG_CONSOLE
	---help---
		syslog() interfaces will be present, but all output will go to the
		up_putc(ARCH_LOWPUTC == y) or bit-bucket(ARCH_LOWPUTC == n).

endif

if RAMLOG_SYSLOG

config RAMLOG_BUFFER_SECTION
	string "The section where ramlog buffer is located"
	default ".bss"
	depends on !ARCH_SIM
	---help---
		The section where ramlog buffer is located.
		The section shall not be initialized on system boot.

config RAMLOG_BUFSIZE
	int "RAMLOG buffer size"
	default 1024
	---help---
		Size of the console RAM log.  Default: 1024

endif # RAMLOG_SYSLOG

if SYSLOG_RPMSG

config SYSLOG_RPMSG_SERVER_NAME
	string "The name of Syslog Rpmsg Server"
	---help---
		The proc name of rpmsg server. Client sends message to
		specified name of remote proc.

config SYSLOG_RPMSG_WORK_DELAY
	int "SYSLOG RPMSG work delay(ms)"
	default 100

config SYSLOG_RPMSG_CHARDEV
	bool "SYSLOG rpmsg character device"
	default !SYSLOG_RPMSG_WORK_DELAY

endif # SYSLOG_RPMSG

config SYSLOG_RPMSG_SERVER
	bool "Enable RPMSG server for SYSLOG"
	default n
	depends on RPTUN
	---help---
		Use rpmsg to receive message from remote proc.

config SYSLOG_RPMSG_SERVER_CHARDEV
	bool "SYSLOG rpmsg server character device"
	default n

menuconfig SYSLOG_FILE
	bool "Syslog file output"
	default n
	---help---
		Build in support to use a file to collect SYSLOG output.  File SYSLOG
		channels differ from other SYSLOG channels in that they cannot be
		established until after fully booting and mounting the target file
		system.  The function syslog_file_channel() would need to be called
		from board-specific bring-up logic AFTER mounting the file system
		containing 'devpath'.

		NOTE interrupt level SYSLOG output will be lost in this case unless
		the interrupt buffer is used.

if SYSLOG_FILE

config SYSLOG_FILE_SEPARATE
	bool "Log file separation"
	default n
	---help---
		If enabled, every time the file logger is re-attached, a separator
		will be printed in the file.
		
		This can be useful to easily distinguish between log entries that
		belong to different log sessions (e.g. system reboot), and to 
		indicate that between the separated lines there may be more logs
		that were lost.

config SYSLOG_FILE_ROTATIONS
	int "Log file rotations"
	default 0
	---help---
		If enabled (set to a non-zero number), the log file size will be
		checked before opening. If it is larger than the specified limit
		it will be "rotated", i.e. the old file will be kept as a backup,
		and a new empty	file will be created.
		
		The number of rotations specifies the number of old log files to
		keep.
		
		This option is useful to ensure that log files do not get
		huge after prolonged periods of system operation.

config SYSLOG_FILE_SIZE_LIMIT
	int "Log file size limit"
	default 524288
	depends on SYSLOG_FILE_ROTATIONS > 0
	---help---
		File size limit when the log is rotated automatically.
		If a log file is found larger than this limit, it will
		be rotated.

endif # SYSLOG_FILE

config CONSOLE_SYSLOG
	bool "Use SYSLOG for /dev/console"
	default n
	depends on DEV_CONSOLE && !SYSLOG_CONSOLE
	---help---
		Use the syslog logging device as a system console. If this feature is
		enabled (along with DEV_CONSOLE), then all console output will be
		re-directed to syslog output (syslog_putc). This is useful, for
		example, if the only console is a Telnet console.  Then in that case,
		console output from non-Telnet threads will go to the syslog output.

config SYSLOG_CHARDEV
	bool "SYSLOG character device"
	default n
	---help---
		Enables support for a simple character driver at /dev/log whose
		write() method will transfer data to the SYSLOG device.  This can be
		useful if, for example, you want to redirect the output of a program
		to the SYSLOG.

		NOTE that unlike other syslog output, this data is unformatted raw
		byte output with no time-stamping or any other SYSLOG features
		supported.

endmenu # System logging<|MERGE_RESOLUTION|>--- conflicted
+++ resolved
@@ -138,12 +138,8 @@
 
 config SYSLOG_TIMESTAMP_FORMAT_MICROSECOND
 	bool "Append microseconds after seconds"
-<<<<<<< HEAD
-	default SYSLOG_TIMESTAMP_FORMAT = "%e/%m/%y %H:%M:%S"
-=======
 	default y
 	depends on SYSLOG_TIMESTAMP_FORMAT = "%d/%m/%y %H:%M:%S"
->>>>>>> 9be737c8
 
 config SYSLOG_TIMESTAMP_BUFFER
 	int "Formatted timestamp buffer size"
@@ -192,12 +188,8 @@
 
 config SYSLOG_DEVPATH
 	string "System log device"
-<<<<<<< HEAD
-	default "/dev/ttyS1"
-=======
 	default "/dev/kmsg" if CONFIG_RAMLOG_SYSLOG
 	default "/dev/ttyS1" if !CONFIG_RAMLOG_SYSLOG
->>>>>>> 9be737c8
 	---help---
 		The full path to the system logging device.  For the RAMLOG SYSLOG device,
 		this is normally "/dev/kmsg".  For character SYSLOG devices, it should be
