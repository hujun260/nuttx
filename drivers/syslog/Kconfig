#
# For a description of the syntax of this configuration file,
# see the file kconfig-language.txt in the NuttX tools repository.
#

menu "System Logging"

# Selected if the architecture has its own, built-in SYSLOGging enabled

config ARCH_SYSLOG
	bool
	default n

# Selected if the SYSLOG device supports multi-byte write operations

comment "SYSLOG options"

config SYSLOG_MAX_CHANNELS
	int "Maximum SYSLOG channels"
	default 1
	---help---
		Maximum number of supported SYSLOG channels.

config RAMLOG
	bool "RAM log device support"
	default n
	---help---
		This is a driver that was intended to support debugging output,
		aka syslogging, when the normal serial output is not available.
		For example, if you are using a telnet or USB serial console,
		the debug output will get lost.  However, the RAMLOG device should
		be usable even if system logging is disabled.

		This driver is similar to a pipe in that it saves the debugging
		output in a FIFO in RAM.  It differs from a pipe in numerous
		details as needed to support logging.

if RAMLOG
config RAMLOG_BUFFER_SECTION
	string "The section where ramlog buffer is located"
	default ".bss"
	depends on RAMLOG_SYSLOG
	---help---
		The section where ramlog buffer is located.
		The section shall not be initialized on system boot.

config RAMLOG_BUFSIZE
	int "RAMLOG buffer size"
	default 1024
	depends on RAMLOG_SYSLOG
	---help---
		Size of the console RAM log.  Default: 1024

config RAMLOG_CRLF
	bool "RAMLOG CR/LF"
	default n
	---help---
		Pre-pend a carriage return before every linefeed that goes into the
		RAM log.

config RAMLOG_NONBLOCKING
	bool "RAMLOG non-block reads"
	default y
	---help---
		Reading from the RAMLOG will never block if the RAMLOG is empty.  If the RAMLOG
		is empty, then zero is returned (usually interpreted as end-of-file).

config RAMLOG_NPOLLWAITERS
	int "RAMLOG number of poll waiters"
	default 4
	---help---
		The maximum number of threads that may be waiting on the poll method.

config RAMLOG_OVERWRITE
	bool "RAMLOG overwrite circular buffer"
	default n
	---help---
		Enable overwrite of circular buffer. If RAMLOG buffer overflows,
		overwrite it from the top of buffer and always keep the latest log.

endif

config SYSLOG_BUFFER
	bool "Use buffered output"
	default n
	select MM_IOB
	---help---
		Enables an buffering logic that will be used to serialize debug
		output from concurrent tasks. This enables allocation of one buffer
		per thread, each of size CONFIG_IOB_BUFSIZE.

		The use of SYSLOG buffering is optional.  If not enabled, however,
		then the output from multiple tasks that attempt to generate SYSLOG
		output may be interleaved and difficult to read.

config SYSLOG_INTBUFFER
	bool "Use interrupt buffer"
	default n
	---help---
		Enables an interrupt buffer that will be used to serialize debug
		output from interrupt handlers.

config SYSLOG_INTBUFSIZE
	int "Interrupt buffer size"
	default 512
	depends on SYSLOG_INTBUFFER
	---help---
		The size of the interrupt buffer in bytes.

comment "Formatting options"

config SYSLOG_TIMESTAMP
	bool "Prepend timestamp to syslog message"
	default n
	---help---
		Prepend timestamp to syslog message.

config SYSLOG_TIMESTAMP_REALTIME
	bool "Use wall-clock for syslog timestamp"
	default n
	depends on SYSLOG_TIMESTAMP
	---help---
		Use wall-clock (CLOCK_REALTIME) for timestamp.  By default,
		CLOCK_MONOTONIC, if enabled, will be used or the system timer
		is not.

config SYSLOG_TIMESTAMP_FORMATTED
	bool "Formatted syslog time"
	default n
	depends on SYSLOG_TIMESTAMP_REALTIME
	---help---
		Syslog timestamp will be formatted according to the
		SYSLOG_TIMESTAMP_FORMAT format string.

config SYSLOG_TIMESTAMP_LOCALTIME
	bool "Use local-time timestamp"
	default n
	depends on SYSLOG_TIMESTAMP_FORMATTED
	---help---
		If selected local time will be used for the timestamps.
		Else, timestamps will be in UTC.

config SYSLOG_TIMESTAMP_FORMAT
	string "Time format"
	default "%e/%m/%y %H:%M:%S"
	depends on SYSLOG_TIMESTAMP_FORMATTED
	---help---
		Formatter string for syslog timestamp printing.
		Uses the standard "strftime" format specifiers.

config SYSLOG_TIMESTAMP_BUFFER
	int "Formatted timestamp buffer size"
	default 64
	depends on SYSLOG_TIMESTAMP_FORMATTED
	---help---
		Buffer size to store syslog formatted timestamps.

config SYSLOG_PRIORITY
	bool "Prepend priority to syslog message"
	default n
	---help---
		Prepend log priority (severity) to syslog message.

config SYSLOG_PROCESS_NAME
  bool "Prepend process name to syslog message"
	default n
	---help---
		Prepend Process name to syslog message.

config SYSLOG_PROCESSID
	bool "Prepend process ID to syslog message"
	default n
	---help---
		Prepend Process ID to syslog message.

config SYSLOG_PREFIX
	bool "Prepend prefix to syslog message"
	default n
	---help---
		Prepend prefix to syslog message.

config SYSLOG_PREFIX_STRING
	string "Prefix string"
	depends on SYSLOG_PREFIX
	default ""
	---help---
		The prefix string to be prepend.

config SYSLOG_COLOR_OUTPUT
	bool "Colored syslog output"
	default n
	---help---
		Enables colored output in syslog, according to message priority.

<<<<<<< HEAD
=======
comment "SYSLOG channels"

>>>>>>> 2e43815c
if !ARCH_SYSLOG
config SYSLOG_CHAR
	bool "Log to a character device"
	default n
	---help---
		Enable the generic character device for the SYSLOG. The full path to the
		SYSLOG device is provided by SYSLOG_DEVPATH. A valid character device (or
		file) must exist at this path.  It will by opened by syslog_initialize.

config RAMLOG_SYSLOG
	bool "Use RAMLOG for SYSLOG"
	depends on RAMLOG
<<<<<<< HEAD
=======
	default n
>>>>>>> 2e43815c
	---help---
		Use the RAM logging device for the syslogging interface.  If this
		feature is enabled (along with SYSLOG), then all debug output (only)
		will be re-directed to the circular buffer in RAM.  This RAM log can
		be viewed from NSH using the 'dmesg' command.

config SYSLOG_CONSOLE
	bool "Log to /dev/console"
	default !ARCH_LOWPUTC && !SYSLOG_RPMSG && !RAMLOG_SYSLOG && !SYSLOG_CHAR
	depends on DEV_CONSOLE
	---help---
		Use the system console as a SYSLOG output device.

config SYSLOG_RPMSG
	bool "Log to RPMSG"
	depends on OPENAMP
	depends on SCHED_WORKQUEUE
	default n
	---help---
		Use the rpmsg as a SYSLOG output device, send message to remote proc.

config SYSLOG_DEFAULT
	bool "Default SYSLOG device"
	default ARCH_LOWPUTC && !SYSLOG_RPMSG && !SYSLOG_CONSOLE && !RAMLOG_SYSLOG && !SYSLOG_CHAR
	---help---
		syslog() interfaces will be present, but all output will go to the
		up_putc(ARCH_LOWPUTC == y) or bit-bucket(ARCH_LOWPUTC == n).

endif

<<<<<<< HEAD
config RAMLOG_BUFFER_SECTION
	string "The section where ramlog buffer is located"
	default ".bss"
	depends on RAMLOG_SYSLOG
	---help---
		The section where ramlog buffer is located, this section cannot
		be initialized each time when the system boot.

config SYSLOG_RPMSG_SERVER_NAME
	string "The name of Syslog Rpmsg Server"
	depends on SYSLOG_RPMSG
=======
config SYSLOG_RPMSG_SERVER_NAME
	string "The name of Syslog Rpmsg Server"
	depends on SYSLOG_RPMSG
	default ""
>>>>>>> 2e43815c
	---help---
		The proc name of rpmsg server. Client sends message to
		specified name of remote proc.

config SYSLOG_RPMSG_WORK_DELAY
	int "SYSLOG RPMSG work delay(ms)"
	default 100
	depends on SYSLOG_RPMSG

config SYSLOG_RPMSG_SERVER
	bool "Enable RPMSG server for SYSLOG"
	default n
	depends on OPENAMP
	---help---
		Use rpmsg to receive message from remote proc.

menuconfig SYSLOG_FILE
	bool "Syslog file output"
	default n
	---help---
		Build in support to use a file to collect SYSLOG output.  File SYSLOG
		channels differ from other SYSLOG channels in that they cannot be
		established until after fully booting and mounting the target file
		system.  The function syslog_file_channel() would need to be called
		from board-specific bring-up logic AFTER mounting the file system
		containing 'devpath'.

		NOTE interrupt level SYSLOG output will be lost in this case unless
		the interrupt buffer is used.

if SYSLOG_FILE

config SYSLOG_FILE_SEPARATE
	bool "Log file separation"
	default n
	depends on SYSLOG_FILE
	---help---
		If enabled, every time the file logger is re-attached, a separator
		will be printed in the file.
		
		This can be useful to easily distinguish between log entries that
		belong to different log sessions (e.g. system reboot), and to 
		indicate that between the separated lines there may be more logs
		that were lost.

config SYSLOG_FILE_ROTATIONS
	int "Log file rotations"
	default 0
	depends on SYSLOG_FILE
	---help---
		If enabled (set to a non-zero number), the log file size will be
		checked before opening. If it is larger than the specified limit
		it will be "rotated", i.e. the old file will be kept as a backup,
		and a new empty	file will be created.
		
		The number of rotations specifies the number of old log files to
		keep.
		
		This option is useful to ensure that log files do not get
		huge after prolonged periods of system operation.

config SYSLOG_FILE_SIZE_LIMIT
	int "Log file size limit"
	default 524288
	depends on SYSLOG_FILE_ROTATIONS > 0
	---help---
		File size limit when the log is rotated automatically.
		If a log file is found larger than this limit, it will
		be rotated.

endif # SYSLOG_FILE

config CONSOLE_SYSLOG
	bool "Use SYSLOG for /dev/console"
	default n
	depends on DEV_CONSOLE && !SYSLOG_CONSOLE
	---help---
		Use the syslog logging device as a system console. If this feature is
		enabled (along with DEV_CONSOLE), then all console output will be
		re-directed to syslog output (syslog_putc). This is useful, for
		example, if the only console is a Telnet console.  Then in that case,
		console output from non-Telnet threads will go to the syslog output.

config SYSLOG_DEVPATH
	string "System log device"
	default "/dev/ttyS1"
	depends on SYSLOG_CHAR
	---help---
		The full path to the system logging device.  For the RAMLOG SYSLOG device,
		this is normally "/dev/ramlog".  For character SYSLOG devices, it should be
		some other existing character device (or file) supported by the configuration
		(such as "/dev/ttyS1")/

config SYSLOG_CHARDEV
	bool "SYSLOG character device"
	default n
	---help---
		Enables support for a simple character driver at /dev/syslog whose
		write() method will transfer data to the SYSLOG device.  This can be
		useful if, for example, you want to redirect the output of a program
		to the SYSLOG.

		NOTE that unlike other syslog output, this data is unformatted raw
		byte output with no time-stamping or any other SYSLOG features
		supported.

endmenu # System logging<|MERGE_RESOLUTION|>--- conflicted
+++ resolved
@@ -192,11 +192,8 @@
 	---help---
 		Enables colored output in syslog, according to message priority.
 
-<<<<<<< HEAD
-=======
 comment "SYSLOG channels"
 
->>>>>>> 2e43815c
 if !ARCH_SYSLOG
 config SYSLOG_CHAR
 	bool "Log to a character device"
@@ -209,10 +206,7 @@
 config RAMLOG_SYSLOG
 	bool "Use RAMLOG for SYSLOG"
 	depends on RAMLOG
-<<<<<<< HEAD
-=======
-	default n
->>>>>>> 2e43815c
+	default n
 	---help---
 		Use the RAM logging device for the syslogging interface.  If this
 		feature is enabled (along with SYSLOG), then all debug output (only)
@@ -243,24 +237,10 @@
 
 endif
 
-<<<<<<< HEAD
-config RAMLOG_BUFFER_SECTION
-	string "The section where ramlog buffer is located"
-	default ".bss"
-	depends on RAMLOG_SYSLOG
-	---help---
-		The section where ramlog buffer is located, this section cannot
-		be initialized each time when the system boot.
-
-config SYSLOG_RPMSG_SERVER_NAME
-	string "The name of Syslog Rpmsg Server"
-	depends on SYSLOG_RPMSG
-=======
 config SYSLOG_RPMSG_SERVER_NAME
 	string "The name of Syslog Rpmsg Server"
 	depends on SYSLOG_RPMSG
 	default ""
->>>>>>> 2e43815c
 	---help---
 		The proc name of rpmsg server. Client sends message to
 		specified name of remote proc.
