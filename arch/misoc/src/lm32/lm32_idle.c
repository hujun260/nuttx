--- conflicted
+++ resolved
@@ -69,18 +69,5 @@
    */
 
   nxsched_process_timer();
-<<<<<<< HEAD
-#else
-
-  /* This would be an appropriate place to put some MCU-specific logic to
-   * sleep in a reduced power mode until an interrupt occurs to save power
-   */
-
-#ifdef CONFIG_SCHED_WORKQUEUE
-  irqstate_t flags = enter_critical_section();
-  leave_critical_section(flags);
-#endif
-=======
->>>>>>> 1bded73f
 #endif
 }