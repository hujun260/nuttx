############################################################################
# arch/misoc/src/minerva/Toolchain.defs
#
# Licensed to the Apache Software Foundation (ASF) under one or more
# contributor license agreements.  See the NOTICE file distributed with
# this work for additional information regarding copyright ownership.  The
# ASF licenses this file to you under the Apache License, Version 2.0 (the
# "License"); you may not use this file except in compliance with the
# License.  You may obtain a copy of the License at
#
#   http://www.apache.org/licenses/LICENSE-2.0
#
# Unless required by applicable law or agreed to in writing, software
# distributed under the License is distributed on an "AS IS" BASIS, WITHOUT
# WARRANTIES OR CONDITIONS OF ANY KIND, either express or implied.  See the
# License for the specific language governing permissions and limitations
# under the License.
#
############################################################################

CROSSDEV = riscv32-unknown-elf-
ARCHCPUFLAGS = -march=rv32i

ifeq ($(CONFIG_DEBUG_CUSTOMOPT),y)
  ARCHOPTIMIZATION += $(CONFIG_DEBUG_OPTLEVEL)
else ifeq ($(CONFIG_DEBUG_FULLOPT),y)
  ARCHOPTIMIZATION += -Os
endif

ifneq ($(CONFIG_DEBUG_NOOPT),y)
  ARCHOPTIMIZATION += -fno-strict-aliasing
endif

ifeq ($(CONFIG_FRAME_POINTER),y)
  ARCHOPTIMIZATION += -fno-omit-frame-pointer -fno-optimize-sibling-calls
else
  ARCHOPTIMIZATION += -fomit-frame-pointer
endif

LDFLAGS += -nostdlib

ifeq ($(CONFIG_DEBUG_SYMBOLS),y)
<<<<<<< HEAD
  LDFLAGS          += -g
=======
>>>>>>> 9be737c8
  ARCHOPTIMIZATION += -g
endif

ARCHCFLAGS += -fno-common
ARCHCXXFLAGS += -fno-common -nostdinc++

ARCHCFLAGS += -Wall -Wstrict-prototypes -Wshadow -Wundef
ARCHCXXFLAGS += -Wall -Wshadow -Wundef

# Default toolchain

CC = $(CROSSDEV)gcc
CXX = $(CROSSDEV)g++
CPP = $(CROSSDEV)gcc -E -P -x c
LD = $(CROSSDEV)ld
STRIP = $(CROSSDEV)strip --strip-unneeded
AR = $(CROSSDEV)ar rcs
NM = $(CROSSDEV)nm
OBJCOPY = $(CROSSDEV)objcopy
OBJDUMP = $(CROSSDEV)objdump

# Add the builtin library

EXTRA_LIBS += $(wildcard $(shell $(CC) $(ARCHCPUFLAGS) --print-libgcc-file-name))

ifneq ($(CONFIG_LIBM),y)
  EXTRA_LIBS += $(wildcard $(shell $(CC) $(ARCHCPUFLAGS) --print-file-name=libm.a))
endif

ifeq ($(CONFIG_LIBSUPCXX),y)
  EXTRA_LIBS += $(wildcard $(shell $(CC) $(ARCHCPUFLAGS) --print-file-name=libsupc++.a))
endif<|MERGE_RESOLUTION|>--- conflicted
+++ resolved
@@ -40,10 +40,6 @@
 LDFLAGS += -nostdlib
 
 ifeq ($(CONFIG_DEBUG_SYMBOLS),y)
-<<<<<<< HEAD
-  LDFLAGS          += -g
-=======
->>>>>>> 9be737c8
   ARCHOPTIMIZATION += -g
 endif
 
