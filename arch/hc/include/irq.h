--- conflicted
+++ resolved
@@ -69,41 +69,6 @@
 #define EXTERN extern
 #endif
 
-<<<<<<< HEAD
-/****************************************************************************
- * Public Data
- ****************************************************************************/
-
-/* This holds a references to the current interrupt level register storage
- * structure.  If is non-NULL only during interrupt processing.
- */
-
-EXTERN volatile uint8_t *g_current_regs;
-
-/****************************************************************************
- * Public Function Prototypes
- ****************************************************************************/
-
-/****************************************************************************
- * Name: up_cpu_index
- *
- * Description:
- *   Return an index in the range of 0 through (CONFIG_SMP_NCPUS-1) that
- *   corresponds to the currently executing CPU.
- *
- * Input Parameters:
- *   None
- *
- * Returned Value:
- *   An integer index in the range of 0 through (CONFIG_SMP_NCPUS-1) that
- *   corresponds to the currently executing CPU.
- *
- ****************************************************************************/
-
-#define up_cpu_index() (0)
-
-=======
->>>>>>> 9be737c8
 /****************************************************************************
  * Inline functions
  ****************************************************************************/
@@ -122,30 +87,19 @@
 }
 
 /****************************************************************************
- * Name: up_interrupt_context
- *
- * Description:
- *   Return true is we are currently executing in the interrupt
- *   handler context.
- *
+ * Public Data
  ****************************************************************************/
 
-<<<<<<< HEAD
-#define up_interrupt_context() (g_current_regs != NULL)
-=======
 /* This holds a references to the current interrupt level register storage
  * structure.  If is non-NULL only during interrupt processing.
  */
 
 EXTERN volatile uint8_t *g_current_regs;
->>>>>>> 9be737c8
 
 /****************************************************************************
  * Public Function Prototypes
  ****************************************************************************/
 
-<<<<<<< HEAD
-=======
 /****************************************************************************
  * Name: up_cpu_index
  *
@@ -183,7 +137,6 @@
  * Public Function Prototypes
  ****************************************************************************/
 
->>>>>>> 9be737c8
 #undef EXTERN
 #ifdef __cplusplus
 }
