/****************************************************************************
 * arch/mips/include/irq.h
 *
 * Licensed to the Apache Software Foundation (ASF) under one or more
 * contributor license agreements.  See the NOTICE file distributed with
 * this work for additional information regarding copyright ownership.  The
 * ASF licenses this file to you under the Apache License, Version 2.0 (the
 * "License"); you may not use this file except in compliance with the
 * License.  You may obtain a copy of the License at
 *
 *   http://www.apache.org/licenses/LICENSE-2.0
 *
 * Unless required by applicable law or agreed to in writing, software
 * distributed under the License is distributed on an "AS IS" BASIS, WITHOUT
 * WARRANTIES OR CONDITIONS OF ANY KIND, either express or implied.  See the
 * License for the specific language governing permissions and limitations
 * under the License.
 *
 ****************************************************************************/

/* This file should never be included directly but, rather, only indirectly
 * through nuttx/irq.h
 */

#ifndef __ARCH_MIPS_INCLUDE_IRQ_H
#define __ARCH_MIPS_INCLUDE_IRQ_H

/****************************************************************************
 * Included Files
 ****************************************************************************/

#include <sys/types.h>
#ifndef __ASSEMBLY__
#  include <stdbool.h>
#endif

/* Include NuttX-specific IRQ definitions */

#include <nuttx/irq.h>

/* Include chip-specific IRQ definitions (including IRQ numbers) */

#include <arch/chip/irq.h>

/* Include AVR architecture-specific IRQ definitions (including register
 * save structure and up_irq_save()/up_irq_restore() macros
 */

#ifdef CONFIG_ARCH_MIPS32
# include <arch/mips32/irq.h>
#endif

/****************************************************************************
 * Pre-processor Definitions
 ****************************************************************************/

/****************************************************************************
 * Public Types
 ****************************************************************************/

#ifndef __ASSEMBLY__
#ifdef __cplusplus
#define EXTERN extern "C"
extern "C"
{
#else
#define EXTERN extern
#endif

/****************************************************************************
 * Public Data
 ****************************************************************************/

<<<<<<< HEAD
/* g_current_regs holds a references to the current interrupt level
 * register storage structure.  It is non-NULL only during interrupt
 * processing.  Access to g_current_regs must be through the macro
 * CURRENT_REGS for portability.
 */

/* For the case of architectures with multiple CPUs, then there must be one
 * such value for each processor that can receive an interrupt.
 */

EXTERN volatile uint32_t *g_current_regs;
#define CURRENT_REGS g_current_regs
=======
/* Return the current value of the stack pointer */

static inline uint32_t up_getsp(void)
{
  register uint32_t sp;
  __asm__
  (
    "\tadd  %0, $0, $29\n"
    : "=r"(sp)
  );
  return sp;
}
>>>>>>> 9be737c8

/****************************************************************************
 * Public Function Prototypes
 ****************************************************************************/

/* g_current_regs holds a references to the current interrupt level
 * register storage structure.  It is non-NULL only during interrupt
 * processing.  Access to g_current_regs must be through the macro
 * CURRENT_REGS for portability.
 */

/* For the case of architectures with multiple CPUs, then there must be one
 * such value for each processor that can receive an interrupt.
 */

EXTERN volatile uint32_t *g_current_regs;
#define CURRENT_REGS g_current_regs

/****************************************************************************
 * Name: up_cpu_index
 *
 * Description:
 *   Return an index in the range of 0 through (CONFIG_SMP_NCPUS-1) that
 *   corresponds to the currently executing CPU.
 *
 * Input Parameters:
 *   None
 *
 * Returned Value:
 *   An integer index in the range of 0 through (CONFIG_SMP_NCPUS-1) that
 *   corresponds to the currently executing CPU.
 *
 ****************************************************************************/

<<<<<<< HEAD
=======
/****************************************************************************
 * Name: up_cpu_index
 *
 * Description:
 *   Return an index in the range of 0 through (CONFIG_SMP_NCPUS-1) that
 *   corresponds to the currently executing CPU.
 *
 * Input Parameters:
 *   None
 *
 * Returned Value:
 *   An integer index in the range of 0 through (CONFIG_SMP_NCPUS-1) that
 *   corresponds to the currently executing CPU.
 *
 ****************************************************************************/

>>>>>>> 9be737c8
#define up_cpu_index() (0)

/****************************************************************************
 * Inline functions
 ****************************************************************************/

/****************************************************************************
 * Name: up_interrupt_context
 *
 * Description:
 *   Return true is we are currently executing in the interrupt
 *   handler context.
 *
 ****************************************************************************/

#define up_interrupt_context() (g_current_regs != NULL)

#undef EXTERN
#ifdef __cplusplus
}
#endif

#endif /* __ASSEMBLY__ */
#endif /* __ARCH_MIPS_INCLUDE_IRQ_H */<|MERGE_RESOLUTION|>--- conflicted
+++ resolved
@@ -68,23 +68,9 @@
 #endif
 
 /****************************************************************************
- * Public Data
+ * Inline functions
  ****************************************************************************/
 
-<<<<<<< HEAD
-/* g_current_regs holds a references to the current interrupt level
- * register storage structure.  It is non-NULL only during interrupt
- * processing.  Access to g_current_regs must be through the macro
- * CURRENT_REGS for portability.
- */
-
-/* For the case of architectures with multiple CPUs, then there must be one
- * such value for each processor that can receive an interrupt.
- */
-
-EXTERN volatile uint32_t *g_current_regs;
-#define CURRENT_REGS g_current_regs
-=======
 /* Return the current value of the stack pointer */
 
 static inline uint32_t up_getsp(void)
@@ -97,10 +83,9 @@
   );
   return sp;
 }
->>>>>>> 9be737c8
 
 /****************************************************************************
- * Public Function Prototypes
+ * Public Data
  ****************************************************************************/
 
 /* g_current_regs holds a references to the current interrupt level
@@ -115,6 +100,10 @@
 
 EXTERN volatile uint32_t *g_current_regs;
 #define CURRENT_REGS g_current_regs
+
+/****************************************************************************
+ * Public Function Prototypes
+ ****************************************************************************/
 
 /****************************************************************************
  * Name: up_cpu_index
@@ -132,25 +121,6 @@
  *
  ****************************************************************************/
 
-<<<<<<< HEAD
-=======
-/****************************************************************************
- * Name: up_cpu_index
- *
- * Description:
- *   Return an index in the range of 0 through (CONFIG_SMP_NCPUS-1) that
- *   corresponds to the currently executing CPU.
- *
- * Input Parameters:
- *   None
- *
- * Returned Value:
- *   An integer index in the range of 0 through (CONFIG_SMP_NCPUS-1) that
- *   corresponds to the currently executing CPU.
- *
- ****************************************************************************/
-
->>>>>>> 9be737c8
 #define up_cpu_index() (0)
 
 /****************************************************************************
