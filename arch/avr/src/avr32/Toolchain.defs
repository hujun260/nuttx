############################################################################
# arch/avr/src/avr32/Toolchain.defs
#
# Licensed to the Apache Software Foundation (ASF) under one or more
# contributor license agreements.  See the NOTICE file distributed with
# this work for additional information regarding copyright ownership.  The
# ASF licenses this file to you under the Apache License, Version 2.0 (the
# "License"); you may not use this file except in compliance with the
# License.  You may obtain a copy of the License at
#
#   http://www.apache.org/licenses/LICENSE-2.0
#
# Unless required by applicable law or agreed to in writing, software
# distributed under the License is distributed on an "AS IS" BASIS, WITHOUT
# WARRANTIES OR CONDITIONS OF ANY KIND, either express or implied.  See the
# License for the specific language governing permissions and limitations
# under the License.
#
############################################################################

# Setup for the selected toolchain

#
# Since all of the supported toolchains are variants of the Atmel-patched
# GCC, the only interesting question to answer here is whether or not
# the build is hosted on Windows, and how to override the configuration.
#
# NOTE: There is a logic error in the following:  CONFIG_HOST_WINDOWS means
# that we are operating on a Windows platform.  But in the case where we
# have an AVR32 toolchain built under Cygwin, the correct setting would be
# GNU, not AVRTOOLSW.
#

ifneq ($(CONFIG_DEBUG_NOOPT),y)
  ARCHOPTIMIZATION += -fno-strict-aliasing
endif

ifeq ($(CONFIG_DEBUG_SYMBOLS),y)
<<<<<<< HEAD
  LDFLAGS          += -g
=======
>>>>>>> 9be737c8
  ARCHOPTIMIZATION += -g
endif

ifeq ($(CONFIG_FRAME_POINTER),y)
  ARCHOPTIMIZATION += -fno-omit-frame-pointer -fno-optimize-sibling-calls
else
  ARCHOPTIMIZATION += -fomit-frame-pointer
endif

ARCHCFLAGS += -fno-common
ARCHCXXFLAGS += -fno-common -nostdinc++

ARCHCFLAGS += -Wall -Wstrict-prototypes -Wshadow -Wundef
ARCHCXXFLAGS += -Wall -Wshadow -Wundef

ifneq ($(CONFIG_CXX_EXCEPTION),y)
  ARCHCXXFLAGS += -fno-exceptions -fcheck-new
endif

ifneq ($(CONFIG_CXX_RTTI),y)
  ARCHCXXFLAGS += -fno-rtti
endif

LDFLAGS += -nostdlib

CROSSDEV = avr32-
ARCHCPUFLAGS = -mpart=uc3b0256

# AVR Tools or avr32-toolchain from https://github.com/jsnyder/avr32-toolchain

# Default toolchain

CC = $(CROSSDEV)gcc
CXX = $(CROSSDEV)g++
CPP = $(CROSSDEV)gcc -E -P -x c
LD = $(CROSSDEV)ld
STRIP = $(CROSSDEV)strip --strip-unneeded
AR = $(CROSSDEV)ar rcs
NM = $(CROSSDEV)nm
OBJCOPY = $(CROSSDEV)objcopy
OBJDUMP = $(CROSSDEV)objdump

# Add the builtin library

EXTRA_LIBS += $(wildcard $(shell $(CC) $(ARCHCPUFLAGS) --print-libgcc-file-name))

ifneq ($(CONFIG_LIBM),y)
  EXTRA_LIBS += $(wildcard $(shell $(CC) $(ARCHCPUFLAGS) --print-file-name=libm.a))
endif

ifeq ($(CONFIG_LIBSUPCXX),y)
  EXTRA_LIBS += $(wildcard $(shell $(CC) $(ARCHCPUFLAGS) --print-file-name=libsupc++.a))
endif<|MERGE_RESOLUTION|>--- conflicted
+++ resolved
@@ -36,10 +36,6 @@
 endif
 
 ifeq ($(CONFIG_DEBUG_SYMBOLS),y)
-<<<<<<< HEAD
-  LDFLAGS          += -g
-=======
->>>>>>> 9be737c8
   ARCHOPTIMIZATION += -g
 endif
 
