--- conflicted
+++ resolved
@@ -597,13 +597,8 @@
 	depends on HOST_LINUX
 	---help---
 		Attach a Linux SPI port via the character device
-<<<<<<< HEAD
-		interface. To achieve a SPI port, it is recommended
-		to use a USB<>SPI device such as CH341A/B.
-=======
 		interface. To achieve a SPI port on Linux host, it is
 		recommended to use a USB<>SPI device such as CH341A/B.
->>>>>>> 649f99ce
 
 endchoice
 
