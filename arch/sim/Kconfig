#
# For a description of the syntax of this configuration file,
# see the file kconfig-language.txt in the NuttX tools repository.
#

if ARCH_SIM
comment "Simulation Configuration Options"

choice
	prompt "Host CPU Type"
	default HOST_X86_64

config HOST_X86_64
	bool "x86_64"
	select ARCH_HAVE_STACKCHECK
	select LIBC_ARCH_ELF_64BIT if LIBC_ARCH_ELF && !SIM_M32

config HOST_X86
	bool "x86"
	select ARCH_HAVE_STACKCHECK

config HOST_ARM
	bool "arm"
	select ARCH_HAVE_STACKCHECK

endchoice # Host CPU Type

config ARCH_CHIP
	string
	default "sim"

config SIM_M32
	bool "Build 32-bit simulation on 64-bit machine"
	default n
	depends on HOST_X86_64
	---help---
		Simulation context switching is based on logic like setjmp and longjmp.  This
		context switching is only available for 32-bit targets.  On 64-bit machines,
		this context switching will fail.

		The workaround on 64-bit machines for now is to build for a 32-bit target on the
		64-bit machine.  The workaround for this issue has been included in NuttX 6.15 and
		beyond.  For those versions, you must add SIM_M32=y to the .config file in
		order to enable building a 32-bit image on a 64-bit platform.

config SIM_CYGWIN_DECORATED
	bool "Decorated Cygwin names"
	default n
	depends on WINDOWS_CYGWIN
	---help---
		Older versions of Cygwin tools decorated C symbol names by adding an
		underscore to the beginning of the symbol name.  Newer versions of
		Cygwin do not seem to do this.

		How do you know if you need this option?  You could look at the generated
		symbol tables to see if there are underscore characters at the beginning
		of the symbol names.  Or, if you need this option, the simulation will not
		run:  It will crash early, probably in some function due to the failure to
		allocate memory.

config SIM_SANITIZE
	bool "Address Sanitizer"
	default n
	depends on MM_CUSTOMIZE_MANAGER
	---help---
		AddressSanitizer (ASan) is a fast compiler-based tool for detecting memory
		bugs in native code.

choice
	prompt "X64_64 ABI"
	default SIM_X8664_SYSTEMV if HOST_LINUX
	default SIM_X8664_MICROSOFT if HOST_WINDOWS
	depends on HOST_X86_64 && !SIM_32

config SIM_X8664_SYSTEMV
	bool "System V AMD64 ABI"
	---help---
		The calling convention of the System V AMD64 ABI is followed on Solaris,
		Linux, FreeBSD, macOS, and other UNIX-like or POSIX-compliant operating
		systems. The first six integer or pointer arguments are passed in registers
		RDI, RSI, RDX, RCX, R8, and R9, while XMM0, XMM1, XMM2, XMM3, XMM4, XMM5,
		XMM6 and XMM7 are used for floating point arguments. For system calls, R10
		is used instead of RCX.   As in the Microsoft x64 calling convention,
		additional arguments are passed on the stack and the return value is stored
		in RAX.

		Registers RBP, RBX, and R12-R15 are callee-save registers; all others must
		be saved by the caller if they wish to preserve their values.

		Unlike the Microsoft calling convention, a shadow space is not provided; on
		function entry, the return address is adjacent to the seventh integer argument
		on the stack.

config SIM_X8664_MICROSOFT
	bool "Microsoft x64 calling convention"
	---help---
		The Microsoft x64 calling convention is followed on Microsoft Windows and
		pre-boot UEFI (for long mode on x86-64). It uses registers RCX, RDX, R8,
		R9 for the first four integer or pointer arguments (in that order), and
		XMM0, XMM1, XMM2, XMM3 are used for floating point arguments. Additional
		arguments are pushed onto the stack (right to left). Integer return
		values (similar to x86) are returned in RAX if 64 bits or less. Floating
		point return values are returned in XMM0. Parameters less than 64 bits
		long are not zero extended; the high bits are not zeroed.

endchoice

choice
	prompt "Simulation at a fixed cadence in near real-time"
	default SIM_WALLTIME_SLEEP

config SIM_WALLTIME_SLEEP
	bool "Execution the simulation in near real-time using host sleep"
	---help---
		NOTE: This configuration setting will cause the sim target's IDLE loop to delay
		on each call so that the system "timer interrupt" is called at a rate approximately
		correct for the system timer tick rate.  With this definition in the configuration,
		sleep() behavior is more or less normal.

config SIM_WALLTIME_SIGNAL
	bool "Execute the simulation using a host timer"
	---help---
		Run the NuttX simulation using a host timer that delivers periodic SIGALRM
		events at a tick rate specified by CONFIG_USEC_PER_TICK. Enabling this option
		will generate the timer 'tick' events from the host timer at a fixed rate.
		The simulated 'tick' events from Idle task are no longer sent.

endchoice

config SIM_NETDEV
	bool "Simulated Network Device"
	default y
	select ARCH_HAVE_NETDEV_STATISTICS
	select SCHED_LPWORK
	depends on NET_ETHERNET
	---help---
		Build in support for a simulated network device.

if SIM_NETDEV

choice
	prompt "Simulated Network Device Type"
	default SIM_NETDEV_TAP

config SIM_NETDEV_TAP
	bool "Simulated Network Device with TAP/WPCAP"
	depends on (HOST_LINUX || HOST_WINDOWS)
	---help---
		Build in support for a simulated network device using a TAP device on Linux or
		WPCAP on Windows.

config SIM_NETDEV_VPNKIT
	bool "Simulated Network Device with VPNKit"
	---help---
		Build in support for a simulated network device using VPNKit.

endchoice

endif

config SIM_NETDEV_VPNKIT_PATH
	string "Unix domain socket to communicate with VPNKit"
	default "/tmp/vpnkit-nuttx"
	depends on SIM_NETDEV_VPNKIT

if HOST_LINUX
choice
	prompt "Simulation Network Type"
	default SIM_NET_HOST_ROUTE
	depends on SIM_NETDEV_TAP

config SIM_NET_HOST_ROUTE
	bool "Use local host route"
	---help---
		Add a host route for the simulation that points to the created tap device.  The
		simulation will not be able to access the public network unless iptables is
		configured to masquerade for it.  See boards/sim/sim sim/NETWORK-LINUX.txt
		for more information.

config SIM_NET_BRIDGE
	bool "Attach to Linux bridge"
	---help---
		Add the created tap device to the specified bridge.  You will need to manually
		configure the bridge IP address (if any) and routes that point to the bridge.
		See boards/sim/sim/sim/NETWORK-LINUX.txt for more information.

endchoice
endif

if SIM_NET_BRIDGE
config SIM_NET_BRIDGE_DEVICE
	string "Bridge device to attach"
	default "nuttx0"
	---help---
		The name of the bridge device (as passed to "brctl create") to which the simulation's
		TAP interface should be added.

endif

config SIM_SOUND
	bool "Simulated sound support"
	depends on AUDIO
	default y

if SIM_SOUND

choice
	prompt "Simulated sound Type"
	default SIM_SOUND_ALSA

config SIM_SOUND_ALSA
	bool "alsa support on sim"
	depends on HOST_LINUX

endchoice

endif

menu "Simulated Graphics/Input"

config SIM_X11FB
	bool "X11 graphics/input"
	default n
	select SCHED_LPWORK
	---help---
		Use X11 to provide graphics and input emulation to interact with host.

config SIM_X11NOSHM
	bool "Don't use shared memory with X11"
	default n
	depends on SIM_X11FB
	---help---
		Don't use shared memory with the X11 graphics device emulation.

menu "Window Configuration"

config SIM_FBHEIGHT
	int "Display height"
	default 240
	---help---
		Simulated display height.  Default: 240

config SIM_FBWIDTH
	int "Display width"
	default 320
	---help---
		Simulated width of the display.  Default: 320 or 480

config SIM_FBBPP
	int "Pixel depth in bits"
	default 8
	---help---
		Pixel depth in bits.  Valid choices are 4, 8, 16, 24, or 32.
		If you use the X11 display emulation, the selected BPP must match the BPP
		of your graphics hardware (probably 32 bits).  Default: 8

endmenu

choice
	prompt "Graphics Device"
	default SIM_FRAMEBUFFER
	---help---
		Choose which kind of graphics device to emulate

config SIM_LCDDRIVER
	bool "LCD device"
	depends on LCD
	---help---
		Emulate an LCD driver

config SIM_FRAMEBUFFER
	bool "Framebuffer"
	depends on VIDEO_FB
	---help---
		Emulate a framebuffer

endchoice

if INPUT
choice
	prompt "Input Device"
	default SIM_NOINPUT

config SIM_TOUCHSCREEN
	bool "X11 mouse-based touchscreen emulation"
	depends on SIM_X11FB
	---help---
		Support an X11 mouse-based touchscreen emulation.  Also needs INPUT=y

config SIM_AJOYSTICK
	bool "X11 mouse-based analog joystick emulation"
	depends on SIM_X11FB
	---help---
		Support an X11 mouse-based analog joystick emulation.  Also needs INPUT=y

config SIM_BUTTONS
	bool "X11 mouse-based button emulation"
	depends on SIM_X11FB
	---help---
		Support an X11 mouse-based button emulation
		(left-click mapped to button press). Also needs INPUT=y

config SIM_NOINPUT
	bool "No input device"

endchoice # Input Device
endif # if INPUT

endmenu

config SIM_TCNWAITERS
	bool "Maximum number poll() waiters"
	default 4
	depends on SIM_TOUCHSCREEN
	---help---
		The maximum number of threads that can be waiting on poll() for a
		touchscreen event. Default: 4

config SIM_IOEXPANDER
	bool "Simulated I/O Expander"
	default n
	depends on IOEXPANDER
	select IOEXPANDER_INT_ENABLE
	---help---
		Build a simple, simulated I/O Expander chip simulation (for testing
		purposes only).

if SIM_IOEXPANDER

config SIM_INT_NCALLBACKS
	int "Max number of interrupt callbacks"
	default 4
	---help---
		This is the maximum number of interrupt callbacks supported

config SIM_INT_POLLDELAY
	int "Interrupt poll delay (used)"
	default 500000
	---help---
		This microsecond delay defines the polling rate for missed interrupts.

endif # SIM_IOEXPANDER

config SIM_SPIFLASH
	bool "Simulated SPI FLASH with SMARTFS"
	default n
	select FS_SMARTFS
	select MTD_SMART
	---help---
		Adds a simulated SPI FLASH that responds to standard M25 style
		commands on the SPI bus.

choice
	prompt "Simulated SPI FLASH Size"
	default SIM_SPIFLASH_1M
	depends on SIM_SPIFLASH

config SIM_SPIFLASH_1M
	bool "1 MBit (128K Byte)"

config SIM_SPIFLASH_8M
	bool "8 MBit (1M Byte)"

config SIM_SPIFLASH_32M
	bool "32 MBit (4M Byte)"

config SIM_SPIFLASH_64M
	bool "64 MBit (8M Byte)"

config SIM_SPIFLASH_128M
	bool "128 MBit (16M Byte)"

endchoice

config SIM_SPIFLASH_SECTORSIZE
	int "FLASH Sector Erase Size"
	default 65536
	depends on SIM_SPIFLASH
	---help---
		Sets the large sector erase size that the part simulates.
		This driver simulates SPI devices that have both a large
		sector erase as well as a "sub-sector" (per the datasheet)
		erase size (typically 4K bytes).

config SIM_SPIFLASH_SUBSECTORSIZE
	int "FLASH Sub-Sector Erase Size"
	default 4096
	depends on SIM_SPIFLASH
	---help---
		Sets the smaller sub-sector erase size supported by the
		FLASH emulation

config SIM_SPIFLASH_M25P
	bool "Enable M25Pxx FLASH"
	depends on MTD_M25P
	---help---
		Enables simulation of an M25P type FLASH

config SIM_SPIFLASH_SST26
	bool "Enable SST26 FLASH"
	depends on MTD_SST26
	---help---
		Enables simulation of an SST26 type FLASH

config SIM_SPIFLASH_W25
	bool "Enable W25 FLASH"
	depends on MTD_W25
	---help---
		Enables simulation of a W25 type FLASH

config SIM_SPIFLASH_CUSTOM
	bool "Enable Emulation of a Custom Manufacturer / ID FLASH"
	depends on SIM_SPIFLASH
	---help---
		Enables simulation of FLASH with a custom Manufacturer, ID and Capacity

config SIM_SPIFLASH_MANUFACTURER
	hex "Hex ID of the FLASH manufacturer code"
	default 0x20
	depends on SIM_SPIFLASH_CUSTOM
	---help---
		Allows the simulated FLASH Manufacturer ID to be set.

config SIM_SPIFLASH_MEMORY_TYPE
	hex "Hex ID of the FLASH Memory Type code"
	default 0x20
	depends on SIM_SPIFLASH_CUSTOM
	---help---
		Allows the simulated FLASH Memory Type code to be set.

config SIM_SPIFLASH_CAPACITY
	hex "Hex ID of the FLASH capacity code"
	default 0x14
	depends on SIM_SPIFLASH_CUSTOM
	---help---
		Allows the simulated FLASH Memory Capacity code to be set.

config SIM_SPIFLASH_PAGESIZE
	int "FLASH Write / Program Page Size"
	default 256
	depends on SIM_SPIFLASH
	---help---
		Sets the size of a page program operation.  The page size
		represents the maximum number of bytes that can be sent
		for a program operation.  If more bytes than this are
		sent on a single Page Program, then the address will
		"wrap" causing the initial data sent to be overwritten.
		This is consistent with standard SPI FLASH operation.

config SIM_QSPIFLASH
	bool "Simulated QSPI FLASH with SMARTFS"
	default n
	select FS_SMARTFS
	select MTD_SMART
	---help---
		Adds a simulated QSPI FLASH that responds to N25QXXX style
		commands on the QSPI bus.

choice
	prompt "Simulated QSPI FLASH Size"
	default SIM_QSPIFLASH_1M
	depends on SIM_QSPIFLASH

config SIM_QSPIFLASH_1M
	bool "1 MBit (128K Byte)"

config SIM_QSPIFLASH_8M
	bool "8 MBit (1M Byte)"

config SIM_QSPIFLASH_32M
	bool "32 MBit (4M Byte)"

config SIM_QSPIFLASH_64M
	bool "64 MBit (8M Byte)"

config SIM_QSPIFLASH_128M
	bool "128 MBit (16M Byte)"

endchoice

config SIM_QSPIFLASH_MANUFACTURER
	hex "Hex ID of the FLASH manufacturer code"
	default 0x20
	depends on SIM_QSPIFLASH
	---help---
		Allows the simulated FLASH Manufacturer ID to be set.

config SIM_QSPIFLASH_MEMORY_TYPE
	hex "Hex ID of the FLASH Memory Type code"
	default 0xba
	depends on SIM_QSPIFLASH
	---help---
		Allows the simulated FLASH Memory Type code to be set.

config SIM_QSPIFLASH_SECTORSIZE
	int "FLASH Sector Erase Size"
	default 65536
	depends on SIM_QSPIFLASH
	---help---
		Sets the large sector erase size that the part simulates.
		This driver simulates QSPI devices that have both a large
		sector erase as well as a "sub-sector" (per the datasheet)
		erase size (typically 4K bytes).

config SIM_QSPIFLASH_SUBSECTORSIZE
	int "FLASH Sub-Sector Erase Size"
	default 4096
	depends on SIM_QSPIFLASH
	---help---
		Sets the smaller sub-sector erase size supported by the
		FLASH emulation

config SIM_QSPIFLASH_PAGESIZE
	int "FLASH Write / Program Page Size"
	default 256
	depends on SIM_QSPIFLASH
	---help---
		Sets the size of a page program operation.  The page size
		represents the maximum number of bytes that can be sent
		for a program operation.  If more bytes than this are
		sent on a single Page Program, then the address will
		"wrap" causing the initial data sent to be overwritten.
		This is consistent with standard SPI FLASH operation.

config SIM_HCISOCKET
	bool "Attach Host Bluetooth"
	default false
<<<<<<< HEAD
	depends on (WIRELESS_BLUETOOTH && HOST_LINUX && SIM_WALLTIME)
=======
	depends on (WIRELESS_BLUETOOTH && HOST_LINUX)
>>>>>>> 2e43815c
	---help---
		Attached the local bluetooth device to the simulation
		target via HCI_CHANNEL_USER. This gives NuttX full
		control of the device, but is abstracted from the
		physical interface which is still handled by Linux.

config SIM_I2CBUS
	bool "Simulated I2C Bus"
	default n
	select I2C
	---help---
		Build in support for simulated i2c bus

if SIM_I2CBUS

choice
	prompt "Simulated I2C Bus Type"
	default SIM_I2CBUS_LINUX

config SIM_I2CBUS_LINUX
	bool "Linux I2C Bus Character Dev"
	depends on HOST_LINUX
	---help---
		Attach a Linux I2C bus via the character device
		interface. This should be used with caution as it
		could interfere with devices internal to the system.
		It is recommended to use this with a USB<>I2C device
		like the MCP2221 and set udev rules so that only
		the bus provided by this device can be controlled
		by the user running the simulator.
		https://www.kernel.org/doc/html/latest/i2c/dev-interface.html

endchoice

endif

config SIM_UART_NUMBER
	int "The number of tty ports on sim platform, range is 0~4"
	default 0

config SIM_UART0_NAME
	string "the name of uart0 on sim"
	default "/dev/ttySIM0"
	depends on SIM_UART_NUMBER >= 1

config SIM_UART1_NAME
	string "the name of uart1 on sim"
	default "/dev/ttySIM1"
	depends on SIM_UART_NUMBER >= 2

config SIM_UART2_NAME
	string "the name of uart2 on sim"
	default "/dev/ttySIM2"
	depends on SIM_UART_NUMBER >= 3

config SIM_UART3_NAME
	string "the name of uart3 on sim"
	default "/dev/ttySIM3"
	depends on SIM_UART_NUMBER >= 4

config SIM_MOTOR_FOC
	bool "Simulated FOC device"
	default n
	depends on MOTOR_FOC
	---help---
		Build a simulated lower-half FOC device

endif # ARCH_SIM<|MERGE_RESOLUTION|>--- conflicted
+++ resolved
@@ -525,11 +525,7 @@
 config SIM_HCISOCKET
 	bool "Attach Host Bluetooth"
 	default false
-<<<<<<< HEAD
-	depends on (WIRELESS_BLUETOOTH && HOST_LINUX && SIM_WALLTIME)
-=======
 	depends on (WIRELESS_BLUETOOTH && HOST_LINUX)
->>>>>>> 2e43815c
 	---help---
 		Attached the local bluetooth device to the simulation
 		target via HCI_CHANNEL_USER. This gives NuttX full
