--- conflicted
+++ resolved
@@ -61,10 +61,6 @@
 endif
 
 ifeq ($(CONFIG_DEBUG_SYMBOLS),y)
-<<<<<<< HEAD
-  LDFLAGS          += -g
-=======
->>>>>>> 9be737c8
   ARCHOPTIMIZATION += -g
 endif
 
