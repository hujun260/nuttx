--- conflicted
+++ resolved
@@ -39,11 +39,7 @@
 endif
 
 ifeq ($(CONFIG_XTENSA_TOOLCHAIN_ESP), y)
-<<<<<<< HEAD
-  CROSSDEV = xtensa-esp32-elf-
-=======
   CROSSDEV = xtensa-esp32s2-elf-
->>>>>>> 649f99ce
 endif
 
 ARCHCPUFLAGS =
