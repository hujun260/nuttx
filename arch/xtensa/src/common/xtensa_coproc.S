/****************************************************************************
 * arch/xtensa/src/common/xtensa_coproc.S
 *
 * Adapted from use in NuttX by:
 *
 *   Copyright (C) 2016 Gregory Nutt. All rights reserved.
 *   Author: Gregory Nutt <gnutt@nuttx.org>
 *
 * Derives from logic originally provided by Cadence Design Systems Inc.
 *
 *   Copyright (c) 2006-2015 Cadence Design Systems Inc.
 *
 * Permission is hereby granted, free of charge, to any person obtaining
 * a copy of this software and associated documentation files (the
 * "Software"), to deal in the Software without restriction, including
 * without limitation the rights to use, copy, modify, merge, publish,
 * distribute, sublicense, and/or sell copies of the Software, and to
 * permit persons to whom the Software is furnished to do so, subject to
 * the following conditions:
 *
 * The above copyright notice and this permission notice shall be included
 * in all copies or substantial portions of the Software.
 *
 * THE SOFTWARE IS PROVIDED "AS IS", WITHOUT WARRANTY OF ANY KIND,
 * EXPRESS OR IMPLIED, INCLUDING BUT NOT LIMITED TO THE WARRANTIES OF
 * MERCHANTABILITY, FITNESS FOR A PARTICULAR PURPOSE AND NONINFRINGEMENT.
 * IN NO EVENT SHALL THE AUTHORS OR COPYRIGHT HOLDERS BE LIABLE FOR ANY
 * CLAIM, DAMAGES OR OTHER LIABILITY, WHETHER IN AN ACTION OF CONTRACT,
 * TORT OR OTHERWISE, ARISING FROM, OUT OF OR IN CONNECTION WITH THE
 * SOFTWARE OR THE USE OR OTHER DEALINGS IN THE SOFTWARE.
 *
 ****************************************************************************/

  .file	"xtensa_coproc.S"

/****************************************************************************
 * Included Files
 ****************************************************************************/

#include <nuttx/config.h>

#include <arch/irq.h>
#include <arch/xtensa/core.h>
#include <arch/xtensa/xtensa_abi.h>
#include <arch/xtensa/xtensa_coproc.h>
#include <arch/xtensa/xtensa_specregs.h>
#include <arch/chip/core-isa.h>
#include <arch/chip/tie.h>
#include <arch/chip/tie-asm.h>

/****************************************************************************
 * Public Data
 ****************************************************************************/

<<<<<<< HEAD
=======
  .section .rodata, "a"

  /* Offset to CP n save area in thread's CP save area. */

  .global	_xtensa_coproc_saoffsets
  .type		_xtensa_coproc_saoffsets, @object
  .align	16                      /* Minimize crossing cache boundaries */

_xtensa_coproc_saoffsets:

  .word	XTENSA_CP0_SA, XTENSA_CP1_SA, XTENSA_CP2_SA, XTENSA_CP3_SA
  .word	XTENSA_CP4_SA, XTENSA_CP5_SA, XTENSA_CP6_SA, XTENSA_CP7_SA

  .size	_xtensa_coproc_saoffsets, . - _xtensa_coproc_saoffsets

>>>>>>> 9be737c8
/****************************************************************************
 * Pre-processor Definitions
 ****************************************************************************/

/****************************************************************************
 * Macro: xtensa_coproc_savestate
 *
 * Description:
 *   If there is a current thread and it has a coprocessor state save area,
 *   then save all callee-saved state into this area. This function is
 *   called from the solicited context switch handler. It calls a system-
 *   specific function to get the coprocessor save area base address.
 *
 *   It is also called from xtensa_coproc_savestate() for synchronous
 *   context switches.  xtensa_coproc_savestate() is simply a C wrapper
 *   around the assembly language call to _xtensa_coproc_savestate.
 *
 * Entry Conditions:
 *   - Registers have been saved/spilled already.
 *
 * Exit conditions:
 *   - All necessary CP callee-saved state has been saved.
 *   - Registers a2-a7, a13-a14 have been trashed.
 *
 ****************************************************************************/

	.macro xtensa_coproc_savestate
<<<<<<< HEAD

	/* The stack when interrupt happened
	* ----------------------------------------------------
	* | Reserve area (0x20)                              |
	* ----------------------------------------------------
	* | Coproc context                                   |
	* ----------------------------------------------------
	* | Xtensa common regs                               |
	* ---------------------------------------------------| <- SP
	*/

=======

	/* The stack when interrupt happened
	* ----------------------------------------------------
	* | Reserve area (0x20)                              |
	* ----------------------------------------------------
	* | Coproc context                                   |
	* ----------------------------------------------------
	* | Xtensa common regs                               |
	* ---------------------------------------------------| <- SP
	*/

>>>>>>> 9be737c8
	addi		a3, sp, (4 * XCPTCONTEXT_REGS)

	/* CPENABLE should show which CPs are enabled. */

	rsr		a2, CPENABLE				/* a2 = which CPs are enabled */
	beqz		a2, Ldone1				/* Quick exit if none */

	movi		a13, _xtensa_coproc_saoffsets		/* Array of CP save offsets */

#if XCHAL_CP0_SA_SIZE > 0
	bbci.l		a2,  0,   2f				/* CP 0 not enabled */
	l32i		a14, a13, 0				/* a14 = _xtensa_coproc_saoffsets[0] */
	add		a3,  a14, a3				/* a3 = save area for CP 0 */
<<<<<<< HEAD
	xchal_cp0_store	a3,  a4,  a5, a6, a7 continue=0 ofs=-1 select=XTHAL_SAS_TIE|XTHAL_SAS_NOCC|XTHAL_SAS_CALE alloc=XTHAL_SAS_ALL
=======
	xchal_cp0_store	a3,  a4,  a5, a6, a7
>>>>>>> 9be737c8
2:
#endif

#if XCHAL_CP1_SA_SIZE > 0
	bbci.l		a2,  1,   2f				/* CP 1 not enabled */
	l32i		a14, a13, 4				/* a14 = _xtensa_coproc_saoffsets[1] */
	add		a3,  a14, a3				/* a3 = save area for CP 1 */
<<<<<<< HEAD
	xchal_cp1_store	a3,  a4,  a5, a6, a7 continue=0 ofs=-1 select=XTHAL_SAS_TIE|XTHAL_SAS_NOCC|XTHAL_SAS_CALE alloc=XTHAL_SAS_ALL
=======
	xchal_cp1_store	a3,  a4,  a5, a6, a7
>>>>>>> 9be737c8
2:
#endif

#if XCHAL_CP2_SA_SIZE > 0
	bbci.l		a2,  2,   2f
	l32i		a14, a13, 8
	add		a3,  a14, a3
<<<<<<< HEAD
	xchal_cp2_store	a3,  a4,  a5, a6, a7 continue=0 ofs=-1 select=XTHAL_SAS_TIE|XTHAL_SAS_NOCC|XTHAL_SAS_CALE alloc=XTHAL_SAS_ALL
=======
	xchal_cp2_store	a3,  a4,  a5, a6, a7
>>>>>>> 9be737c8
2:
#endif

#if XCHAL_CP3_SA_SIZE > 0
	bbci.l		a2,  3,   2f
	l32i		a14, a13, 12
	add		a3,  a14, a3
<<<<<<< HEAD
	xchal_cp3_store	a3,  a4,  a5, a6, a7 continue=0 ofs=-1 select=XTHAL_SAS_TIE|XTHAL_SAS_NOCC|XTHAL_SAS_CALE alloc=XTHAL_SAS_ALL
=======
	xchal_cp3_store	a3,  a4,  a5, a6, a7
>>>>>>> 9be737c8
2:
#endif

#if XCHAL_CP4_SA_SIZE > 0
	bbci.l		a2,  4,   2f
	l32i		a14, a13, 16
	add		a3,  a14, a3
<<<<<<< HEAD
	xchal_cp4_store	a3,  a4,  a5, a6, a7 continue=0 ofs=-1 select=XTHAL_SAS_TIE|XTHAL_SAS_NOCC|XTHAL_SAS_CALE alloc=XTHAL_SAS_ALL
=======
	xchal_cp4_store	a3,  a4,  a5, a6, a7
>>>>>>> 9be737c8
2:
#endif

#if XCHAL_CP5_SA_SIZE > 0
	bbci.l		a2,  5,   2f
	l32i		a14, a13, 20
	add		a3,  a14, a3
<<<<<<< HEAD
	xchal_cp5_store	a3,  a4,  a5, a6, a7 continue=0 ofs=-1 select=XTHAL_SAS_TIE|XTHAL_SAS_NOCC|XTHAL_SAS_CALE alloc=XTHAL_SAS_ALL
=======
	xchal_cp5_store	a3,  a4,  a5, a6, a7
>>>>>>> 9be737c8
2:
#endif

#if XCHAL_CP6_SA_SIZE > 0
	bbci.l		a2,  6,   2f
	l32i		a14, a13, 24
	add		a3,  a14, a3
<<<<<<< HEAD
	xchal_cp6_store	a3,  a4,  a5, a6, a7 continue=0 ofs=-1 select=XTHAL_SAS_TIE|XTHAL_SAS_NOCC|XTHAL_SAS_CALE alloc=XTHAL_SAS_ALL
=======
	xchal_cp6_store	a3,  a4,  a5, a6, a7
>>>>>>> 9be737c8
2:
#endif

#if XCHAL_CP7_SA_SIZE > 0
	bbci.l		a2,  7,   2f
	l32i		a14, a13, 28
	add		a3,  a14, a3
<<<<<<< HEAD
	xchal_cp7_store	a3,  a4,  a5, a6, a7 continue=0 ofs=-1 select=XTHAL_SAS_TIE|XTHAL_SAS_NOCC|XTHAL_SAS_CALE alloc=XTHAL_SAS_ALL
=======
	xchal_cp7_store	a3,  a4,  a5, a6, a7
>>>>>>> 9be737c8
2:
#endif

Ldone1:

.endm

/****************************************************************************
 * Macro: xtensa_coproc_restorestate
 *
 * Description:
 *   Restore any callee-saved coprocessor state for the incoming thread.
 *   This function is called from coprocessor exception handling, when
 *   giving ownership to a thread that solicited a context switch earlier.
 *   It calls a system-specific function to get the coprocessor save area
 *   base address.
 *
 *   It is also called from xtensa_coproc_restorestate() for synchronous
 *   context switches.  xtensa_coproc_restorestate() is simply a C wrapper
 *   around the assembly language call to _xtensa_coproc_restorestate.
 *
 * Entry Conditions:
 *
 * Exit conditions:
 *   - All necessary CP callee-saved state has been restored.
 *   - Registers a3-a8, a13-a14 have been trashed.
 *
 ****************************************************************************/

	.macro xtensa_coproc_restorestate
<<<<<<< HEAD

	/* The stack when interrupt happened (the register A2)
	* ----------------------------------------------------
	* | Reserve area (0x20)                              |
	* ----------------------------------------------------
	* | Coproc context                                   |
	* ----------------------------------------------------
	* | Xtensa common regs                               |
	* ---------------------------------------------------| <- SP
	*/

	addi		a3, a2, (4 * XCPTCONTEXT_REGS)

	rsr		a8, CPENABLE			/* a8 = which CPs are enabled */
	beqz		a8, Ldone2			/* Quick exit if none */

=======

	/* The stack when interrupt happened (the register A2)
	* ----------------------------------------------------
	* | Reserve area (0x20)                              |
	* ----------------------------------------------------
	* | Coproc context                                   |
	* ----------------------------------------------------
	* | Xtensa common regs                               |
	* ---------------------------------------------------| <- SP
	*/

	addi		a3, a2, (4 * XCPTCONTEXT_REGS)

	rsr		a8, CPENABLE			/* a8 = which CPs are enabled */
	beqz		a8, Ldone2			/* Quick exit if none */

>>>>>>> 9be737c8
	movi		a13, _xtensa_coproc_saoffsets	/* Array of CP save offsets */

#if XCHAL_CP0_SA_SIZE
	bbci.l		a8,  0,   2f			/* CP 0 not enabled */
	l32i		a14, a13, 0			/* a14 = _xtensa_coproc_saoffsets[0] */
	add		a3,  a14, a3			/* a3 = save area for CP 0 */
<<<<<<< HEAD
	xchal_cp0_load	a3,  a4,  a5, a6, a7 continue=0 ofs=-1 select=XTHAL_SAS_TIE|XTHAL_SAS_NOCC|XTHAL_SAS_CALE alloc=XTHAL_SAS_ALL
=======
	xchal_cp0_load	a3,  a4,  a5, a6, a7
>>>>>>> 9be737c8
2:
#endif

#if XCHAL_CP1_SA_SIZE
	bbci.l		a8,  1,   2f			/* CP 1 not enabled */
	l32i		a14, a13, 4			/* a14 = _xtensa_coproc_saoffsets[1] */
	add		a3,  a14, a3			/* a3 = save area for CP 1 */
<<<<<<< HEAD
	xchal_cp1_load	a3,  a4,  a5, a6, a7 continue=0 ofs=-1 select=XTHAL_SAS_TIE|XTHAL_SAS_NOCC|XTHAL_SAS_CALE alloc=XTHAL_SAS_ALL
=======
	xchal_cp1_load	a3,  a4,  a5, a6, a7
>>>>>>> 9be737c8
2:
#endif

#if XCHAL_CP2_SA_SIZE
	bbci.l		a8,  2,   2f
	l32i		a14, a13, 8
	add		a3,  a14, a3
<<<<<<< HEAD
	xchal_cp2_load	a3,  a4,  a5, a6, a7 continue=0 ofs=-1 select=XTHAL_SAS_TIE|XTHAL_SAS_NOCC|XTHAL_SAS_CALE alloc=XTHAL_SAS_ALL
=======
	xchal_cp2_load	a3,  a4,  a5, a6, a7
>>>>>>> 9be737c8
2:
#endif

#if XCHAL_CP3_SA_SIZE
	bbci.l		a8,  3,   2f
	l32i		a14, a13, 12
	add		a3,  a14, a3
<<<<<<< HEAD
	xchal_cp3_load	a3,  a4,  a5, a6, a7 continue=0 ofs=-1 select=XTHAL_SAS_TIE|XTHAL_SAS_NOCC|XTHAL_SAS_CALE alloc=XTHAL_SAS_ALL
=======
	xchal_cp3_load	a3,  a4,  a5, a6, a7
>>>>>>> 9be737c8
2:
#endif

#if XCHAL_CP4_SA_SIZE
	bbci.l		a8,  4,   2f
	l32i		a14, a13, 16
	add		a3,  a14, a3
<<<<<<< HEAD
	xchal_cp4_load	a3,  a4,  a5, a6, a7 continue=0 ofs=-1 select=XTHAL_SAS_TIE|XTHAL_SAS_NOCC|XTHAL_SAS_CALE alloc=XTHAL_SAS_ALL
=======
	xchal_cp4_load	a3,  a4,  a5, a6, a7
>>>>>>> 9be737c8
2:
#endif

#if XCHAL_CP5_SA_SIZE
	bbci.l		a8,  5,   2f
	l32i		a14, a13, 20
	add		a3,  a14, a3
<<<<<<< HEAD
	xchal_cp5_load	a3,  a4,  a5, a6, a7 continue=0 ofs=-1 select=XTHAL_SAS_TIE|XTHAL_SAS_NOCC|XTHAL_SAS_CALE alloc=XTHAL_SAS_ALL
=======
	xchal_cp5_load	a3,  a4,  a5, a6, a7
>>>>>>> 9be737c8
2:
#endif

#if XCHAL_CP6_SA_SIZE
	bbci.l		a8,  6,   2f
	l32i		a14, a13, 24
	add		a3,  a14, a3
<<<<<<< HEAD
	xchal_cp6_load	a3,  a4,  a5, a6, a7 continue=0 ofs=-1 select=XTHAL_SAS_TIE|XTHAL_SAS_NOCC|XTHAL_SAS_CALE alloc=XTHAL_SAS_ALL
=======
	xchal_cp6_load	a3,  a4,  a5, a6, a7
>>>>>>> 9be737c8
2:
#endif

#if XCHAL_CP7_SA_SIZE
	bbci.l		a8,  7,   2f
	l32i		a14, a13, 28
	add		a3,  a14, a3
<<<<<<< HEAD
	xchal_cp7_load	a3,  a4,  a5, a6, a7 continue=0 ofs=-1 select=XTHAL_SAS_TIE|XTHAL_SAS_NOCC|XTHAL_SAS_CALE alloc=XTHAL_SAS_ALL
=======
	xchal_cp7_load	a3,  a4,  a5, a6, a7
>>>>>>> 9be737c8
2:
#endif
	/* Ensure wsr.CPENABLE has completed. */

	rsync

Ldone2:

.endm<|MERGE_RESOLUTION|>--- conflicted
+++ resolved
@@ -52,8 +52,6 @@
  * Public Data
  ****************************************************************************/
 
-<<<<<<< HEAD
-=======
   .section .rodata, "a"
 
   /* Offset to CP n save area in thread's CP save area. */
@@ -69,7 +67,6 @@
 
   .size	_xtensa_coproc_saoffsets, . - _xtensa_coproc_saoffsets
 
->>>>>>> 9be737c8
 /****************************************************************************
  * Pre-processor Definitions
  ****************************************************************************/
@@ -97,7 +94,6 @@
  ****************************************************************************/
 
 	.macro xtensa_coproc_savestate
-<<<<<<< HEAD
 
 	/* The stack when interrupt happened
 	* ----------------------------------------------------
@@ -109,19 +105,6 @@
 	* ---------------------------------------------------| <- SP
 	*/
 
-=======
-
-	/* The stack when interrupt happened
-	* ----------------------------------------------------
-	* | Reserve area (0x20)                              |
-	* ----------------------------------------------------
-	* | Coproc context                                   |
-	* ----------------------------------------------------
-	* | Xtensa common regs                               |
-	* ---------------------------------------------------| <- SP
-	*/
-
->>>>>>> 9be737c8
 	addi		a3, sp, (4 * XCPTCONTEXT_REGS)
 
 	/* CPENABLE should show which CPs are enabled. */
@@ -135,11 +118,7 @@
 	bbci.l		a2,  0,   2f				/* CP 0 not enabled */
 	l32i		a14, a13, 0				/* a14 = _xtensa_coproc_saoffsets[0] */
 	add		a3,  a14, a3				/* a3 = save area for CP 0 */
-<<<<<<< HEAD
-	xchal_cp0_store	a3,  a4,  a5, a6, a7 continue=0 ofs=-1 select=XTHAL_SAS_TIE|XTHAL_SAS_NOCC|XTHAL_SAS_CALE alloc=XTHAL_SAS_ALL
-=======
 	xchal_cp0_store	a3,  a4,  a5, a6, a7
->>>>>>> 9be737c8
 2:
 #endif
 
@@ -147,11 +126,7 @@
 	bbci.l		a2,  1,   2f				/* CP 1 not enabled */
 	l32i		a14, a13, 4				/* a14 = _xtensa_coproc_saoffsets[1] */
 	add		a3,  a14, a3				/* a3 = save area for CP 1 */
-<<<<<<< HEAD
-	xchal_cp1_store	a3,  a4,  a5, a6, a7 continue=0 ofs=-1 select=XTHAL_SAS_TIE|XTHAL_SAS_NOCC|XTHAL_SAS_CALE alloc=XTHAL_SAS_ALL
-=======
 	xchal_cp1_store	a3,  a4,  a5, a6, a7
->>>>>>> 9be737c8
 2:
 #endif
 
@@ -159,11 +134,7 @@
 	bbci.l		a2,  2,   2f
 	l32i		a14, a13, 8
 	add		a3,  a14, a3
-<<<<<<< HEAD
-	xchal_cp2_store	a3,  a4,  a5, a6, a7 continue=0 ofs=-1 select=XTHAL_SAS_TIE|XTHAL_SAS_NOCC|XTHAL_SAS_CALE alloc=XTHAL_SAS_ALL
-=======
 	xchal_cp2_store	a3,  a4,  a5, a6, a7
->>>>>>> 9be737c8
 2:
 #endif
 
@@ -171,11 +142,7 @@
 	bbci.l		a2,  3,   2f
 	l32i		a14, a13, 12
 	add		a3,  a14, a3
-<<<<<<< HEAD
-	xchal_cp3_store	a3,  a4,  a5, a6, a7 continue=0 ofs=-1 select=XTHAL_SAS_TIE|XTHAL_SAS_NOCC|XTHAL_SAS_CALE alloc=XTHAL_SAS_ALL
-=======
 	xchal_cp3_store	a3,  a4,  a5, a6, a7
->>>>>>> 9be737c8
 2:
 #endif
 
@@ -183,11 +150,7 @@
 	bbci.l		a2,  4,   2f
 	l32i		a14, a13, 16
 	add		a3,  a14, a3
-<<<<<<< HEAD
-	xchal_cp4_store	a3,  a4,  a5, a6, a7 continue=0 ofs=-1 select=XTHAL_SAS_TIE|XTHAL_SAS_NOCC|XTHAL_SAS_CALE alloc=XTHAL_SAS_ALL
-=======
 	xchal_cp4_store	a3,  a4,  a5, a6, a7
->>>>>>> 9be737c8
 2:
 #endif
 
@@ -195,11 +158,7 @@
 	bbci.l		a2,  5,   2f
 	l32i		a14, a13, 20
 	add		a3,  a14, a3
-<<<<<<< HEAD
-	xchal_cp5_store	a3,  a4,  a5, a6, a7 continue=0 ofs=-1 select=XTHAL_SAS_TIE|XTHAL_SAS_NOCC|XTHAL_SAS_CALE alloc=XTHAL_SAS_ALL
-=======
 	xchal_cp5_store	a3,  a4,  a5, a6, a7
->>>>>>> 9be737c8
 2:
 #endif
 
@@ -207,11 +166,7 @@
 	bbci.l		a2,  6,   2f
 	l32i		a14, a13, 24
 	add		a3,  a14, a3
-<<<<<<< HEAD
-	xchal_cp6_store	a3,  a4,  a5, a6, a7 continue=0 ofs=-1 select=XTHAL_SAS_TIE|XTHAL_SAS_NOCC|XTHAL_SAS_CALE alloc=XTHAL_SAS_ALL
-=======
 	xchal_cp6_store	a3,  a4,  a5, a6, a7
->>>>>>> 9be737c8
 2:
 #endif
 
@@ -219,11 +174,7 @@
 	bbci.l		a2,  7,   2f
 	l32i		a14, a13, 28
 	add		a3,  a14, a3
-<<<<<<< HEAD
-	xchal_cp7_store	a3,  a4,  a5, a6, a7 continue=0 ofs=-1 select=XTHAL_SAS_TIE|XTHAL_SAS_NOCC|XTHAL_SAS_CALE alloc=XTHAL_SAS_ALL
-=======
 	xchal_cp7_store	a3,  a4,  a5, a6, a7
->>>>>>> 9be737c8
 2:
 #endif
 
@@ -254,7 +205,6 @@
  ****************************************************************************/
 
 	.macro xtensa_coproc_restorestate
-<<<<<<< HEAD
 
 	/* The stack when interrupt happened (the register A2)
 	* ----------------------------------------------------
@@ -271,35 +221,13 @@
 	rsr		a8, CPENABLE			/* a8 = which CPs are enabled */
 	beqz		a8, Ldone2			/* Quick exit if none */
 
-=======
-
-	/* The stack when interrupt happened (the register A2)
-	* ----------------------------------------------------
-	* | Reserve area (0x20)                              |
-	* ----------------------------------------------------
-	* | Coproc context                                   |
-	* ----------------------------------------------------
-	* | Xtensa common regs                               |
-	* ---------------------------------------------------| <- SP
-	*/
-
-	addi		a3, a2, (4 * XCPTCONTEXT_REGS)
-
-	rsr		a8, CPENABLE			/* a8 = which CPs are enabled */
-	beqz		a8, Ldone2			/* Quick exit if none */
-
->>>>>>> 9be737c8
 	movi		a13, _xtensa_coproc_saoffsets	/* Array of CP save offsets */
 
 #if XCHAL_CP0_SA_SIZE
 	bbci.l		a8,  0,   2f			/* CP 0 not enabled */
 	l32i		a14, a13, 0			/* a14 = _xtensa_coproc_saoffsets[0] */
 	add		a3,  a14, a3			/* a3 = save area for CP 0 */
-<<<<<<< HEAD
-	xchal_cp0_load	a3,  a4,  a5, a6, a7 continue=0 ofs=-1 select=XTHAL_SAS_TIE|XTHAL_SAS_NOCC|XTHAL_SAS_CALE alloc=XTHAL_SAS_ALL
-=======
 	xchal_cp0_load	a3,  a4,  a5, a6, a7
->>>>>>> 9be737c8
 2:
 #endif
 
@@ -307,11 +235,7 @@
 	bbci.l		a8,  1,   2f			/* CP 1 not enabled */
 	l32i		a14, a13, 4			/* a14 = _xtensa_coproc_saoffsets[1] */
 	add		a3,  a14, a3			/* a3 = save area for CP 1 */
-<<<<<<< HEAD
-	xchal_cp1_load	a3,  a4,  a5, a6, a7 continue=0 ofs=-1 select=XTHAL_SAS_TIE|XTHAL_SAS_NOCC|XTHAL_SAS_CALE alloc=XTHAL_SAS_ALL
-=======
 	xchal_cp1_load	a3,  a4,  a5, a6, a7
->>>>>>> 9be737c8
 2:
 #endif
 
@@ -319,11 +243,7 @@
 	bbci.l		a8,  2,   2f
 	l32i		a14, a13, 8
 	add		a3,  a14, a3
-<<<<<<< HEAD
-	xchal_cp2_load	a3,  a4,  a5, a6, a7 continue=0 ofs=-1 select=XTHAL_SAS_TIE|XTHAL_SAS_NOCC|XTHAL_SAS_CALE alloc=XTHAL_SAS_ALL
-=======
 	xchal_cp2_load	a3,  a4,  a5, a6, a7
->>>>>>> 9be737c8
 2:
 #endif
 
@@ -331,11 +251,7 @@
 	bbci.l		a8,  3,   2f
 	l32i		a14, a13, 12
 	add		a3,  a14, a3
-<<<<<<< HEAD
-	xchal_cp3_load	a3,  a4,  a5, a6, a7 continue=0 ofs=-1 select=XTHAL_SAS_TIE|XTHAL_SAS_NOCC|XTHAL_SAS_CALE alloc=XTHAL_SAS_ALL
-=======
 	xchal_cp3_load	a3,  a4,  a5, a6, a7
->>>>>>> 9be737c8
 2:
 #endif
 
@@ -343,11 +259,7 @@
 	bbci.l		a8,  4,   2f
 	l32i		a14, a13, 16
 	add		a3,  a14, a3
-<<<<<<< HEAD
-	xchal_cp4_load	a3,  a4,  a5, a6, a7 continue=0 ofs=-1 select=XTHAL_SAS_TIE|XTHAL_SAS_NOCC|XTHAL_SAS_CALE alloc=XTHAL_SAS_ALL
-=======
 	xchal_cp4_load	a3,  a4,  a5, a6, a7
->>>>>>> 9be737c8
 2:
 #endif
 
@@ -355,11 +267,7 @@
 	bbci.l		a8,  5,   2f
 	l32i		a14, a13, 20
 	add		a3,  a14, a3
-<<<<<<< HEAD
-	xchal_cp5_load	a3,  a4,  a5, a6, a7 continue=0 ofs=-1 select=XTHAL_SAS_TIE|XTHAL_SAS_NOCC|XTHAL_SAS_CALE alloc=XTHAL_SAS_ALL
-=======
 	xchal_cp5_load	a3,  a4,  a5, a6, a7
->>>>>>> 9be737c8
 2:
 #endif
 
@@ -367,11 +275,7 @@
 	bbci.l		a8,  6,   2f
 	l32i		a14, a13, 24
 	add		a3,  a14, a3
-<<<<<<< HEAD
-	xchal_cp6_load	a3,  a4,  a5, a6, a7 continue=0 ofs=-1 select=XTHAL_SAS_TIE|XTHAL_SAS_NOCC|XTHAL_SAS_CALE alloc=XTHAL_SAS_ALL
-=======
 	xchal_cp6_load	a3,  a4,  a5, a6, a7
->>>>>>> 9be737c8
 2:
 #endif
 
@@ -379,11 +283,7 @@
 	bbci.l		a8,  7,   2f
 	l32i		a14, a13, 28
 	add		a3,  a14, a3
-<<<<<<< HEAD
-	xchal_cp7_load	a3,  a4,  a5, a6, a7 continue=0 ofs=-1 select=XTHAL_SAS_TIE|XTHAL_SAS_NOCC|XTHAL_SAS_CALE alloc=XTHAL_SAS_ALL
-=======
 	xchal_cp7_load	a3,  a4,  a5, a6, a7
->>>>>>> 9be737c8
 2:
 #endif
 	/* Ensure wsr.CPENABLE has completed. */
