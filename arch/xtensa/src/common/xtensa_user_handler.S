/****************************************************************************
 * arch/xtensa/src/common/xtensa_user_handler.S
 *
 * Adapted from use in NuttX by:
 *
 *   Copyright (C) 2016 Gregory Nutt. All rights reserved.
 *   Author: Gregory Nutt <gnutt@nuttx.org>
 *
 * Derives from logic originally provided by Cadence Design Systems Inc.
 *
 *   Copyright (c) 2006-2015 Cadence Design Systems Inc.
 *
 * Permission is hereby granted, free of charge, to any person obtaining
 * a copy of this software and associated documentation files (the
 * "Software"), to deal in the Software without restriction, including
 * without limitation the rights to use, copy, modify, merge, publish,
 * distribute, sublicense, and/or sell copies of the Software, and to
 * permit persons to whom the Software is furnished to do so, subject to
 * the following conditions:
 *
 * The above copyright notice and this permission notice shall be included
 * in all copies or substantial portions of the Software.
 *
 * THE SOFTWARE IS PROVIDED "AS IS", WITHOUT WARRANTY OF ANY KIND,
 * EXPRESS OR IMPLIED, INCLUDING BUT NOT LIMITED TO THE WARRANTIES OF
 * MERCHANTABILITY, FITNESS FOR A PARTICULAR PURPOSE AND NONINFRINGEMENT.
 * IN NO EVENT SHALL THE AUTHORS OR COPYRIGHT HOLDERS BE LIABLE FOR ANY
 * CLAIM, DAMAGES OR OTHER LIABILITY, WHETHER IN AN ACTION OF CONTRACT,
 * TORT OR OTHERWISE, ARISING FROM, OUT OF OR IN CONNECTION WITH THE
 * SOFTWARE OR THE USE OR OTHER DEALINGS IN THE SOFTWARE.
 *
 ****************************************************************************/

	.file	"xtensa_user_handler.S"

/* NOTES on the use of 'call0' for long jumps instead of 'j':
 *
 *  1. This file should be assembled with the -mlongcalls option to xt-xcc.
 *
 *  2. The -mlongcalls compiler option causes 'call0 dest' to be expanded to
 *     a sequence 'l32r a0, dest' 'callx0 a0' which works regardless of the
 *     distance from the call to the destination. The linker then relaxes
 *     it back to 'call0 dest' if it determines that dest is within range.
 *     This allows more flexibility in locating code without the performance
 *     overhead of the 'l32r' literal data load in cases where the destination
 *     is in range of 'call0'. There is an additional benefit in that 'call0'
 *     has a longer range than 'j' due to the target being word-aligned, so
 *     the 'l32r' sequence is less likely needed.
 *
 *  3. The use of 'call0' with -mlongcalls requires that register a0 not be
 *     live at the time of the call, which is always the case for a function
 *     call but needs to be ensured if 'call0' is used as a jump in lieu of 'j'.
 *
 *  4. This use of 'call0' is independent of the C function call ABI.
 */

/****************************************************************************
 * Included Files
 ****************************************************************************/

#include <nuttx/config.h>

#include <arch/irq.h>
#include <arch/xtensa/core.h>
#include <arch/xtensa/xtensa_abi.h>
#include <arch/xtensa/xtensa_specregs.h>

#include "xtensa_macros.S"

#include "chip.h"

/****************************************************************************
 * Waypoints
 ****************************************************************************/

/* Insert some waypoints for jumping beyond the signed 8-bit range of
 * conditional branch instructions, so the conditional branches to specific
 * exception handlers are not taken in the mainline. Saves some cycles in the
 * mainline.
 */

	.section HANDLER_SECTION, "ax"

	.align	4
_xtensa_to_level1_handler:
	call0	_xtensa_level1_handler			/* Jump to level1 interrupt handler */

#if XCHAL_HAVE_WINDOWED
	.align	4
_xtensa_to_alloca_handler:
	call0	_xtensa_alloca_handler			/* Jump to window vectors section */
#endif

	.align	4
_xtensa_to_syscall_handler:
	call0	_xtensa_syscall_handler			/* Jump to syscall exception handler */

#ifdef CONFIG_XTENSA_CP_LAZY
#if XCHAL_CP_NUM > 0
	.align	4
_xtensa_to_coproc_handler:
	call0	_xtensa_coproc_handler			/* Jump to copressor exception handler */
#endif
#endif /* CONFIG_XTENSA_CP_LAZY */

/****************************************************************************
 * Name: _xtensa_user_handler
 *
 * Description:
 *   User exception handler.
 *
 * Entry Conditions:
 *   A0 saved in EXCSAVE_1.  All other register as upon exception.
 *
 ****************************************************************************/

	.type	_xtensa_user_handler, @function
	.global	_xtensa_user_handler
	.align	4

_xtensa_user_handler:

	/* If level 1 interrupt then jump to the dispatcher */

	rsr		a0, EXCCAUSE
	beqi	a0, EXCCAUSE_LEVEL1INTERRUPT, _xtensa_to_level1_handler

#ifdef CONFIG_XTENSA_CP_LAZY
#if XCHAL_CP_NUM > 0
	/* Handle any coprocessor exceptions. Rely on the fact that exception
	 * numbers above EXCCAUSE_CP0_DISABLED all relate to the coprocessors.
	 */

	bgeui	a0, EXCCAUSE_CP0_DISABLED, _xtensa_to_coproc_handler
#endif
#endif /* CONFIG_XTENSA_CP_LAZY */

	/* Handle alloca and syscall exceptions */

#if XCHAL_HAVE_WINDOWED
	beqi	a0, EXCCAUSE_ALLOCA, _xtensa_to_alloca_handler
#endif
	beqi	a0, EXCCAUSE_SYSCALL, _xtensa_to_syscall_handler

	/* Handle all other exceptions. All can have user-defined handlers. */
	/* NOTE: we'll stay on the user stack for exception handling. */

	/* Create interrupt frame and save minimal context. */

<<<<<<< HEAD
	mov		a0, sp							/* Save SP in A0 */
	addi	sp, sp, -XCPTCONTEXT_SIZE	/* Allocate interrupt stack frame */
	s32i	a0, sp, (4 * REG_A1)			/* Save pre-interrupt SP */
	rsr		a0, PS							/* Save interruptee's PS */
	s32i	a0, sp, (4 * REG_PS)
	rsr		a0, EPC_1						/* Save interruptee's PC */
	s32i	a0, sp, (4 * REG_PC)
	rsr		a0, EXCSAVE_1					/* Save interruptee's a0 */
	s32i	a0, sp, (4 * REG_A0)
	s32i	a2, sp, (4 * REG_A2)
=======
	exception_entry 1
>>>>>>> 9be737c8

	/* Save EXCCAUSE and EXCVADDR into the user frame */

	rsr		a0, EXCCAUSE
	s32i	a0, sp, (4 * REG_EXCCAUSE)
	rsr		a0, EXCVADDR
	s32i	a0, sp, (4 * REG_EXCVADDR)

	/* Save rest of interrupt context. */

<<<<<<< HEAD
	s32i	a2, sp, (4 * REG_A2)
	s32i	a3, sp, (4 * REG_A3)
=======
>>>>>>> 9be737c8
	call0	_xtensa_context_save			/* Save full register state */

	/* Save current SP before (possibly) overwriting it,
	 * it's the register save area.
	 */

	mov	a12, sp

	/* Switch to an interrupt stack if we have one */

#if CONFIG_ARCH_INTERRUPTSTACK > 15
	setintstack a13 a14
#endif

	/* Set up PS for C, re-enable hi-pri interrupts, and clear EXCM. */

	ps_setup	1 a0

	/* Link the pre-exception frame for debugging. At this point, a12 points to the
	 * allocated and filled exception stack frame (old value of SP in case of
	 * an interrupt stack).
	 */

<<<<<<< HEAD
	ps_setup	1 a0

	/* Create pseudo base save area. At this point, a12 points to the
	 * allocated and filled exception stack frame (old value of SP in case of
	 * an interrupt stack).
	 */

#ifdef CONFIG_XTENSA_INTBACKTRACE
	l32i    a3, a12, (4 * REG_A0)     /* Copy pre-exception a0 (return address) */
	s32e    a3, sp, -16
	l32i    a3, a12, (4 * REG_A1)     /* Copy pre-exception a1 (stack pointer) */
	s32e    a3, sp, -12

	rsr     a0, EPC_1                /* return address for debug backtrace */
	movi    a4, 0xc0000000           /* constant with top 2 bits set (call size) */
	or      a0, a0, a4               /* set top 2 bits */
	addx2   a0, a4, a0               /* clear top bit -- thus simulating call4 size */
#endif
=======
	exception_backtrace a12 1
>>>>>>> 9be737c8

	/* Call xtensa_user, passing both the EXCCAUSE and a pointer to the
	 * beginning of the register save area.
	 */

	rsr		ARG1, EXCCAUSE					/* Argument 1 = EXCCAUSE */
	mov		ARG2, a12						/* Argument 2 = pointer to register save area */
	CALL	xtensa_user						/* Call xtensa_user */

	mov		a2, RETVAL							/* a2 = address of new state save area */

	/* Restore registers in preparation to return from interrupt */

	call0	_xtensa_context_restore			/* (Preserves a2) */

	/* Restore only level-specific regs (the rest were already restored) */

	exception_exit 1

	/* Return from exception. RFE returns from either the UserExceptionVector
	 * or the KernelExceptionVector.  RFE sets PS.EXCM back to 0, and then
	 * jumps to the address in EPC[1]. PS.UM and PS.WOE are left unchanged.
	 */

	rfe

/****************************************************************************
 * Name: _xtensa_syscall_handler
 *
 * Description:
 *   Syscall Exception Handler (jumped to from User Exception Handler).
 *   Syscall 0 is required to spill the register windows (no-op in Call 0 ABI).
 *   Only syscall 0 is handled here. Other syscalls return -1 to caller in a2.
 *
 * Entry Conditions:
 *   A0 saved in EXCSAVE_1.  All other register as upon exception.
 *
 ****************************************************************************/

	.section HANDLER_SECTION, "ax"
	.type       _xtensa_syscall_handler, @function
	.align      4

_xtensa_syscall_handler:

	/* Create interrupt frame and save minimal context. */

	exception_entry 1

	/* Save rest of interrupt context. */

<<<<<<< HEAD
#if XCHAL_HAVE_LOOPS != 0
	/* Save A2 and A3 now to give us some registers to work with.  A0, A2
	 * and A3 are now available.
	 */
=======
	call0	_xtensa_context_save
>>>>>>> 9be737c8

	/* Save EPC (note that this will overwrite the PC saved by the exception
	 * entry with the correct value skipping the syscall instruction.)
	 */

#if XCHAL_HAVE_LOOPS != 0
	/* Get the interruptee's PC and skip over the 'syscall' instruction.
	 * If it's at the end of a zero-overhead loop and it's not on the last
	 * iteration, decrement loop counter and skip to beginning of loop.
	 */

	rsr		a2, EPC_1						/* a2 = PC of 'syscall' */
	addi	a3, a2, 3						/* Increment PC */

	rsr		a0, LEND						/* Skip if PC != LEND */
	bne		a3, a0, 1f

	rsr		a0, LCOUNT						/* Skip if LCOUNT == 0 */
	beqz	a0, 1f

	addi	a0, a0, -1						/* Decrement LCOUNT */
	rsr		a3, LBEG						/* Set PC = LBEG */
	wsr		a0, LCOUNT						/* Save the new LCOUNT */

1:
	wsr		a3, EPC_1						/* Update PC */
	s32i	a3, sp, (4 * REG_PC)

#else
	/* Get the interruptee's PC and skip over the 'syscall' instruction. */

	rsr		a1, EPC_1						/* a2 = PC of 'syscall' */
	addi	a0, a1, 3						/* ++PC */

	wsr		a0, EPC_1						/* Update PC */
	s32i	a0, sp, (4 * REG_PC)
<<<<<<< HEAD

	s32i	a2, sp, (4 * REG_A2)			/* Save interruptee's A2 */
	s32i	a3, sp, (4 * REG_A3)			/* Save interruptee's A3 */
#endif

	/* Save rest of interrupt context. */

	call0	_xtensa_context_save			/* Save full register state */

	/* Dispatch the sycall as with other interrupts. */
=======
#endif

	/* Dispatch the syscall as with other interrupts. */
>>>>>>> 9be737c8

	mov		a12, sp							/* a12 = address of register save area */

	/* Switch to an interrupt stack if we have one */

#if CONFIG_ARCH_INTERRUPTSTACK > 15
	setintstack a13 a14
#endif

	/* Set up PS for C, enable interrupts above this level and clear EXCM. */

	ps_setup	1 a0

	movi	ARG1, XTENSA_IRQ_SYSCALL			/* Argument 1: IRQ number */
	mov		ARG2, a12							/* Argument 2: Top of stack = register save area */
	CALL	xtensa_irq_dispatch					/* Call xtensa_int_decode */

	/* xtensa_irq_dispatch returns the address of the new register save area.
	 * Usually this would be the same as the current SP. But in the event of
	 * a context switch, it will instead refer to the TCB register save area.
	 */

	mov		a2, RETVAL							/* Switch to the new register save area */

	/* Restore registers in preparation to return from interrupt */

	call0	_xtensa_context_restore			/* (Preserves a2) */

	/* Restore only level-specific regs (the rest were already restored) */

	exception_exit 1

	/* Return from exception. RFE returns from either the UserExceptionVector
	 * or the KernelExceptionVector.  RFE sets PS.EXCM back to 0, and then
	 * jumps to the address in EPC[1]. PS.UM and PS.WOE are left unchanged.
	 */

	rfe

/****************************************************************************
 * Name: _xtensa_coproc_handler
 *
 * Description:
 *   Co-Processor Exception Handler (jumped to from User Exception Handler).
 *   This logic handlers handles the User Coprocessor[n]Disabled exceptions,
 *   n=0-7.  A User Coprocessor[n]Disabled exception occurs when if logic
 *   executes a co-processor n instruction while coprocessor n is disabled.
 *
 *   This exception allows for lazy context switch of co-processor state:
 *   CPENABLE can be cleared on each context switch.  When logic on the
 *   thread next accesses the co-processor, this exception will occur and
 *   the exception handler may then enable the co-processor on behalf of
 *   the thread.
 *
 *   NuttX does not currently implement this lazy co-process enable.  Rather,
 *   NuttX follows the model:
 *
 *   1. A set of co-processors may be enable when each thread starts as
 *      determined by CONFIG_XTENSA_CP_INITSET.
 *   2. Additional co-processors may be enabled for the thread by explicitly
 *      setting the CPENABLE register when the thread starts.
 *   3. Co-processor state, including CPENABLE, is saved an restored on each
 *      context switch.
 *   4. Any Coprocessor[n]Disabled exceptions result in a system PANIC.
 *
 *   These exceptions are generated by co-processor instructions, which are
 *   only allowed in thread code (not in interrupts or kernel code).  This
 *   restriction is deliberately imposed to reduce the burden of state-save/
 *   restore in interrupts.
 *
 * Entry Conditions:
 *   A0 saved in EXCSAVE_1.  All other register as upon exception.
 *
 ****************************************************************************/

#ifdef CONFIG_XTENSA_CP_LAZY
/* Lazy co-processor restoration is not implemented.  Below, the logic simply
 * calls xtensa_user() which will crash the system with an unhandled error
 * Duplicates logic above.
 */

#error Lazy co-processor restoration is not implemented

#if XCHAL_CP_NUM > 0
	.type	_xtensa_coproc_handler, @function
	.align	4

_xtensa_coproc_handler:

	/* For now, just panic */

	mov		a0, sp							/* Save SP in A0 */
	addi	sp, sp, -XCPTCONTEXT_SIZE	/* Allocate interrupt stack frame */
	s32i	a0, sp, (4 * REG_A1)			/* Save pre-interrupt SP */
	rsr		a0, PS							/* Save interruptee's PS */
	s32i	a0, sp, (4 * REG_PS)
	rsr		a0, EPC_1						/* Save interruptee's PC */
	s32i	a0, sp, (4 * REG_PC)
	rsr		a0, EXCSAVE_1					/* Save interruptee's a0 */
	s32i	a0, sp, (4 * REG_A0)
	s32i	a2, sp, (4 * REG_A2)

	/* Save rest of interrupt context. */

<<<<<<< HEAD
	s32i	a2, sp, (4 * REG_A2)
	s32i	a3, sp, (4 * REG_A3)
=======
>>>>>>> 9be737c8
	call0	_xtensa_context_save			/* Save full register state */

	/* Switch to an interrupt stack if we have one */

#if CONFIG_ARCH_INTERRUPTSTACK > 15
	setintstack a13 a14
#endif

	/* Save exc cause and vaddr into exception frame */

	rsr		a0, EXCCAUSE
	s32i	a0, sp, (4 * REG_EXCCAUSE)
	rsr		a0, EXCVADDR
	s32i	a0, sp, (4 * REG_EXCVADDR)

	/* Set up PS for C, re-enable hi-pri interrupts, and clear EXCM. */

	ps_setup	1 a0

	/* Call xtensa_user_panic, passing both the EXCCAUSE and a pointer to the
	 * beginning of the register save area.
	 */

	rsr		ARG1, EXCCAUSE					/* Argument 1 = EXCCAUSE */
	mov		ARG2, sp						/* Argument 2 = pointer to register save area */
	CALL	xtensa_user_panic				/* Call xtensa_user_panic */

	/* xtensa_user_panic should not return */

1:	j		1b

#endif /* XCHAL_CP_NUM */
#endif /* CONFIG_XTENSA_CP_LAZY */<|MERGE_RESOLUTION|>--- conflicted
+++ resolved
@@ -147,7 +147,223 @@
 
 	/* Create interrupt frame and save minimal context. */
 
-<<<<<<< HEAD
+	exception_entry 1
+
+	/* Save EXCCAUSE and EXCVADDR into the user frame */
+
+	rsr		a0, EXCCAUSE
+	s32i	a0, sp, (4 * REG_EXCCAUSE)
+	rsr		a0, EXCVADDR
+	s32i	a0, sp, (4 * REG_EXCVADDR)
+
+	/* Save rest of interrupt context. */
+
+	call0	_xtensa_context_save			/* Save full register state */
+
+	/* Save current SP before (possibly) overwriting it,
+	 * it's the register save area.
+	 */
+
+	mov	a12, sp
+
+	/* Switch to an interrupt stack if we have one */
+
+#if CONFIG_ARCH_INTERRUPTSTACK > 15
+	setintstack a13 a14
+#endif
+
+	/* Set up PS for C, re-enable hi-pri interrupts, and clear EXCM. */
+
+	ps_setup	1 a0
+
+	/* Link the pre-exception frame for debugging. At this point, a12 points to the
+	 * allocated and filled exception stack frame (old value of SP in case of
+	 * an interrupt stack).
+	 */
+
+	exception_backtrace a12 1
+
+	/* Call xtensa_user, passing both the EXCCAUSE and a pointer to the
+	 * beginning of the register save area.
+	 */
+
+	rsr		ARG1, EXCCAUSE					/* Argument 1 = EXCCAUSE */
+	mov		ARG2, a12						/* Argument 2 = pointer to register save area */
+	CALL	xtensa_user						/* Call xtensa_user */
+
+	mov		a2, RETVAL							/* a2 = address of new state save area */
+
+	/* Restore registers in preparation to return from interrupt */
+
+	call0	_xtensa_context_restore			/* (Preserves a2) */
+
+	/* Restore only level-specific regs (the rest were already restored) */
+
+	exception_exit 1
+
+	/* Return from exception. RFE returns from either the UserExceptionVector
+	 * or the KernelExceptionVector.  RFE sets PS.EXCM back to 0, and then
+	 * jumps to the address in EPC[1]. PS.UM and PS.WOE are left unchanged.
+	 */
+
+	rfe
+
+/****************************************************************************
+ * Name: _xtensa_syscall_handler
+ *
+ * Description:
+ *   Syscall Exception Handler (jumped to from User Exception Handler).
+ *   Syscall 0 is required to spill the register windows (no-op in Call 0 ABI).
+ *   Only syscall 0 is handled here. Other syscalls return -1 to caller in a2.
+ *
+ * Entry Conditions:
+ *   A0 saved in EXCSAVE_1.  All other register as upon exception.
+ *
+ ****************************************************************************/
+
+	.section HANDLER_SECTION, "ax"
+	.type       _xtensa_syscall_handler, @function
+	.align      4
+
+_xtensa_syscall_handler:
+
+	/* Create interrupt frame and save minimal context. */
+
+	exception_entry 1
+
+	/* Save rest of interrupt context. */
+
+	call0	_xtensa_context_save
+
+	/* Save EPC (note that this will overwrite the PC saved by the exception
+	 * entry with the correct value skipping the syscall instruction.)
+	 */
+
+#if XCHAL_HAVE_LOOPS != 0
+	/* Get the interruptee's PC and skip over the 'syscall' instruction.
+	 * If it's at the end of a zero-overhead loop and it's not on the last
+	 * iteration, decrement loop counter and skip to beginning of loop.
+	 */
+
+	rsr		a2, EPC_1						/* a2 = PC of 'syscall' */
+	addi	a3, a2, 3						/* Increment PC */
+
+	rsr		a0, LEND						/* Skip if PC != LEND */
+	bne		a3, a0, 1f
+
+	rsr		a0, LCOUNT						/* Skip if LCOUNT == 0 */
+	beqz	a0, 1f
+
+	addi	a0, a0, -1						/* Decrement LCOUNT */
+	rsr		a3, LBEG						/* Set PC = LBEG */
+	wsr		a0, LCOUNT						/* Save the new LCOUNT */
+
+1:
+	wsr		a3, EPC_1						/* Update PC */
+	s32i	a3, sp, (4 * REG_PC)
+
+#else
+	/* Get the interruptee's PC and skip over the 'syscall' instruction. */
+
+	rsr		a1, EPC_1						/* a2 = PC of 'syscall' */
+	addi	a0, a1, 3						/* ++PC */
+
+	wsr		a0, EPC_1						/* Update PC */
+	s32i	a0, sp, (4 * REG_PC)
+#endif
+
+	/* Dispatch the syscall as with other interrupts. */
+
+	mov		a12, sp							/* a12 = address of register save area */
+
+	/* Switch to an interrupt stack if we have one */
+
+#if CONFIG_ARCH_INTERRUPTSTACK > 15
+	setintstack a13 a14
+#endif
+
+	/* Set up PS for C, enable interrupts above this level and clear EXCM. */
+
+	ps_setup	1 a0
+
+	movi	ARG1, XTENSA_IRQ_SYSCALL			/* Argument 1: IRQ number */
+	mov		ARG2, a12							/* Argument 2: Top of stack = register save area */
+	CALL	xtensa_irq_dispatch					/* Call xtensa_int_decode */
+
+	/* xtensa_irq_dispatch returns the address of the new register save area.
+	 * Usually this would be the same as the current SP. But in the event of
+	 * a context switch, it will instead refer to the TCB register save area.
+	 */
+
+	mov		a2, RETVAL							/* Switch to the new register save area */
+
+	/* Restore registers in preparation to return from interrupt */
+
+	call0	_xtensa_context_restore			/* (Preserves a2) */
+
+	/* Restore only level-specific regs (the rest were already restored) */
+
+	exception_exit 1
+
+	/* Return from exception. RFE returns from either the UserExceptionVector
+	 * or the KernelExceptionVector.  RFE sets PS.EXCM back to 0, and then
+	 * jumps to the address in EPC[1]. PS.UM and PS.WOE are left unchanged.
+	 */
+
+	rfe
+
+/****************************************************************************
+ * Name: _xtensa_coproc_handler
+ *
+ * Description:
+ *   Co-Processor Exception Handler (jumped to from User Exception Handler).
+ *   This logic handlers handles the User Coprocessor[n]Disabled exceptions,
+ *   n=0-7.  A User Coprocessor[n]Disabled exception occurs when if logic
+ *   executes a co-processor n instruction while coprocessor n is disabled.
+ *
+ *   This exception allows for lazy context switch of co-processor state:
+ *   CPENABLE can be cleared on each context switch.  When logic on the
+ *   thread next accesses the co-processor, this exception will occur and
+ *   the exception handler may then enable the co-processor on behalf of
+ *   the thread.
+ *
+ *   NuttX does not currently implement this lazy co-process enable.  Rather,
+ *   NuttX follows the model:
+ *
+ *   1. A set of co-processors may be enable when each thread starts as
+ *      determined by CONFIG_XTENSA_CP_INITSET.
+ *   2. Additional co-processors may be enabled for the thread by explicitly
+ *      setting the CPENABLE register when the thread starts.
+ *   3. Co-processor state, including CPENABLE, is saved an restored on each
+ *      context switch.
+ *   4. Any Coprocessor[n]Disabled exceptions result in a system PANIC.
+ *
+ *   These exceptions are generated by co-processor instructions, which are
+ *   only allowed in thread code (not in interrupts or kernel code).  This
+ *   restriction is deliberately imposed to reduce the burden of state-save/
+ *   restore in interrupts.
+ *
+ * Entry Conditions:
+ *   A0 saved in EXCSAVE_1.  All other register as upon exception.
+ *
+ ****************************************************************************/
+
+#ifdef CONFIG_XTENSA_CP_LAZY
+/* Lazy co-processor restoration is not implemented.  Below, the logic simply
+ * calls xtensa_user() which will crash the system with an unhandled error
+ * Duplicates logic above.
+ */
+
+#error Lazy co-processor restoration is not implemented
+
+#if XCHAL_CP_NUM > 0
+	.type	_xtensa_coproc_handler, @function
+	.align	4
+
+_xtensa_coproc_handler:
+
+	/* For now, just panic */
+
 	mov		a0, sp							/* Save SP in A0 */
 	addi	sp, sp, -XCPTCONTEXT_SIZE	/* Allocate interrupt stack frame */
 	s32i	a0, sp, (4 * REG_A1)			/* Save pre-interrupt SP */
@@ -158,304 +374,24 @@
 	rsr		a0, EXCSAVE_1					/* Save interruptee's a0 */
 	s32i	a0, sp, (4 * REG_A0)
 	s32i	a2, sp, (4 * REG_A2)
-=======
-	exception_entry 1
->>>>>>> 9be737c8
-
-	/* Save EXCCAUSE and EXCVADDR into the user frame */
+
+	/* Save rest of interrupt context. */
+
+	call0	_xtensa_context_save			/* Save full register state */
+
+	/* Switch to an interrupt stack if we have one */
+
+#if CONFIG_ARCH_INTERRUPTSTACK > 15
+	setintstack a13 a14
+#endif
+
+	/* Save exc cause and vaddr into exception frame */
 
 	rsr		a0, EXCCAUSE
 	s32i	a0, sp, (4 * REG_EXCCAUSE)
 	rsr		a0, EXCVADDR
 	s32i	a0, sp, (4 * REG_EXCVADDR)
 
-	/* Save rest of interrupt context. */
-
-<<<<<<< HEAD
-	s32i	a2, sp, (4 * REG_A2)
-	s32i	a3, sp, (4 * REG_A3)
-=======
->>>>>>> 9be737c8
-	call0	_xtensa_context_save			/* Save full register state */
-
-	/* Save current SP before (possibly) overwriting it,
-	 * it's the register save area.
-	 */
-
-	mov	a12, sp
-
-	/* Switch to an interrupt stack if we have one */
-
-#if CONFIG_ARCH_INTERRUPTSTACK > 15
-	setintstack a13 a14
-#endif
-
-	/* Set up PS for C, re-enable hi-pri interrupts, and clear EXCM. */
-
-	ps_setup	1 a0
-
-	/* Link the pre-exception frame for debugging. At this point, a12 points to the
-	 * allocated and filled exception stack frame (old value of SP in case of
-	 * an interrupt stack).
-	 */
-
-<<<<<<< HEAD
-	ps_setup	1 a0
-
-	/* Create pseudo base save area. At this point, a12 points to the
-	 * allocated and filled exception stack frame (old value of SP in case of
-	 * an interrupt stack).
-	 */
-
-#ifdef CONFIG_XTENSA_INTBACKTRACE
-	l32i    a3, a12, (4 * REG_A0)     /* Copy pre-exception a0 (return address) */
-	s32e    a3, sp, -16
-	l32i    a3, a12, (4 * REG_A1)     /* Copy pre-exception a1 (stack pointer) */
-	s32e    a3, sp, -12
-
-	rsr     a0, EPC_1                /* return address for debug backtrace */
-	movi    a4, 0xc0000000           /* constant with top 2 bits set (call size) */
-	or      a0, a0, a4               /* set top 2 bits */
-	addx2   a0, a4, a0               /* clear top bit -- thus simulating call4 size */
-#endif
-=======
-	exception_backtrace a12 1
->>>>>>> 9be737c8
-
-	/* Call xtensa_user, passing both the EXCCAUSE and a pointer to the
-	 * beginning of the register save area.
-	 */
-
-	rsr		ARG1, EXCCAUSE					/* Argument 1 = EXCCAUSE */
-	mov		ARG2, a12						/* Argument 2 = pointer to register save area */
-	CALL	xtensa_user						/* Call xtensa_user */
-
-	mov		a2, RETVAL							/* a2 = address of new state save area */
-
-	/* Restore registers in preparation to return from interrupt */
-
-	call0	_xtensa_context_restore			/* (Preserves a2) */
-
-	/* Restore only level-specific regs (the rest were already restored) */
-
-	exception_exit 1
-
-	/* Return from exception. RFE returns from either the UserExceptionVector
-	 * or the KernelExceptionVector.  RFE sets PS.EXCM back to 0, and then
-	 * jumps to the address in EPC[1]. PS.UM and PS.WOE are left unchanged.
-	 */
-
-	rfe
-
-/****************************************************************************
- * Name: _xtensa_syscall_handler
- *
- * Description:
- *   Syscall Exception Handler (jumped to from User Exception Handler).
- *   Syscall 0 is required to spill the register windows (no-op in Call 0 ABI).
- *   Only syscall 0 is handled here. Other syscalls return -1 to caller in a2.
- *
- * Entry Conditions:
- *   A0 saved in EXCSAVE_1.  All other register as upon exception.
- *
- ****************************************************************************/
-
-	.section HANDLER_SECTION, "ax"
-	.type       _xtensa_syscall_handler, @function
-	.align      4
-
-_xtensa_syscall_handler:
-
-	/* Create interrupt frame and save minimal context. */
-
-	exception_entry 1
-
-	/* Save rest of interrupt context. */
-
-<<<<<<< HEAD
-#if XCHAL_HAVE_LOOPS != 0
-	/* Save A2 and A3 now to give us some registers to work with.  A0, A2
-	 * and A3 are now available.
-	 */
-=======
-	call0	_xtensa_context_save
->>>>>>> 9be737c8
-
-	/* Save EPC (note that this will overwrite the PC saved by the exception
-	 * entry with the correct value skipping the syscall instruction.)
-	 */
-
-#if XCHAL_HAVE_LOOPS != 0
-	/* Get the interruptee's PC and skip over the 'syscall' instruction.
-	 * If it's at the end of a zero-overhead loop and it's not on the last
-	 * iteration, decrement loop counter and skip to beginning of loop.
-	 */
-
-	rsr		a2, EPC_1						/* a2 = PC of 'syscall' */
-	addi	a3, a2, 3						/* Increment PC */
-
-	rsr		a0, LEND						/* Skip if PC != LEND */
-	bne		a3, a0, 1f
-
-	rsr		a0, LCOUNT						/* Skip if LCOUNT == 0 */
-	beqz	a0, 1f
-
-	addi	a0, a0, -1						/* Decrement LCOUNT */
-	rsr		a3, LBEG						/* Set PC = LBEG */
-	wsr		a0, LCOUNT						/* Save the new LCOUNT */
-
-1:
-	wsr		a3, EPC_1						/* Update PC */
-	s32i	a3, sp, (4 * REG_PC)
-
-#else
-	/* Get the interruptee's PC and skip over the 'syscall' instruction. */
-
-	rsr		a1, EPC_1						/* a2 = PC of 'syscall' */
-	addi	a0, a1, 3						/* ++PC */
-
-	wsr		a0, EPC_1						/* Update PC */
-	s32i	a0, sp, (4 * REG_PC)
-<<<<<<< HEAD
-
-	s32i	a2, sp, (4 * REG_A2)			/* Save interruptee's A2 */
-	s32i	a3, sp, (4 * REG_A3)			/* Save interruptee's A3 */
-#endif
-
-	/* Save rest of interrupt context. */
-
-	call0	_xtensa_context_save			/* Save full register state */
-
-	/* Dispatch the sycall as with other interrupts. */
-=======
-#endif
-
-	/* Dispatch the syscall as with other interrupts. */
->>>>>>> 9be737c8
-
-	mov		a12, sp							/* a12 = address of register save area */
-
-	/* Switch to an interrupt stack if we have one */
-
-#if CONFIG_ARCH_INTERRUPTSTACK > 15
-	setintstack a13 a14
-#endif
-
-	/* Set up PS for C, enable interrupts above this level and clear EXCM. */
-
-	ps_setup	1 a0
-
-	movi	ARG1, XTENSA_IRQ_SYSCALL			/* Argument 1: IRQ number */
-	mov		ARG2, a12							/* Argument 2: Top of stack = register save area */
-	CALL	xtensa_irq_dispatch					/* Call xtensa_int_decode */
-
-	/* xtensa_irq_dispatch returns the address of the new register save area.
-	 * Usually this would be the same as the current SP. But in the event of
-	 * a context switch, it will instead refer to the TCB register save area.
-	 */
-
-	mov		a2, RETVAL							/* Switch to the new register save area */
-
-	/* Restore registers in preparation to return from interrupt */
-
-	call0	_xtensa_context_restore			/* (Preserves a2) */
-
-	/* Restore only level-specific regs (the rest were already restored) */
-
-	exception_exit 1
-
-	/* Return from exception. RFE returns from either the UserExceptionVector
-	 * or the KernelExceptionVector.  RFE sets PS.EXCM back to 0, and then
-	 * jumps to the address in EPC[1]. PS.UM and PS.WOE are left unchanged.
-	 */
-
-	rfe
-
-/****************************************************************************
- * Name: _xtensa_coproc_handler
- *
- * Description:
- *   Co-Processor Exception Handler (jumped to from User Exception Handler).
- *   This logic handlers handles the User Coprocessor[n]Disabled exceptions,
- *   n=0-7.  A User Coprocessor[n]Disabled exception occurs when if logic
- *   executes a co-processor n instruction while coprocessor n is disabled.
- *
- *   This exception allows for lazy context switch of co-processor state:
- *   CPENABLE can be cleared on each context switch.  When logic on the
- *   thread next accesses the co-processor, this exception will occur and
- *   the exception handler may then enable the co-processor on behalf of
- *   the thread.
- *
- *   NuttX does not currently implement this lazy co-process enable.  Rather,
- *   NuttX follows the model:
- *
- *   1. A set of co-processors may be enable when each thread starts as
- *      determined by CONFIG_XTENSA_CP_INITSET.
- *   2. Additional co-processors may be enabled for the thread by explicitly
- *      setting the CPENABLE register when the thread starts.
- *   3. Co-processor state, including CPENABLE, is saved an restored on each
- *      context switch.
- *   4. Any Coprocessor[n]Disabled exceptions result in a system PANIC.
- *
- *   These exceptions are generated by co-processor instructions, which are
- *   only allowed in thread code (not in interrupts or kernel code).  This
- *   restriction is deliberately imposed to reduce the burden of state-save/
- *   restore in interrupts.
- *
- * Entry Conditions:
- *   A0 saved in EXCSAVE_1.  All other register as upon exception.
- *
- ****************************************************************************/
-
-#ifdef CONFIG_XTENSA_CP_LAZY
-/* Lazy co-processor restoration is not implemented.  Below, the logic simply
- * calls xtensa_user() which will crash the system with an unhandled error
- * Duplicates logic above.
- */
-
-#error Lazy co-processor restoration is not implemented
-
-#if XCHAL_CP_NUM > 0
-	.type	_xtensa_coproc_handler, @function
-	.align	4
-
-_xtensa_coproc_handler:
-
-	/* For now, just panic */
-
-	mov		a0, sp							/* Save SP in A0 */
-	addi	sp, sp, -XCPTCONTEXT_SIZE	/* Allocate interrupt stack frame */
-	s32i	a0, sp, (4 * REG_A1)			/* Save pre-interrupt SP */
-	rsr		a0, PS							/* Save interruptee's PS */
-	s32i	a0, sp, (4 * REG_PS)
-	rsr		a0, EPC_1						/* Save interruptee's PC */
-	s32i	a0, sp, (4 * REG_PC)
-	rsr		a0, EXCSAVE_1					/* Save interruptee's a0 */
-	s32i	a0, sp, (4 * REG_A0)
-	s32i	a2, sp, (4 * REG_A2)
-
-	/* Save rest of interrupt context. */
-
-<<<<<<< HEAD
-	s32i	a2, sp, (4 * REG_A2)
-	s32i	a3, sp, (4 * REG_A3)
-=======
->>>>>>> 9be737c8
-	call0	_xtensa_context_save			/* Save full register state */
-
-	/* Switch to an interrupt stack if we have one */
-
-#if CONFIG_ARCH_INTERRUPTSTACK > 15
-	setintstack a13 a14
-#endif
-
-	/* Save exc cause and vaddr into exception frame */
-
-	rsr		a0, EXCCAUSE
-	s32i	a0, sp, (4 * REG_EXCCAUSE)
-	rsr		a0, EXCVADDR
-	s32i	a0, sp, (4 * REG_EXCVADDR)
-
 	/* Set up PS for C, re-enable hi-pri interrupts, and clear EXCM. */
 
 	ps_setup	1 a0
