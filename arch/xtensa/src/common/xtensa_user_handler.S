--- conflicted
+++ resolved
@@ -223,11 +223,7 @@
 
 	s32i	a2, sp, (4 * REG_A2)
 	mov		a2, sp							/* Address of state save on stack */
-<<<<<<< HEAD
-	s32i	a3,  a2, (4 * REG_A3)
-=======
 	s32i	a3, sp, (4 * REG_A3)
->>>>>>> 0342272e
 	call0	_xtensa_context_save			/* Save full register state */
 
 	/* Save current SP before (possibly) overwriting it,
@@ -522,11 +518,7 @@
 
 	s32i	a2, sp, (4 * REG_A2)
 	mov		a2, sp							/* Address of state save on stack */
-<<<<<<< HEAD
-	s32i	a3,  a2, (4 * REG_A3)
-=======
 	s32i	a3, sp, (4 * REG_A3)
->>>>>>> 0342272e
 	call0	_xtensa_context_save			/* Save full register state */
 
 	/* Switch to an interrupt stack if we have one */
