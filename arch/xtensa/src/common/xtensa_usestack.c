--- conflicted
+++ resolved
@@ -131,13 +131,7 @@
    * water marks.
    */
 
-<<<<<<< HEAD
-  up_stack_color((FAR void *)((uintptr_t)tcb->stack_alloc_ptr +
-                 sizeof(struct tls_info_s)),
-                 size_of_stack - sizeof(struct tls_info_s));
-=======
   up_stack_color(tcb->stack_base_ptr, tcb->adj_stack_size);
->>>>>>> 1bded73f
 #endif
 
   return OK;
