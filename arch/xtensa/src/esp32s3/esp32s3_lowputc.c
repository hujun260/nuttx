--- conflicted
+++ resolved
@@ -795,13 +795,6 @@
 {
   /* Configure the pins */
 
-<<<<<<< HEAD
-  esp32s3_gpio_matrix_out(priv->txpin, priv->txsig, 0, 0);
-  esp32s3_configgpio(priv->txpin, OUTPUT_FUNCTION_2);
-
-  esp32s3_configgpio(priv->rxpin, INPUT_FUNCTION_2);
-  esp32s3_gpio_matrix_in(priv->rxpin, priv->rxsig, 0);
-=======
   if (uart_is_iomux(priv))
     {
       esp32s3_configgpio(priv->txpin, OUTPUT_FUNCTION_1);
@@ -809,7 +802,6 @@
 
       esp32s3_configgpio(priv->rxpin, INPUT_FUNCTION_1);
       esp32s3_gpio_matrix_out(priv->rxpin, SIG_GPIO_OUT_IDX, 0, 0);
->>>>>>> 9be737c8
 
 #ifdef CONFIG_SERIAL_IFLOWCONTROL
       if (priv->iflow)
