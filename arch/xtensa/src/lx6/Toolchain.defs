--- conflicted
+++ resolved
@@ -29,22 +29,6 @@
 #                   reliable code generation.
 #
 
-ifeq ($(CONFIG_DEBUG_CUSTOMOPT),y)
-  MAXOPTIMIZATION := $(CONFIG_DEBUG_OPTLEVEL)
-else
-  MAXOPTIMIZATION ?= -Os
-endif
-
-ifeq ($(CONFIG_MM_KASAN),y)
-  MAXOPTIMIZATION += -fsanitize=kernel-address
-endif
-
-ifeq ($(CONFIG_FRAME_POINTER),y)
-  MAXOPTIMIZATION += -fno-omit-frame-pointer -fno-optimize-sibling-calls
-else
-  MAXOPTIMIZATION += -fomit-frame-pointer
-endif
-
 ifeq ($(CONFIG_XTENSA_TOOLCHAIN_XCC), y)
   CROSSDEV = xt-
 endif
@@ -59,8 +43,6 @@
 
 ARCHCPUFLAGS =
 
-<<<<<<< HEAD
-=======
 ifeq ($(CONFIG_DEBUG_CUSTOMOPT),y)
   MAXOPTIMIZATION := $(CONFIG_DEBUG_OPTLEVEL)
 else
@@ -73,7 +55,10 @@
   MAXOPTIMIZATION += -fomit-frame-pointer
 endif
 
->>>>>>> 0342272e
+ifeq ($(CONFIG_MM_KASAN),y)
+  MAXOPTIMIZATION += -fsanitize=kernel-address
+endif
+
 # Default toolchain
 ifeq ($(CONFIG_XTENSA_TOOLCHAIN_XCC), y)
   CC = $(CROSSDEV)xcc
