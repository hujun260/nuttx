/****************************************************************************
 * arch/xtensa/src/esp32/esp32_spiflash.c
 *
 * Licensed to the Apache Software Foundation (ASF) under one or more
 * contributor license agreements.  See the NOTICE file distributed with
 * this work for additional information regarding copyright ownership.  The
 * ASF licenses this file to you under the Apache License, Version 2.0 (the
 * "License"); you may not use this file except in compliance with the
 * License.  You may obtain a copy of the License at
 *
 *   http://www.apache.org/licenses/LICENSE-2.0
 *
 * Unless required by applicable law or agreed to in writing, software
 * distributed under the License is distributed on an "AS IS" BASIS, WITHOUT
 * WARRANTIES OR CONDITIONS OF ANY KIND, either express or implied.  See the
 * License for the specific language governing permissions and limitations
 * under the License.
 *
 ****************************************************************************/

/****************************************************************************
 * Included Files
 ****************************************************************************/

#include <nuttx/config.h>

#ifdef CONFIG_ESP32_SPIFLASH

#include <stdint.h>
#include <assert.h>
#include <debug.h>
#include <stdio.h>
#include <string.h>
#include <sys/types.h>
#include <errno.h>

#include <nuttx/arch.h>
#include <nuttx/init.h>
#include <nuttx/semaphore.h>
#include <nuttx/mtd/mtd.h>

#include "xtensa.h"
#include "xtensa_attr.h"

#include "rom/esp32_spiflash.h"

#include "hardware/esp32_soc.h"
#include "hardware/esp32_spi.h"
#include "hardware/esp32_dport.h"

#ifdef CONFIG_ESP32_SPIRAM
#include "esp32_spiram.h"
#endif

#include "esp32_spicache.h"
#include "esp32_spiflash.h"

/****************************************************************************
 * Pre-processor Definitions
 ****************************************************************************/

#define SPI_FLASH_WRITE_BUF_SIZE    (32)
#define SPI_FLASH_READ_BUF_SIZE     (64)

#define SPI_FLASH_WRITE_WORDS       (SPI_FLASH_WRITE_BUF_SIZE / 4)
#define SPI_FLASH_READ_WORDS        (SPI_FLASH_READ_BUF_SIZE / 4)

#define SPI_FLASH_MMU_PAGE_SIZE     (0x10000)

#define SPI_FLASH_ENCRYPT_UNIT_SIZE (32)
#define SPI_FLASH_ENCRYPT_WORDS     (32 / 4)
#define SPI_FLASH_ERASED_STATE      (0xff)

#define MTD2PRIV(_dev)              ((struct esp32_spiflash_s *)_dev)
#define MTD_SIZE(_priv)             ((_priv)->chip->chip_size)
#define MTD_BLKSIZE(_priv)          ((_priv)->chip->page_size)
#define MTD_ERASESIZE(_priv)        ((_priv)->chip->sector_size)
#define MTD_BLK2SIZE(_priv, _b)     (MTD_BLKSIZE(_priv) * (_b))
#define MTD_SIZE2BLK(_priv, _s)     ((_s) / MTD_BLKSIZE(_priv))

#define MMU_ADDR2PAGE(_addr)        ((_addr) / SPI_FLASH_MMU_PAGE_SIZE)
#define MMU_ADDR2OFF(_addr)         ((_addr) % SPI_FLASH_MMU_PAGE_SIZE)
#define MMU_BYTES2PAGES(_n)         (((_n) + SPI_FLASH_MMU_PAGE_SIZE - 1) \
                                     / SPI_FLASH_MMU_PAGE_SIZE)
#define MMU_ALIGNUP_SIZE(_s)        (((_s) + SPI_FLASH_MMU_PAGE_SIZE - 1) \
                                     & ~(SPI_FLASH_MMU_PAGE_SIZE - 1))
#define MMU_ALIGNDOWN_SIZE(_s)      ((_s) & ~(SPI_FLASH_MMU_PAGE_SIZE - 1))

#ifndef MIN
#  define  MIN(a, b) (((a) < (b)) ? (a) : (b))
#endif

/* Flash MMU table for PRO CPU */

#define PRO_MMU_TABLE ((volatile uint32_t *)DPORT_PRO_FLASH_MMU_TABLE_REG)

/* Flash MMU table for APP CPU */

#define APP_MMU_TABLE ((volatile uint32_t *)DPORT_APP_FLASH_MMU_TABLE_REG)

#define PRO_IRAM0_FIRST_PAGE  ((SOC_IRAM_LOW - SOC_DRAM_HIGH) /\
                               (SPI_FLASH_MMU_PAGE_SIZE + IROM0_PAGES_START))

/****************************************************************************
 * Private Types
 ****************************************************************************/

/* SPI Flash device hardware configuration */

struct esp32_spiflash_config_s
{
  /* SPI register base address */

  uint32_t reg_base;
};

/* SPI Flash device private data  */

struct esp32_spiflash_s
{
  struct mtd_dev_s mtd;

  /* Port configuration */

  struct esp32_spiflash_config_s *config;

  /* SPI Flash data */

  esp32_spiflash_chip_t *chip;

  /* SPI Flash communication dummy number */

  uint8_t *dummies;
};

/* SPI Flash map request data */

struct spiflash_map_req
{
  /* Request mapping SPI Flash base address */

  uint32_t  src_addr;

  /* Request mapping SPI Flash size */

  uint32_t  size;

  /* Mapped memory pointer */

  void      *ptr;

  /* Mapped started MMU page index */

  uint32_t  start_page;

  /* Mapped MMU page count */

  uint32_t  page_cnt;
};

struct spiflash_cachestate_s
{
  int cpu;
  irqstate_t flags;
  uint32_t val[2];
};

/****************************************************************************
 * ROM function prototypes
 ****************************************************************************/

extern void cache_flush(int cpu);

/****************************************************************************
 * Private Functions Prototypes
 ****************************************************************************/

/* SPI helpers */

static inline void spi_set_reg(struct esp32_spiflash_s *priv,
                               int offset, uint32_t value);
static inline uint32_t spi_get_reg(struct esp32_spiflash_s *priv,
                                   int offset);
static inline void spi_set_regbits(struct esp32_spiflash_s *priv,
                                   int offset, uint32_t bits);
static inline void spi_reset_regbits(struct esp32_spiflash_s *priv,
                                     int offset, uint32_t bits);

/* Misc. helpers */

static inline void IRAM_ATTR
  esp32_spiflash_opstart(struct spiflash_cachestate_s *state);
static inline void IRAM_ATTR
  esp32_spiflash_opdone(const struct spiflash_cachestate_s *state);

static bool IRAM_ATTR spiflash_pagecached(uint32_t phypage);
static void IRAM_ATTR spiflash_flushmapped(size_t start, size_t size);

/* Flash helpers */

static void IRAM_ATTR esp32_set_read_opt(struct esp32_spiflash_s *priv);
static void IRAM_ATTR esp32_set_write_opt(struct esp32_spiflash_s *priv);
static int  IRAM_ATTR  esp32_read_status(struct esp32_spiflash_s *priv,
                                         uint32_t *status);
static int IRAM_ATTR esp32_wait_idle(struct esp32_spiflash_s *priv);
static int IRAM_ATTR esp32_enable_write(struct esp32_spiflash_s *priv);
static int IRAM_ATTR esp32_erasesector(struct esp32_spiflash_s *priv,
                                       uint32_t addr, uint32_t size);
static int IRAM_ATTR esp32_writedata(struct esp32_spiflash_s *priv,
                                     uint32_t addr,
                                     const uint8_t *buffer, uint32_t size);
static int IRAM_ATTR esp32_readdata(struct esp32_spiflash_s *priv,
                                    uint32_t addr,
                                    uint8_t *buffer, uint32_t size);
#if 0
static int esp32_read_highstatus(struct esp32_spiflash_s *priv,
                                 uint32_t *status);
#endif
#if 0
static int esp32_write_status(struct esp32_spiflash_s *priv,
                              uint32_t status);
#endif

/* MTD driver methods */

static int esp32_erase(struct mtd_dev_s *dev, off_t startblock,
                       size_t nblocks);
static ssize_t esp32_read(struct mtd_dev_s *dev, off_t offset,
                          size_t nbytes, uint8_t *buffer);
static ssize_t esp32_read_decrypt(struct mtd_dev_s *dev,
                                  off_t offset,
                                  size_t nbytes,
                                  uint8_t *buffer);
static ssize_t esp32_bread(struct mtd_dev_s *dev, off_t startblock,
                           size_t nblocks, uint8_t *buffer);
static ssize_t esp32_bread_decrypt(struct mtd_dev_s *dev,
                                   off_t startblock,
                                   size_t nblocks,
                                   uint8_t *buffer);
static ssize_t esp32_write(struct mtd_dev_s *dev, off_t offset,
                           size_t nbytes, const uint8_t *buffer);
static ssize_t esp32_bwrite(struct mtd_dev_s *dev, off_t startblock,
                            size_t nblocks, const uint8_t *buffer);
static ssize_t esp32_bwrite_encrypt(struct mtd_dev_s *dev,
                                    off_t startblock,
                                    size_t nblocks,
                                    const uint8_t *buffer);
static int esp32_ioctl(struct mtd_dev_s *dev, int cmd,
                       unsigned long arg);

/****************************************************************************
 * Private Data
 ****************************************************************************/

static struct esp32_spiflash_config_s g_esp32_spiflash1_config =
{
  .reg_base = REG_SPI_BASE(1)
};

static struct esp32_spiflash_s g_esp32_spiflash1 =
{
  .mtd =
          {
            .erase  = esp32_erase,
            .bread  = esp32_bread,
            .bwrite = esp32_bwrite,
            .read   = esp32_read,
            .ioctl  = esp32_ioctl,
#ifdef CONFIG_MTD_BYTE_WRITE
            .write  = esp32_write,
#endif
            .name   = "esp32_mainflash"
          },
  .config = &g_esp32_spiflash1_config,
  .chip = &g_rom_flashchip,
  .dummies = g_rom_spiflash_dummy_len_plus
};

static struct esp32_spiflash_s g_esp32_spiflash1_encrypt =
{
  .mtd =
          {
            .erase  = esp32_erase,
            .bread  = esp32_bread_decrypt,
            .bwrite = esp32_bwrite_encrypt,
            .read   = esp32_read_decrypt,
            .ioctl  = esp32_ioctl,
#ifdef CONFIG_MTD_BYTE_WRITE
            .write  = NULL,
#endif
            .name   = "esp32_mainflash_encrypt"
          },
  .config = &g_esp32_spiflash1_config,
  .chip = &g_rom_flashchip,
  .dummies = g_rom_spiflash_dummy_len_plus
};

/* Enxusre exculisve access to the driver */

static sem_t g_exclsem = SEM_INITIALIZER(1);

/****************************************************************************
 * Private Functions
 ****************************************************************************/

/****************************************************************************
 * Name: spi_set_reg
 *
 * Description:
 *   Set the content of the SPI register at offset
 *
 * Input Parameters:
 *   priv   - Private SPI device structure
 *   offset - Offset to the register of interest
 *   value  - Value to be written
 *
 * Returned Value:
 *   None
 *
 ****************************************************************************/

static inline void spi_set_reg(struct esp32_spiflash_s *priv,
                               int offset, uint32_t value)
{
  putreg32(value, priv->config->reg_base + offset);
}

/****************************************************************************
 * Name: spi_get_reg
 *
 * Description:
 *   Get the content of the SPI register at offset
 *
 * Input Parameters:
 *   priv   - Private SPI device structure
 *   offset - Offset to the register of interest
 *
 * Returned Value:
 *   The content of the register
 *
 ****************************************************************************/

static inline uint32_t spi_get_reg(struct esp32_spiflash_s *priv,
                                   int offset)
{
  return getreg32(priv->config->reg_base + offset);
}

/****************************************************************************
 * Name: spi_set_regbits
 *
 * Description:
 *   Set the bits of the SPI register at offset
 *
 * Input Parameters:
 *   priv   - Private SPI device structure
 *   offset - Offset to the register of interest
 *   bits   - Bits to be set
 *
 * Returned Value:
 *   None
 *
 ****************************************************************************/

static inline void IRAM_ATTR spi_set_regbits(struct esp32_spiflash_s *priv,
                                             int offset, uint32_t bits)
{
  uint32_t tmp = getreg32(priv->config->reg_base + offset);

  putreg32(tmp | bits, priv->config->reg_base + offset);
}

/****************************************************************************
 * Name: spi_reset_regbits
 *
 * Description:
 *   Clear the bits of the SPI register at offset
 *
 * Input Parameters:
 *   priv   - Private SPI device structure
 *   offset - Offset to the register of interest
 *   bits   - Bits to be cleared
 *
 * Returned Value:
 *   None
 *
 ****************************************************************************/

static inline void spi_reset_regbits(struct esp32_spiflash_s *priv,
                                     int offset, uint32_t bits)
{
  uint32_t tmp = getreg32(priv->config->reg_base + offset);

  putreg32(tmp & (~bits), priv->config->reg_base + offset);
}

/****************************************************************************
 * Name: esp32_spiflash_opstart
 *
 * Description:
 *   Prepare for an SPIFLASH operartion.
 *
 ****************************************************************************/

static inline void IRAM_ATTR
  esp32_spiflash_opstart(struct spiflash_cachestate_s *state)
{
#ifdef CONFIG_SMP
  int other;
#endif

  state->flags = enter_critical_section();

  state->cpu = up_cpu_index();
#ifdef CONFIG_SMP
  other = state->cpu ? 0 : 1;
#endif

  DEBUGASSERT(state->cpu == 0 || state->cpu == 1);
#ifdef CONFIG_SMP
  DEBUGASSERT(other == 0 || other == 1);
#endif

  spi_disable_cache(state->cpu, &state->val[state->cpu]);
#ifdef CONFIG_SMP
  spi_disable_cache(other, &state->val[other]);
#endif
}

/****************************************************************************
 * Name: esp32_spiflash_opdone
 *
 * Description:
 *   Undo all the steps of opstart.
 *
 ****************************************************************************/

static inline void IRAM_ATTR
  esp32_spiflash_opdone(const struct spiflash_cachestate_s *state)
{
#ifdef CONFIG_SMP
  int other;
#endif

#ifdef CONFIG_SMP
  other = state->cpu ? 0 : 1;
#endif

  DEBUGASSERT(state->cpu == 0 || state->cpu == 1);
#ifdef CONFIG_SMP
  DEBUGASSERT(other == 0 || other == 1);
#endif

  spi_enable_cache(state->cpu, state->val[state->cpu]);
#ifdef CONFIG_SMP
  spi_enable_cache(other, state->val[other]);
#endif

  leave_critical_section(state->flags);
}

/****************************************************************************
 * Name: spiflash_pagecached
 *
 * Description:
 *   Check if the given page is cached.
 *
 ****************************************************************************/

static bool IRAM_ATTR spiflash_pagecached(uint32_t phypage)
{
  int start[2];
  int end[2];
  int i;
  int j;

  /* Data ROM start and end pages */

  start[0] = DROM0_PAGES_START;
  end[0]   = DROM0_PAGES_END;

  /* Instruction RAM start and end pages */

  start[1] = PRO_IRAM0_FIRST_PAGE;
  end[1]   = IROM0_PAGES_END;

  for (i = 0; i < 2; i++)
    {
      for (j = start[i]; j < end[i]; j++)
        {
          if (PRO_MMU_TABLE[j] == phypage)
            {
              return true;
            }
        }
    }

  return false;
}

/****************************************************************************
 * Name: spiflash_flushmapped
 *
 * Description:
 *   Writeback PSRAM data and invalidate the cache if the address is mapped.
 *
 ****************************************************************************/

static void IRAM_ATTR spiflash_flushmapped(size_t start, size_t size)
{
  uint32_t page_start;
  uint32_t addr;
  uint32_t page;

  page_start = MMU_ALIGNDOWN_SIZE(start);
  size += (start - page_start);
  size = MMU_ALIGNUP_SIZE(size);

  for (addr = page_start; addr < page_start + size;
       addr += SPI_FLASH_MMU_PAGE_SIZE)
    {
      page = addr / SPI_FLASH_MMU_PAGE_SIZE;

      if (page >= 256)
        {
          return;
        }

      if (spiflash_pagecached(page))
        {
#ifdef CONFIG_ESP32_SPIRAM
          esp_spiram_writeback_cache();
#endif
          cache_flush(0);
#ifdef CONFIG_SMP
          cache_flush(1);
#endif
        }
    }
}

/****************************************************************************
 * Name: esp32_set_read_opt
 *
 * Description:
 *   Set SPI Flash to be direct read mode. Due to different SPI I/O mode
 *   including DIO, QIO and so on. Different command and communication
 *   timing sequence are needed.
 *
 * Input Parameters:
 *   None
 *
 * Returned Value:
 *   None
 *
 ****************************************************************************/

static void IRAM_ATTR esp32_set_read_opt(struct esp32_spiflash_s *priv)
{
  uint32_t regval;
  uint32_t ctrl;
  uint32_t mode;
  uint32_t cmd;
  uint32_t cycles = 0;
  uint32_t addrbits = 0;
  uint32_t dummy = 0;

  ctrl = spi_get_reg(priv, SPI_CTRL_OFFSET);
  mode = ctrl & (SPI_FREAD_QIO | SPI_FASTRD_MODE);
  if (mode == (SPI_FREAD_QIO | SPI_FASTRD_MODE))
    {
      cycles = SPI1_R_QIO_DUMMY_CYCLELEN + priv->dummies[1];
      dummy = 1;
      addrbits = SPI1_R_QIO_ADDR_BITSLEN;
      cmd = (0x7 << SPI_USR_COMMAND_BITLEN_S) | 0xeb;
    }
  else if (mode == SPI_FASTRD_MODE)
    {
      if (ctrl & SPI_FREAD_DIO)
        {
          if (priv->dummies[1] == 0)
            {
              addrbits = SPI1_R_DIO_ADDR_BITSLEN;
              cmd = (0x7 << SPI_USR_COMMAND_BITLEN_S) | 0xbb;
            }
          else
            {
              cycles = priv->dummies[1] - 1;
              dummy = 1;
              addrbits = SPI1_R_DIO_ADDR_BITSLEN;
              cmd = 0xbb;
            }
        }
      else
        {
          if (ctrl & SPI_FREAD_QUAD)
            {
              cmd = (0x7 << SPI_USR_COMMAND_BITLEN_S) | 0x6b;
            }
          else if (ctrl & SPI_FREAD_DUAL)
            {
              cmd = (0x7 << SPI_USR_COMMAND_BITLEN_S) | 0x3b;
            }
          else
            {
              cmd = (0x7 << SPI_USR_COMMAND_BITLEN_S) | 0x0b;
            }

          cycles = SPI1_R_FAST_DUMMY_CYCLELEN + priv->dummies[1];
          dummy = 1;
          addrbits = SPI1_R_DIO_ADDR_BITSLEN;
        }
    }
  else
    {
      if (priv->dummies[1] != 0)
        {
          cycles = priv->dummies[1] - 1;
          dummy = 1;
        }

      addrbits = SPI1_R_SIO_ADDR_BITSLEN ;
      cmd = (0x7 << SPI_USR_COMMAND_BITLEN_S) | 0x03;
    }

  regval = spi_get_reg(priv, SPI_USER_OFFSET);
  regval &= ~SPI_USR_MOSI;
  regval = SPI_USR_MISO | SPI_USR_ADDR;
  if (dummy)
    {
      regval |= SPI_USR_DUMMY;
    }
  else
    {
      regval &= ~SPI_USR_DUMMY;
    }

  spi_set_regbits(priv, SPI_USER_OFFSET, regval);

  regval = spi_get_reg(priv, SPI_USER1_OFFSET);
  regval &= ~SPI_USR_DUMMY_CYCLELEN_M;
  regval |= cycles << SPI_USR_DUMMY_CYCLELEN_S;
  regval &= ~SPI_USR_ADDR_BITLEN_M;
  regval |= addrbits << SPI_USR_ADDR_BITLEN_S;
  spi_set_reg(priv, SPI_USER1_OFFSET, regval);

  regval = spi_get_reg(priv, SPI_USER2_OFFSET);
  regval &= ~SPI_USR_COMMAND_VALUE;
  regval |= cmd;
  spi_set_reg(priv, SPI_USER2_OFFSET, regval);
}

/****************************************************************************
 * Name: esp32_set_write_opt
 *
 * Description:
 *   Set SPI Flash to be direct read mode. Due to different SPI I/O mode
 *   including DIO, QIO and so on. Different command and communication
 *   timing sequence are needed.
 *
 * Input Parameters:
 *   None
 *
 * Returned Value:
 *   None
 *
 ****************************************************************************/

static void IRAM_ATTR esp32_set_write_opt(struct esp32_spiflash_s *priv)
{
  uint32_t addrbits;
  uint32_t regval;

  spi_reset_regbits(priv, SPI_USER_OFFSET, SPI_USR_DUMMY);

  addrbits = ESP_ROM_SPIFLASH_W_SIO_ADDR_BITSLEN;
  regval = spi_get_reg(priv, SPI_USER1_OFFSET);
  regval &= ~SPI_USR_ADDR_BITLEN_M;
  regval |= addrbits << SPI_USR_ADDR_BITLEN_S;
  spi_set_reg(priv, SPI_USER1_OFFSET, regval);
}

/****************************************************************************
 * Name: esp32_read_status
 *
 * Description:
 *   Read SPI Flash status regitser value.
 *
 * Input Parameters:
 *   spi    - ESP32 SPI Flash chip data
 *   status - status buffer pointer
 *
 * Returned Value:
 *   OK if success or a negative value if fail.
 *
 ****************************************************************************/

static int IRAM_ATTR esp32_read_status(struct esp32_spiflash_s *priv,
                                       uint32_t *status)
{
  esp32_spiflash_chip_t *chip = priv->chip;
  uint32_t regval;
  uint32_t flags;
  bool direct = (priv->dummies[1] == 0);

  do
    {
      if (direct)
        {
          spi_set_reg(priv, SPI_RD_STATUS_OFFSET, 0);
          spi_set_reg(priv, SPI_CMD_OFFSET, SPI_FLASH_RDSR);
          while (spi_get_reg(priv, SPI_CMD_OFFSET) != 0)
            {
              ;
            }

          regval = spi_get_reg(priv, SPI_RD_STATUS_OFFSET);
          regval &= chip->status_mask;
          flags = regval & ESP_ROM_SPIFLASH_BUSY_FLAG;
        }
      else
        {
          if (esp_rom_spiflash_read_user_cmd(&regval, 0x05))
            {
              return -EIO;
            }

          flags = regval & ESP_ROM_SPIFLASH_BUSY_FLAG;
        }
    }
  while (flags == ESP_ROM_SPIFLASH_BUSY_FLAG);

  *status = regval;

  return OK;
}

/****************************************************************************
 * Name: esp32_wait_idle
 *
 * Description:
 *   Wait for SPI Flash to be in an idle state.
 *
 * Input Parameters:
 *   spi - ESP32 SPI Flash chip data
 *
 * Returned Value:
 *   OK if success or a negative value if fail.
 *
 ****************************************************************************/

static int IRAM_ATTR esp32_wait_idle(struct esp32_spiflash_s *priv)
{
  uint32_t status;

  while (spi_get_reg(priv, SPI_EXT2_OFFSET) & SPI_ST)
    {
      ;
    }

  while (getreg32(SPI_EXT2_REG(0)) & SPI_ST)
    {
      ;
    }

  if (esp32_read_status(priv, &status) != OK)
    {
      return -EIO;
    }

  return OK;
}

/****************************************************************************
 * Name: esp32_read_highstatus
 *
 * Description:
 *   Read SPI Flash high status regitser value.
 *
 * Input Parameters:
 *   spi    - ESP32 SPI Flash chip data
 *   status - status buffer pointer
 *
 * Returned Value:
 *   0 if success or a negative value if fail.
 *
 ****************************************************************************/

#if 0
static int esp32_read_highstatus(struct esp32_spiflash_s *priv,
                                 uint32_t *status)
{
  uint32_t regval;

  if (esp32_wait_idle(priv))
    {
      return -EIO;
    }

  if (esp_rom_spiflash_read_user_cmd(&regval, 0x35))
    {
      return -EIO;
    }

  *status = regval << 8;

  return 0;
}
#endif

/****************************************************************************
 * Name: esp32_write_status
 *
 * Description:
 *   Write status value to SPI Flash status regitser.
 *
 * Input Parameters:
 *   spi    - ESP32 SPI Flash chip data
 *   status - status data
 *
 * Returned Value:
 *   0 if success or a negative value if fail.
 *
 ****************************************************************************/

#if 0
static int esp32_write_status(struct esp32_spiflash_s *priv,
                              uint32_t status)
{
  if (esp32_wait_idle(priv))
    {
      return -EIO;
    }

  spi_set_reg(priv, SPI_RD_STATUS_OFFSET, status);
  spi_set_reg(priv, SPI_CMD_OFFSET, SPI_FLASH_WRSR);
  while (spi_get_reg(priv, SPI_CMD_OFFSET) != 0)
    {
      ;
    }

  if (esp32_wait_idle(priv))
    {
      return -EIO;
    }

  return 0;
}
#endif

/****************************************************************************
 * Name: esp32_enable_write
 *
 * Description:
 *   Drive SPI flash entering into write mode.
 *
 * Input Parameters:
 *   spi    - ESP32 SPI Flash chip data
 *
 * Returned Value:
 *   OK if success or a negative value if fail.
 *
 ****************************************************************************/

static int IRAM_ATTR esp32_enable_write(struct esp32_spiflash_s *priv)
{
  uint32_t flags;
  uint32_t regval;

  if (esp32_wait_idle(priv) != OK)
    {
      return -EIO;
    }

  spi_set_reg(priv, SPI_RD_STATUS_OFFSET, 0);
  spi_set_reg(priv, SPI_CMD_OFFSET, SPI_FLASH_WREN);
  while (spi_get_reg(priv, SPI_CMD_OFFSET) != 0)
    {
      ;
    }

  do
    {
      if (esp32_read_status(priv, &regval) != OK)
        {
          return -EIO;
        }

      flags = regval & ESP_ROM_SPIFLASH_WRENABLE_FLAG;
    }
  while (flags != ESP_ROM_SPIFLASH_WRENABLE_FLAG);

  return OK;
}

/****************************************************************************
 * Name: esp32_erasesector
 *
 * Description:
 *   Erase SPI Flash sector at designated address.
 *
 * Input Parameters:
 *   spi    - ESP32 SPI Flash chip data
 *   addr   - erasing address
 *
 * Returned Value:
 *   0 if success or a negative value if fail.
 *
 ****************************************************************************/

static int IRAM_ATTR esp32_erasesector(struct esp32_spiflash_s *priv,
                                       uint32_t addr, uint32_t size)
{
  uint32_t offset;
  struct spiflash_cachestate_s state;

  esp32_set_write_opt(priv);

  if (esp32_wait_idle(priv) != OK)
    {
      return -EIO;
    }

  for (offset = 0; offset < size; offset += MTD_ERASESIZE(priv))
    {
      esp32_spiflash_opstart(&state);

      if (esp32_enable_write(priv) != OK)
        {
          esp32_spiflash_opdone(&state);
          return -EIO;
        }

      spi_set_reg(priv, SPI_ADDR_OFFSET, (addr + offset) & 0xffffff);
      spi_set_reg(priv, SPI_CMD_OFFSET, SPI_FLASH_SE);
      while (spi_get_reg(priv, SPI_CMD_OFFSET) != 0)
        {
          ;
        }

      if (esp32_wait_idle(priv) != OK)
        {
          esp32_spiflash_opdone(&state);
          return -EIO;
        }

      esp32_spiflash_opdone(&state);
    }

  esp32_spiflash_opstart(&state);
  spiflash_flushmapped(addr, size);
  esp32_spiflash_opdone(&state);

  return 0;
}

/****************************************************************************
 * Name: esp32_writeonce
 *
 * Description:
 *   Write max 32 byte data to SPI Flash at designated address.
 *
 *   ESP32 can write max 32 byte once transmission by hardware.
 *
 * Input Parameters:
 *   spi    - ESP32 SPI Flash chip data
 *   addr   - target address
 *   buffer - data buffer pointer
 *   size   - data number by bytes
 *
 * Returned Value:
 *   0 if success or a negative value if fail.
 *
 ****************************************************************************/

static int IRAM_ATTR esp32_writeonce(struct esp32_spiflash_s *priv,
                                     uint32_t addr,
                                     const uint32_t *buffer,
                                     uint32_t size)
{
  uint32_t regval;
  uint32_t i;

  if (size > SPI_FLASH_WRITE_BUF_SIZE)
    {
      return -EINVAL;
    }

  if (esp32_wait_idle(priv) != OK)
    {
      return -EIO;
    }

  if (esp32_enable_write(priv) != OK)
    {
      return -EIO;
    }

  regval = addr & 0xffffff;
  regval |= size << ESP_ROM_SPIFLASH_BYTES_LEN;
  spi_set_reg(priv, SPI_ADDR_OFFSET, regval);

  for (i = 0; i < (size / 4); i++)
    {
      spi_set_reg(priv, SPI_W0_OFFSET + i * 4, buffer[i]);
    }

  if (size & 0x3)
    {
      memcpy(&regval, &buffer[i], size & 0x3);
      spi_set_reg(priv, SPI_W0_OFFSET + i * 4, regval);
    }

  spi_set_reg(priv, SPI_RD_STATUS_OFFSET, 0);
  spi_set_reg(priv, SPI_CMD_OFFSET, SPI_FLASH_PP);
  while (spi_get_reg(priv, SPI_CMD_OFFSET) != 0)
    {
      ;
    }

  if (esp32_wait_idle(priv) != OK)
    {
      return -EIO;
    }

  return OK;
}

/****************************************************************************
 * Name: esp32_writedata
 *
 * Description:
 *   Write data to SPI Flash at designated address.
 *
 * Input Parameters:
 *   spi    - ESP32 SPI Flash chip data
 *   addr   - target address
 *   buffer - data buffer pointer
 *   size   - data number
 *
 * Returned Value:
 *   0 if success or a negative value if fail.
 *
 ****************************************************************************/

static int IRAM_ATTR esp32_writedata(struct esp32_spiflash_s *priv,
                                     uint32_t addr,
                                     const uint8_t *buffer,
                                     uint32_t size)
{
  int ret;
  uint32_t off = 0;
  uint32_t bytes;
  uint32_t tmp_buf[SPI_FLASH_WRITE_WORDS];
  struct spiflash_cachestate_s state;

  esp32_set_write_opt(priv);

  while (size > 0)
    {
      bytes = MTD_BLKSIZE(priv) - addr % MTD_BLKSIZE(priv) ;
      if (!bytes)
        {
          bytes = MIN(size, SPI_FLASH_WRITE_BUF_SIZE);
        }
      else
        {
          bytes = MIN(bytes, size);
          bytes = MIN(bytes, SPI_FLASH_WRITE_BUF_SIZE);
        }

      memcpy(tmp_buf, &buffer[off], bytes);

      esp32_spiflash_opstart(&state);
      ret = esp32_writeonce(priv, addr, tmp_buf, bytes);
      esp32_spiflash_opdone(&state);

      if (ret)
        {
          return ret;
        }

      addr += bytes;
      size -= bytes;
      off += bytes;
    }

  esp32_spiflash_opstart(&state);
  spiflash_flushmapped(addr, size);
  esp32_spiflash_opdone(&state);

  return OK;
}

/****************************************************************************
 * Name: esp32_writedata
 *
 * Description:
 *   Write plaintext data to SPI Flash at designated address by SPI Flash
 *   hardware encryption, and written data in SPI Flash is ciphertext.
 *
 * Input Parameters:
 *   spi    - ESP32 SPI Flash chip data
 *   addr   - target address
 *   buffer - data buffer pointer
 *   size   - data number
 *
 * Returned Value:
 *   0 if success or a negative value if fail.
 *
 ****************************************************************************/

static int IRAM_ATTR esp32_writedata_encrypted(
  struct esp32_spiflash_s *priv,
  uint32_t addr,
  const uint8_t *buffer,
  uint32_t size)
{
  int i;
  int blocks;
  int ret = OK;
  uint32_t tmp_buf[SPI_FLASH_ENCRYPT_WORDS];
  struct spiflash_cachestate_s state;

  if (addr % SPI_FLASH_ENCRYPT_UNIT_SIZE)
    {
      ferr("ERROR: address=0x%x is not %d-byte align\n",
           addr, SPI_FLASH_ENCRYPT_UNIT_SIZE);
      return -EINVAL;
    }

  if (size % SPI_FLASH_ENCRYPT_UNIT_SIZE)
    {
      ferr("ERROR: size=%u is not %d-byte align\n",
           size, SPI_FLASH_ENCRYPT_UNIT_SIZE);
      return -EINVAL;
    }

  blocks = size / SPI_FLASH_ENCRYPT_UNIT_SIZE;

  for (i = 0; i < blocks; i++)
    {
      memcpy(tmp_buf, buffer, SPI_FLASH_ENCRYPT_UNIT_SIZE);

      esp32_spiflash_opstart(&state);
      esp_rom_spiflash_write_encrypted_enable();

      ret = esp_rom_spiflash_prepare_encrypted_data(addr, tmp_buf);
      if (ret)
        {
          ferr("ERROR: Failed to prepare encrypted data\n");
          goto exit;
        }

      ret = esp32_writeonce(priv, addr, tmp_buf,
                            SPI_FLASH_ENCRYPT_UNIT_SIZE);
      if (ret)
        {
          ferr("ERROR: Failed to write encrypted data @ 0x%x\n", addr);
          goto exit;
        }

      esp_rom_spiflash_write_encrypted_disable();
      esp32_spiflash_opdone(&state);

      addr += SPI_FLASH_ENCRYPT_UNIT_SIZE;
      buffer += SPI_FLASH_ENCRYPT_UNIT_SIZE;
      size -= SPI_FLASH_ENCRYPT_UNIT_SIZE;
    }

  esp32_spiflash_opstart(&state);
  spiflash_flushmapped(addr, size);
  esp32_spiflash_opdone(&state);

  return 0;

exit:
  esp_rom_spiflash_write_encrypted_disable();
  esp32_spiflash_opdone(&state);

  return ret;
}

/****************************************************************************
 * Name: esp32_readdata
 *
 * Description:
 *   Read max 64 byte data data from SPI Flash at designated address.
 *
 *   ESP32 can read max 64 byte once transmission by hardware.
 *
 * Input Parameters:
 *   spi    - ESP32 SPI Flash chip data
 *   addr   - target address
 *   buffer - data buffer pointer
 *   size   - data number by bytes
 *
 * Returned Value:
 *   OK if success or a negative value if fail.
 *
 ****************************************************************************/

static int IRAM_ATTR esp32_readonce(struct esp32_spiflash_s *priv,
                                    uint32_t addr,
                                    uint32_t *buffer,
                                    uint32_t size)
{
  uint32_t regval;
  uint32_t i;

  if (size > SPI_FLASH_READ_BUF_SIZE)
    {
      return -EINVAL;
    }

  if (esp32_wait_idle(priv) != OK)
    {
      return -EIO;
    }

  regval = ((size << 3) - 1) << SPI_USR_MISO_DBITLEN_S;
  spi_set_reg(priv, SPI_MISO_DLEN_OFFSET, regval);

  regval = addr << 8;
  spi_set_reg(priv, SPI_ADDR_OFFSET, regval);

  spi_set_reg(priv, SPI_RD_STATUS_OFFSET, 0);
  spi_set_reg(priv, SPI_CMD_OFFSET, SPI_USR);
  while (spi_get_reg(priv, SPI_CMD_OFFSET) != 0)
    {
      ;
    }

  for (i = 0; i < (size / 4); i++)
    {
      buffer[i] = spi_get_reg(priv, SPI_W0_OFFSET + i * 4);
    }

  if (size & 0x3)
    {
      regval = spi_get_reg(priv, SPI_W0_OFFSET + i * 4);
      memcpy(&buffer[i], &regval, size & 0x3);
    }

  return OK;
}

/****************************************************************************
 * Name: esp32_readdata
 *
 * Description:
 *   Read data from SPI Flash at designated address.
 *
 * Input Parameters:
 *   spi    - ESP32 SPI Flash chip data
 *   addr   - target address
 *   buffer - data buffer pointer
 *   size   - data number
 *
 * Returned Value:
 *   OK if success or a negative value if fail.
 *
 ****************************************************************************/

static int IRAM_ATTR esp32_readdata(struct esp32_spiflash_s *priv,
                                    uint32_t addr,
                                    uint8_t *buffer,
                                    uint32_t size)
{
  int ret;
  uint32_t off = 0;
  uint32_t bytes;
  uint32_t tmp_buf[SPI_FLASH_READ_WORDS];
  struct spiflash_cachestate_s state;

  while (size > 0)
    {
      bytes = MIN(size, SPI_FLASH_READ_BUF_SIZE);

      esp32_spiflash_opstart(&state);
      ret = esp32_readonce(priv, addr, tmp_buf, bytes);
      esp32_spiflash_opdone(&state);

      if (ret)
        {
          return ret;
        }

      memcpy(&buffer[off], tmp_buf, bytes);

      addr += bytes;
      size -= bytes;
      off += bytes;
    }

  return OK;
}

/****************************************************************************
 * Name: esp32_mmap
 *
 * Description:
 *   Mapped SPI Flash address to ESP32's address bus, so that software
 *   can read SPI Flash data by reading data from memory access.
 *
 *   If SPI Flash hardware encryption is enable, the read from mapped
 *   address is decrypted.
 *
 * Input Parameters:
 *   spi - ESP32 SPI Flash chip data
 *   req - SPI Flash mapping requesting parameters
 *
 * Returned Value:
 *   0 if success or a negative value if fail.
 *
 ****************************************************************************/

static int IRAM_ATTR esp32_mmap(struct esp32_spiflash_s *priv,
                                struct spiflash_map_req *req)
{
  int ret;
  int i;
  int start_page;
  int flash_page;
  int page_cnt;
  struct spiflash_cachestate_s state;
  bool flush = false;

  esp32_spiflash_opstart(&state);

  for (start_page = DROM0_PAGES_START;
       start_page < DROM0_PAGES_END;
       ++start_page)
    {
      if (PRO_MMU_TABLE[start_page] == INVALID_MMU_VAL
#ifdef CONFIG_SMP
          && APP_MMU_TABLE[start_page] == INVALID_MMU_VAL
#endif
          )
        {
          break;
        }
    }

  flash_page = MMU_ADDR2PAGE(req->src_addr);
  page_cnt = MMU_BYTES2PAGES(req->size);

  if (start_page + page_cnt < DROM0_PAGES_END)
    {
      for (i = 0; i < page_cnt; i++)
        {
          PRO_MMU_TABLE[start_page + i] = flash_page + i;
#ifdef CONFIG_SMP
          APP_MMU_TABLE[start_page + i] = flash_page + i;
#endif
        }

      req->start_page = start_page;
      req->page_cnt = page_cnt;
      req->ptr = (void *)(VADDR0_START_ADDR +
                          start_page * SPI_FLASH_MMU_PAGE_SIZE +
                          MMU_ADDR2OFF(req->src_addr));
      flush = true;
      ret = 0;
    }
  else
    {
      ret = -ENOBUFS;
    }

  if (flush)
    {
#ifdef CONFIG_ESP32_SPIRAM
      esp_spiram_writeback_cache();
#endif
      cache_flush(0);
#ifdef CONFIG_SMP
      cache_flush(1);
#endif
    }

  esp32_spiflash_opdone(&state);

  return ret;
}

/****************************************************************************
 * Name: esp32_ummap
 *
 * Description:
 *   Unmap SPI Flash address in ESP32's address bus, and free resource.
 *
 * Input Parameters:
 *   spi - ESP32 SPI Flash chip data
 *   req - SPI Flash mapping requesting parameters
 *
 * Returned Value:
 *   None.
 *
 ****************************************************************************/

static void IRAM_ATTR esp32_ummap(struct esp32_spiflash_s *priv,
                                  const struct spiflash_map_req *req)
{
  int i;
  struct spiflash_cachestate_s state;

  esp32_spiflash_opstart(&state);

  for (i = req->start_page; i < req->start_page + req->page_cnt; ++i)
    {
      PRO_MMU_TABLE[i] = INVALID_MMU_VAL;
#ifdef CONFIG_SMP
      APP_MMU_TABLE[i] = INVALID_MMU_VAL;
#endif
    }

#ifdef CONFIG_ESP32_SPIRAM
  esp_spiram_writeback_cache();
#endif
  cache_flush(0);
#ifdef CONFIG_SMP
  cache_flush(1);
#endif
  esp32_spiflash_opdone(&state);
}

/****************************************************************************
 * Name: esp32_readdata_encrypted
 *
 * Description:
 *   Read decrypted data from SPI Flash at designated address when
 *   enable SPI Flash hardware encryption.
 *
 * Input Parameters:
 *   spi    - ESP32 SPI Flash chip data
 *   addr   - target address
 *   buffer - data buffer pointer
 *   size   - data number
 *
 * Returned Value:
 *   OK if success or a negative value if fail.
 *
 ****************************************************************************/

static int IRAM_ATTR esp32_readdata_encrypted(
  struct esp32_spiflash_s *priv,
  uint32_t addr,
  uint8_t *buffer,
  uint32_t size)
{
  int ret;
  struct spiflash_map_req req =
    {
      .src_addr = addr,
      .size = size
    };

  ret = esp32_mmap(priv, &req);
  if (ret)
    {
      return ret;
    }

  memcpy(buffer, req.ptr, size);

  esp32_ummap(priv, &req);

  return OK;
}

/****************************************************************************
 * Name: esp32_erase
 *
 * Description:
 *   Erase SPI Flash designated sectors.
 *
 * Input Parameters:
 *   dev        - ESP32 MTD device data
 *   startblock - start block number, it is not equal to SPI Flash's block
 *   nblocks    - blocks number
 *
 * Returned Value:
 *   0 if success or a negative value if fail.
 *
 ****************************************************************************/

static int esp32_erase(struct mtd_dev_s *dev, off_t startblock,
                       size_t nblocks)
{
  int ret;
  struct esp32_spiflash_s *priv = MTD2PRIV(dev);
  uint32_t addr = startblock * MTD_ERASESIZE(priv);
  uint32_t size = nblocks * MTD_ERASESIZE(priv);

  if ((addr >= MTD_SIZE(priv)) || (addr + size > MTD_SIZE(priv)))
    {
      return -EINVAL;
    }

#ifdef CONFIG_ESP32_SPIFLASH_DEBUG
  finfo("esp32_erase(%p, %d, %d)\n", dev, startblock, nblocks);
#endif

  ret = nxsem_wait(&g_exclsem);
  if (ret < 0)
    {
      return ret;
    }

  ret = esp32_erasesector(priv, addr, size);

  nxsem_post(&g_exclsem);

  if (ret == OK)
    {
      ret = nblocks;
    }

#ifdef CONFIG_ESP32_SPIFLASH_DEBUG
  finfo("esp32_erase()=%d\n", ret);
#endif

  return ret;
}

/****************************************************************************
 * Name: esp32_read
 *
 * Description:
 *   Read data from SPI Flash at designated address.
 *
 * Input Parameters:
 *   dev    - ESP32 MTD device data
 *   offset - target address offset
 *   nbytes - data number
 *   buffer - data buffer pointer
 *
 * Returned Value:
 *   Read data bytes if success or a negative value if fail.
 *
 ****************************************************************************/

static ssize_t esp32_read(struct mtd_dev_s *dev, off_t offset,
                          size_t nbytes, uint8_t *buffer)
{
  int ret;
  struct esp32_spiflash_s *priv = MTD2PRIV(dev);

#ifdef CONFIG_ESP32_SPIFLASH_DEBUG
  finfo("esp32_read(%p, 0x%x, %d, %p)\n", dev, offset, nbytes, buffer);
#endif

  /* Acquire the semaphore. */

  ret = nxsem_wait(&g_exclsem);
  if (ret < 0)
    {
      goto error_with_buffer;
    }

  esp32_set_read_opt(priv);
  ret = esp32_readdata(priv, offset, buffer, nbytes);

  nxsem_post(&g_exclsem);

  if (ret == OK)
    {
      ret = nbytes;
    }

#ifdef CONFIG_ESP32_SPIFLASH_DEBUG
  finfo("esp32_read()=%d\n", ret);
#endif

error_with_buffer:

  return (ssize_t)ret;
}

/****************************************************************************
 * Name: esp32_bread
 *
 * Description:
 *   Read data from designated blocks.
 *
 * Input Parameters:
 *   dev        - ESP32 MTD device data
 *   startblock - start block number, it is not equal to SPI Flash's block
 *   nblocks    - blocks number
 *   buffer     - data buffer pointer
 *
 * Returned Value:
 *   Read block number if success or a negative value if fail.
 *
 ****************************************************************************/

static ssize_t esp32_bread(struct mtd_dev_s *dev, off_t startblock,
                           size_t nblocks, uint8_t *buffer)
{
  int ret;
  struct esp32_spiflash_s *priv = MTD2PRIV(dev);
  uint32_t addr = MTD_BLK2SIZE(priv, startblock);
  uint32_t size = MTD_BLK2SIZE(priv, nblocks);

#ifdef CONFIG_ESP32_SPIFLASH_DEBUG
  finfo("esp32_bread(%p, 0x%x, %d, %p)\n",
        dev, startblock, nblocks, buffer);
#endif

  ret = esp32_read(dev, addr, size, buffer);
  if (ret == size)
    {
      ret = nblocks;
    }

#ifdef CONFIG_ESP32_SPIFLASH_DEBUG
  finfo("esp32_bread()=%d\n", ret);
#endif

  return ret;
}

/****************************************************************************
 * Name: esp32_read_decrypt
 *
 * Description:
 *   Read encrypted data and decrypt automatically from SPI Flash
 *   at designated address.
 *
 * Input Parameters:
 *   dev    - ESP32 MTD device data
 *   offset - target address offset
 *   nbytes - data number
 *   buffer - data buffer pointer
 *
 * Returned Value:
 *   Read data bytes if success or a negative value if fail.
 *
 ****************************************************************************/

static ssize_t esp32_read_decrypt(struct mtd_dev_s *dev,
                                  off_t offset,
                                  size_t nbytes,
                                  uint8_t *buffer)
{
  int ret;
  uint8_t *tmpbuff = buffer;
  struct esp32_spiflash_s *priv = MTD2PRIV(dev);

#ifdef CONFIG_ESP32_SPIFLASH_DEBUG
  finfo("esp32_read_decrypt(%p, 0x%x, %d, %p)\n",
        dev, offset, nbytes, buffer);
#endif

  /* Acquire the semaphore. */

  ret = nxsem_wait(&g_exclsem);
  if (ret < 0)
    {
      goto error_with_buffer;
    }

  ret = esp32_readdata_encrypted(priv, offset, tmpbuff, nbytes);

  nxsem_post(&g_exclsem);

  if (ret == OK)
    {
      ret = nbytes;
    }

#ifdef CONFIG_ESP32_SPIFLASH_DEBUG
  finfo("esp32_read_decrypt()=%d\n", ret);
#endif

error_with_buffer:

  return (ssize_t)ret;
}

/****************************************************************************
 * Name: esp32_bread_decrypt
 *
 * Description:
 *   Read encrypted data and decrypt automatically from designated blocks.
 *
 * Input Parameters:
 *   dev        - ESP32 MTD device data
 *   startblock - start block number, it is not equal to SPI Flash's block
 *   nblocks    - blocks number
 *   buffer     - data buffer pointer
 *
 * Returned Value:
 *   Read block number if success or a negative value if fail.
 *
 ****************************************************************************/

static ssize_t esp32_bread_decrypt(struct mtd_dev_s *dev,
                                   off_t startblock,
                                   size_t nblocks,
                                   uint8_t *buffer)
{
  int ret;
  struct esp32_spiflash_s *priv = MTD2PRIV(dev);
  uint32_t addr = MTD_BLK2SIZE(priv, startblock);
  uint32_t size = MTD_BLK2SIZE(priv, nblocks);

#ifdef CONFIG_ESP32_SPIFLASH_DEBUG
  finfo("esp32_bread_decrypt(%p, 0x%x, %d, %p)\n",
        dev, startblock, nblocks, buffer);
#endif

  ret = esp32_read_decrypt(dev, addr, size, buffer);
  if (ret == size)
    {
      ret = nblocks;
    }

#ifdef CONFIG_ESP32_SPIFLASH_DEBUG
  finfo("esp32_bread_decrypt()=%d\n", ret);
#endif

  return ret;
}

/****************************************************************************
 * Name: esp32_write
 *
 * Description:
 *   write data to SPI Flash at designated address.
 *
 * Input Parameters:
 *   dev    - ESP32 MTD device data
 *   offset - target address offset
 *   nbytes - data number
 *   buffer - data buffer pointer
 *
 * Returned Value:
 *   Written bytes if success or a negative value if fail.
 *
 ****************************************************************************/

static ssize_t esp32_write(struct mtd_dev_s *dev, off_t offset,
                           size_t nbytes, const uint8_t *buffer)
{
  int ret;
  struct esp32_spiflash_s *priv = MTD2PRIV(dev);

  ASSERT(buffer);

  if ((offset > MTD_SIZE(priv)) || ((offset + nbytes) > MTD_SIZE(priv)))
    {
      return -EINVAL;
    }

#ifdef CONFIG_ESP32_SPIFLASH_DEBUG
  finfo("esp32_write(%p, 0x%x, %d, %p)\n", dev, offset, nbytes, buffer);
#endif

  /* Acquire the semaphore. */

  ret = nxsem_wait(&g_exclsem);
  if (ret < 0)
    {
      goto error_with_buffer;
    }

  ret = esp32_writedata(priv, offset, buffer, nbytes);

  nxsem_post(&g_exclsem);

  if (ret == OK)
    {
      ret = nbytes;
    }

#ifdef CONFIG_ESP32_SPIFLASH_DEBUG
  finfo("esp32_write()=%d\n", ret);
#endif

error_with_buffer:

  return (ssize_t)ret;
}

/****************************************************************************
 * Name: esp32_bwrite
 *
 * Description:
 *   Write data to designated blocks.
 *
 * Input Parameters:
 *   dev        - ESP32 MTD device data
 *   startblock - start MTD block number,
 *                it is not equal to SPI Flash's block
 *   nblocks    - blocks number
 *   buffer     - data buffer pointer
 *
 * Returned Value:
 *   Written block number if success or a negative value if fail.
 *
 ****************************************************************************/

static ssize_t esp32_bwrite(struct mtd_dev_s *dev, off_t startblock,
                            size_t nblocks, const uint8_t *buffer)
{
  ssize_t ret;
  struct esp32_spiflash_s *priv = MTD2PRIV(dev);
  uint32_t addr = MTD_BLK2SIZE(priv, startblock);
  uint32_t size = MTD_BLK2SIZE(priv, nblocks);

#ifdef CONFIG_ESP32_SPIFLASH_DEBUG
  finfo("esp32_bwrite(%p, 0x%x, %d, %p)\n",
        dev, startblock, nblocks, buffer);
#endif

  ret = esp32_write(dev, addr, size, buffer);
  if (ret == size)
    {
      ret = nblocks;
    }

#ifdef CONFIG_ESP32_SPIFLASH_DEBUG
  finfo("esp32_bwrite()=%d\n", ret);
#endif

  return ret;
}

/****************************************************************************
 * Name: esp32_bwrite_encrypt
 *
 * Description:
 *   Write data to designated blocks by SPI Flash hardware encryption.
 *
 * Input Parameters:
 *   dev        - ESP32 MTD device data
 *   startblock - start MTD block number,
 *                it is not equal to SPI Flash's block
 *   nblocks    - blocks number
 *   buffer     - data buffer pointer
 *
 * Returned Value:
 *   Written block number if success or a negative value if fail.
 *
 ****************************************************************************/

static ssize_t esp32_bwrite_encrypt(struct mtd_dev_s *dev,
                                    off_t startblock,
                                    size_t nblocks,
                                    const uint8_t *buffer)
{
  ssize_t ret;
  struct esp32_spiflash_s *priv = MTD2PRIV(dev);
  uint32_t addr = MTD_BLK2SIZE(priv, startblock);
  uint32_t size = MTD_BLK2SIZE(priv, nblocks);

#ifdef CONFIG_ESP32_SPIFLASH_DEBUG
  finfo("esp32_bwrite_encrypt(%p, 0x%x, %d, %p)\n",
        dev, startblock, nblocks, buffer);
#endif

  ret = nxsem_wait(&g_exclsem);
  if (ret < 0)
    {
      goto error_with_buffer;
    }

  ret = esp32_writedata_encrypted(priv, addr, buffer, size);

  nxsem_post(&g_exclsem);

  if (ret == OK)
    {
      ret = nblocks;
    }

#ifdef CONFIG_ESP32_SPIFLASH_DEBUG
  finfo("esp32_bwrite_encrypt()=%d\n", ret);
#endif

error_with_buffer:

  return ret;
}

/****************************************************************************
 * Name: esp32_ioctl
 *
 * Description:
 *   Set/Get option to/from ESP32 SPI Flash MTD device data.
 *
 * Input Parameters:
 *   dev - ESP32 MTD device data
 *   cmd - operation command
 *   arg - operation argument
 *
 * Returned Value:
 *   0 if success or a negative value if fail.
 *
 ****************************************************************************/

static int esp32_ioctl(struct mtd_dev_s *dev, int cmd,
                       unsigned long arg)
{
  int ret = -EINVAL;
<<<<<<< HEAD
  FAR struct esp32_spiflash_s *priv = MTD2PRIV(dev);
=======
  struct esp32_spiflash_s *priv = MTD2PRIV(dev);
>>>>>>> 649f99ce

  finfo("cmd: %d \n", cmd);

  switch (cmd)
    {
      case MTDIOC_GEOMETRY:
        {
<<<<<<< HEAD
          FAR struct mtd_geometry_s *geo = (FAR struct mtd_geometry_s *)arg;
=======
          struct mtd_geometry_s *geo = (struct mtd_geometry_s *)arg;
>>>>>>> 649f99ce
          if (geo)
            {
              geo->blocksize    = MTD_BLKSIZE(priv);
              geo->erasesize    = MTD_ERASESIZE(priv);
              geo->neraseblocks = MTD_SIZE(priv) / MTD_ERASESIZE(priv);
              ret               = OK;

              finfo("blocksize: %d erasesize: %d neraseblocks: %d\n",
                    geo->blocksize, geo->erasesize, geo->neraseblocks);
            }
        }
        break;

      case BIOC_PARTINFO:
        {
<<<<<<< HEAD
          FAR struct partition_info_s *info =
            (FAR struct partition_info_s *)arg;
=======
          struct partition_info_s *info =
            (struct partition_info_s *)arg;
>>>>>>> 649f99ce
          if (info != NULL)
            {
              info->numsectors  = MTD_SIZE(priv) / MTD_BLKSIZE(priv);
              info->sectorsize  = MTD_BLKSIZE(priv);
              info->startsector = 0;
              info->parent[0]   = '\0';
              ret               = OK;
            }
        }
        break;

      case MTDIOC_ERASESTATE:
        {
<<<<<<< HEAD
          FAR uint8_t *result = (FAR uint8_t *)arg;
=======
          uint8_t *result = (uint8_t *)arg;
>>>>>>> 649f99ce
          *result = SPI_FLASH_ERASED_STATE;

          ret = OK;
        }
        break;

      default:
        ret = -ENOTTY;
        break;
    }

  finfo("return %d\n", ret);
  return ret;
}

/****************************************************************************
 * Public Functions
 ****************************************************************************/

/****************************************************************************
 * Name: esp32_spiflash_alloc_mtdpart
 *
 * Description:
 *   Allocate an MTD partition from the ESP32 SPI Flash.
 *
 * Input Parameters:
 *   mtd_offset - MTD Partition offset from the base address in SPI Flash.
 *   mtd_size   - Size for the MTD partition.
 *
 * Returned Value:
 *   ESP32 SPI Flash MTD data pointer if success or NULL if fail
 *
 ****************************************************************************/

struct mtd_dev_s *esp32_spiflash_alloc_mtdpart(uint32_t mtd_offset,
                                                   uint32_t mtd_size)
{
  struct esp32_spiflash_s *priv = &g_esp32_spiflash1;
  esp32_spiflash_chip_t *chip = priv->chip;
  struct mtd_dev_s *mtd_part;
  uint32_t blocks;
  uint32_t startblock;
  uint32_t size;

  ASSERT((mtd_offset + mtd_size) <= chip->chip_size);
  ASSERT((mtd_offset % chip->sector_size) == 0);
  ASSERT((mtd_size % chip->sector_size) == 0);

  finfo("ESP32 SPI Flash information:\n");
  finfo("\tID = 0x%x\n", chip->device_id);
  finfo("\tStatus mask = %x\n", chip->status_mask);
  finfo("\tChip size = %d KB\n", chip->chip_size / 1024);
  finfo("\tPage size = %d B\n", chip->page_size);
  finfo("\tSector size = %d KB\n", chip->sector_size / 1024);
  finfo("\tBlock size = %d KB\n", chip->block_size / 1024);

  if (mtd_size == 0)
    {
      size = chip->chip_size - mtd_offset;
    }
  else
    {
      size = mtd_size;
    }

  finfo("\tMTD offset = 0x%x\n", mtd_offset);
  finfo("\tMTD size = 0x%x\n", size);

  startblock = MTD_SIZE2BLK(priv, mtd_offset);
  blocks = MTD_SIZE2BLK(priv, size);

  mtd_part = mtd_partition(&priv->mtd, startblock, blocks);
  if (!mtd_part)
    {
      ferr("ERROR: create MTD partition");
      return NULL;
    }

  return mtd_part;
}

/****************************************************************************
 * Name: esp32_spiflash_get_mtd
 *
 * Description:
 *   Get ESP32 SPI Flash raw MTD.
 *
 * Input Parameters:
 *   None
 *
 * Returned Value:
 *   ESP32 SPI Flash raw MTD data pointer.
 *
 ****************************************************************************/

struct mtd_dev_s *esp32_spiflash_get_mtd(void)
{
  struct esp32_spiflash_s *priv = &g_esp32_spiflash1;

  return &priv->mtd;
}

/****************************************************************************
 * Name: esp32_spiflash_get_mtd
 *
 * Description:
 *   Get ESP32 SPI Flash encryption raw MTD.
 *
 * Input Parameters:
 *   None
 *
 * Returned Value:
 *   ESP32 SPI Flash encryption raw MTD data pointer.
 *
 ****************************************************************************/

struct mtd_dev_s *esp32_spiflash_encrypt_get_mtd(void)
{
  struct esp32_spiflash_s *priv = &g_esp32_spiflash1_encrypt;

  return &priv->mtd;
}

#endif /* CONFIG_ESP32_SPIFLASH */<|MERGE_RESOLUTION|>--- conflicted
+++ resolved
@@ -1905,11 +1905,7 @@
                        unsigned long arg)
 {
   int ret = -EINVAL;
-<<<<<<< HEAD
-  FAR struct esp32_spiflash_s *priv = MTD2PRIV(dev);
-=======
   struct esp32_spiflash_s *priv = MTD2PRIV(dev);
->>>>>>> 649f99ce
 
   finfo("cmd: %d \n", cmd);
 
@@ -1917,11 +1913,7 @@
     {
       case MTDIOC_GEOMETRY:
         {
-<<<<<<< HEAD
-          FAR struct mtd_geometry_s *geo = (FAR struct mtd_geometry_s *)arg;
-=======
           struct mtd_geometry_s *geo = (struct mtd_geometry_s *)arg;
->>>>>>> 649f99ce
           if (geo)
             {
               geo->blocksize    = MTD_BLKSIZE(priv);
@@ -1937,13 +1929,8 @@
 
       case BIOC_PARTINFO:
         {
-<<<<<<< HEAD
-          FAR struct partition_info_s *info =
-            (FAR struct partition_info_s *)arg;
-=======
           struct partition_info_s *info =
             (struct partition_info_s *)arg;
->>>>>>> 649f99ce
           if (info != NULL)
             {
               info->numsectors  = MTD_SIZE(priv) / MTD_BLKSIZE(priv);
@@ -1957,11 +1944,7 @@
 
       case MTDIOC_ERASESTATE:
         {
-<<<<<<< HEAD
-          FAR uint8_t *result = (FAR uint8_t *)arg;
-=======
           uint8_t *result = (uint8_t *)arg;
->>>>>>> 649f99ce
           *result = SPI_FLASH_ERASED_STATE;
 
           ret = OK;
