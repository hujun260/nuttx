--- conflicted
+++ resolved
@@ -17,10 +17,7 @@
 	select ARCH_HAVE_TEXT_HEAP
 	select ARCH_HAVE_SDRAM
 	select ARCH_HAVE_RESET
-<<<<<<< HEAD
-=======
 	select ARCH_HAVE_BOOTLOADER
->>>>>>> 649f99ce
 	select ARCH_VECNOTIRQ
 	select LIBC_ARCH_MEMCPY
 	select LIBC_ARCH_MEMCHR
@@ -216,11 +213,7 @@
 
 endchoice
 
-<<<<<<< HEAD
 source "arch/xtensa/src/lx6/Kconfig"
-=======
-source arch/xtensa/src/lx6/Kconfig
->>>>>>> 649f99ce
 if ARCH_CHIP_ESP32
 source "arch/xtensa/src/esp32/Kconfig"
 endif
