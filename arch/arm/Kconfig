--- conflicted
+++ resolved
@@ -819,7 +819,12 @@
 	default n
 	depends on ARCH_ARMV7A
 
-<<<<<<< HEAD
+config ARM_HAVE_WFE_SEV
+	bool
+	default n
+	---help---
+		Use WFE and SEV instructions for spinlock to reduce power consumption
+
 config ARM_HAVE_FPU_D32
 	bool
 	select ARCH_HAVE_FPU
@@ -827,13 +832,6 @@
 	---help---
 		FPU implemented in the VFPv3-D32 format that supports
 		32 double-precision floating-point registers.
-=======
-config ARM_HAVE_WFE_SEV
-	bool
-	default n
-	---help---
-		Use WFE and SEV instructions for spinlock to reduce power consumption
->>>>>>> 1bded73f
 
 config ARM_HAVE_MPU_UNIFIED
 	bool
