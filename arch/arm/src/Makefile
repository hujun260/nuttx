############################################################################
# arch/arm/src/Makefile
#
# Licensed to the Apache Software Foundation (ASF) under one or more
# contributor license agreements.  See the NOTICE file distributed with
# this work for additional information regarding copyright ownership.  The
# ASF licenses this file to you under the Apache License, Version 2.0 (the
# "License"); you may not use this file except in compliance with the
# License.  You may obtain a copy of the License at
#
#   http://www.apache.org/licenses/LICENSE-2.0
#
# Unless required by applicable law or agreed to in writing, software
# distributed under the License is distributed on an "AS IS" BASIS, WITHOUT
# WARRANTIES OR CONDITIONS OF ANY KIND, either express or implied.  See the
# License for the specific language governing permissions and limitations
# under the License.
#
############################################################################

include $(TOPDIR)/Make.defs
include chip/Make.defs

ifeq ($(CONFIG_ARCH_ARMV7A),y)          # ARMv7-A
ARCH_SUBDIR = armv7-a
else ifeq ($(CONFIG_ARCH_ARMV7R),y)     # ARMv7-R
ARCH_SUBDIR = armv7-r
else ifeq ($(CONFIG_ARCH_ARMV7M),y)     # ARMv7-M
ARCH_SUBDIR = armv7-m
else ifeq ($(CONFIG_ARCH_ARMV8M),y)     # ARMv8-M
ARCH_SUBDIR = armv8-m
else ifeq ($(CONFIG_ARCH_ARMV6M),y)     # ARMv6-M
ARCH_SUBDIR = armv6-m
else                                    # ARM9, ARM7TDMI, etc.
ARCH_SUBDIR = arm
endif

ARCH_SRCDIR = $(TOPDIR)$(DELIM)arch$(DELIM)$(CONFIG_ARCH)$(DELIM)src

INCLUDES += ${shell $(INCDIR) "$(CC)" $(ARCH_SRCDIR)$(DELIM)chip}
INCLUDES += ${shell $(INCDIR) "$(CC)" $(ARCH_SRCDIR)$(DELIM)common}
INCLUDES += ${shell $(INCDIR) "$(CC)" $(ARCH_SRCDIR)$(DELIM)$(ARCH_SUBDIR)}
INCLUDES += ${shell $(INCDIR) "$(CC)" $(TOPDIR)$(DELIM)sched}

CPPFLAGS += $(INCLUDES)
CFLAGS += $(INCLUDES)
CXXFLAGS += $(INCLUDES)
AFLAGS += $(INCLUDES)

ifeq ($(CONFIG_CYGWIN_WINTOOL),y)
  NUTTX = "${shell cygpath -w $(TOPDIR)$(DELIM)nuttx$(EXEEXT)}"
else
  NUTTX = "$(TOPDIR)$(DELIM)nuttx$(EXEEXT)"
endif

# Additional rules for system call wrapper

ifeq ($(CONFIG_SCHED_INSTRUMENTATION_SYSCALL),y)
  EXTRALINKCMDS += @$(TOPDIR)/syscall/syscall_wraps.ldcmd
endif

# The "head" object

HEAD_OBJ = $(HEAD_ASRC:.S=$(OBJEXT))
STARTUP_OBJS ?= $(HEAD_OBJ)

# Flat build or kernel-mode objects

ASRCS = $(CHIP_ASRCS) $(CMN_ASRCS)
AOBJS = $(ASRCS:.S=$(OBJEXT))

CSRCS = $(CHIP_CSRCS) $(CMN_CSRCS)
COBJS = $(CSRCS:.c=$(OBJEXT))

SRCS = $(ASRCS) $(CSRCS)
OBJS = $(AOBJS) $(COBJS)

# User-mode objects

UASRCS = $(CHIP_UASRCS) $(CMN_UASRCS)
UAOBJS = $(UASRCS:.S=$(OBJEXT))

UCSRCS = $(CHIP_UCSRCS) $(CMN_UCSRCS)
UCOBJS = $(UCSRCS:.c=$(OBJEXT))

USRCS = $(UASRCS) $(UCSRCS)
UOBJS = $(UAOBJS) $(UCOBJS)

KBIN = libkarch$(LIBEXT)
BIN  = libarch$(LIBEXT)

LDFLAGS += $(ARCHSCRIPT) $(EXTRALINKCMDS)

# Override in Make.defs if linker is not 'ld'

LDSTARTGROUP ?= --start-group
LDENDGROUP ?= --end-group

BOARDMAKE = $(if $(wildcard board$(DELIM)Makefile),y,)

ifeq ($(CONFIG_CYGWIN_WINTOOL),y)
  LIBPATHS += -L"${shell cygpath -w "$(TOPDIR)$(DELIM)staging"}"
ifeq ($(BOARDMAKE),y)
  LIBPATHS += -L"${shell cygpath -w "$(TOPDIR)$(DELIM)arch$(DELIM)$(CONFIG_ARCH)$(DELIM)src$(DELIM)board"}"
endif

else
  LIBPATHS += -L"$(TOPDIR)$(DELIM)staging"
ifeq ($(BOARDMAKE),y)
  LIBPATHS += -L"$(TOPDIR)$(DELIM)arch$(DELIM)$(CONFIG_ARCH)$(DELIM)src$(DELIM)board"
endif

endif

LDLIBS = $(patsubst %.a,%,$(patsubst lib%,-l%,$(LINKLIBS)))
ifeq ($(BOARDMAKE),y)
  LDLIBS += -lboard
endif

VPATH += chip
VPATH += common
VPATH += $(ARCH_SUBDIR)

ifeq ($(CONFIG_ARCH_TOOLCHAIN_IAR),y)
  VPATH += $(ARCH_SUBDIR)$(DELIM)iar
else # ifeq ($(CONFIG_ARCH_TOOLCHAIN_GNU),y)
  VPATH += $(ARCH_SUBDIR)$(DELIM)gnu
endif

all: $(HEAD_OBJ) $(BIN)

.PHONY: board$(DELIM)libboard$(LIBEXT)

$(AOBJS) $(UAOBJS) $(HEAD_OBJ): %$(OBJEXT): %.S
	$(call ASSEMBLE, $<, $@)

$(COBJS) $(UCOBJS): %$(OBJEXT): %.c
	$(call COMPILE, $<, $@)

ifeq ($(CONFIG_BUILD_FLAT),y)
$(BIN): $(OBJS)
	$(call ARCHIVE, $@, $^)
else
$(BIN): $(UOBJS)
	$(call ARCHIVE, $@, $^)
endif

$(KBIN): $(OBJS)
	$(call ARCHIVE, $@, $^)

board$(DELIM)libboard$(LIBEXT):
	$(Q) $(MAKE) -C board libboard$(LIBEXT) EXTRAFLAGS="$(EXTRAFLAGS)"

define LINK_ALLSYMS
	$(Q) $(TOPDIR)/tools/mkallsyms.sh $(NUTTX) $(CROSSDEV) > allsyms.tmp
	$(Q) $(call COMPILE, -x c allsyms.tmp, allsyms$(OBJEXT))
	$(Q) $(LD) --entry=__start $(LDFLAGS) $(LIBPATHS) $(EXTRA_LIBPATHS) \
		-o $(NUTTX) $(filter-out board/libboard$(LIBEXT), $1) allsyms$(OBJEXT) $(EXTRA_OBJS) \
		$(LDSTARTGROUP) $(LDLIBS) $(EXTRA_LIBS) $(LDENDGROUP)
	$(Q) $(call DELFILE, allsyms.tmp allsyms$(OBJEXT))
endef

nuttx$(EXEEXT): $(HEAD_OBJ) board$(DELIM)libboard$(LIBEXT)
	$(Q) echo "LD: nuttx"
ifneq ($(CONFIG_ALLSYMS),y)
	$(Q) $(LD) --entry=__start $(LDFLAGS) $(LIBPATHS) $(EXTRA_LIBPATHS) \
		-o $(NUTTX) $(filter-out board/libboard$(LIBEXT), $^) $(EXTRA_OBJS) \
		$(LDSTARTGROUP) $(LDLIBS) $(EXTRA_LIBS) $(LDENDGROUP)
else
	$(Q) # Link and generate default table
<<<<<<< HEAD
	$(Q) $(if $(wildcard $(shell echo $(NUTTX))),,$(call LINK_ALLSYMS, $^))
=======
	$(Q) $(if $(wildcard $(shell echo $(NUTTX))),,$(call LINK_ALLSYMS,$^))
>>>>>>> 0342272e
	$(Q) # Extract all symbols
	$(Q) $(call LINK_ALLSYMS, $^)
	$(Q) # Extract again since the table offset may changed
	$(Q) $(call LINK_ALLSYMS, $^)
endif
ifneq ($(CONFIG_WINDOWS_NATIVE),y)
	$(Q) $(NM) $(NUTTX) | \
	grep -v '\(compiled\)\|\(\$(OBJEXT)$$\)\|\( [aUw] \)\|\(\.\.ng$$\)\|\(LASH[RL]DI\)' | \
	sort > $(TOPDIR)$(DELIM)System.map
endif

# This is part of the top-level export target
# Note that there may not be a head object if layout is handled
# by the linker configuration.

export_startup: board$(DELIM)libboard$(LIBEXT) $(STARTUP_OBJS)
ifneq ($(STARTUP_OBJS),)
	$(Q) if [ -d "$(EXPORT_DIR)$(DELIM)startup" ]; then \
		cp -f $(STARTUP_OBJS) "$(EXPORT_DIR)$(DELIM)startup$(DELIM)."; \
	 else \
		echo "$(EXPORT_DIR)$(DELIM)startup does not exist"; \
	exit 1; \
	fi
endif

# Dependencies

makedepfile: $(CSRCS:.c=.ddc) $(ASRCS:.S=.dds) $(HEAD_ASRC:.S=.dds)
	$(call CATFILE, Make.dep, $^)
	$(call DELFILE, $^)

.depend: Makefile chip$(DELIM)Make.defs $(SRCS) $(TOPDIR)$(DELIM).config
ifeq ($(BOARDMAKE),y)
	$(Q) $(MAKE) -C board depend
endif
	$(Q) $(MAKE) makedepfile DEPPATH="$(patsubst %,--dep-path %,$(subst :, ,$(VPATH)))"
	$(Q) touch $@

depend: .depend

context::

clean:
ifeq ($(BOARDMAKE),y)
	$(Q) $(MAKE) -C board clean
endif
	$(call DELFILE, $(KBIN))
	$(call DELFILE, $(BIN))
ifneq ($(EXTRADELFILE),)
	$(call DELFILE, $(EXTRADELFILE))
endif
	$(call CLEAN)

distclean:: clean
ifeq ($(BOARDMAKE),y)
	$(Q) $(MAKE) -C board distclean
endif
	$(call DELFILE, Make.dep)
	$(call DELFILE, .depend)

-include Make.dep<|MERGE_RESOLUTION|>--- conflicted
+++ resolved
@@ -168,11 +168,7 @@
 		$(LDSTARTGROUP) $(LDLIBS) $(EXTRA_LIBS) $(LDENDGROUP)
 else
 	$(Q) # Link and generate default table
-<<<<<<< HEAD
-	$(Q) $(if $(wildcard $(shell echo $(NUTTX))),,$(call LINK_ALLSYMS, $^))
-=======
 	$(Q) $(if $(wildcard $(shell echo $(NUTTX))),,$(call LINK_ALLSYMS,$^))
->>>>>>> 0342272e
 	$(Q) # Extract all symbols
 	$(Q) $(call LINK_ALLSYMS, $^)
 	$(Q) # Extract again since the table offset may changed
