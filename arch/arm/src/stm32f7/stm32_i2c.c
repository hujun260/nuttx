--- conflicted
+++ resolved
@@ -832,11 +832,7 @@
 
 #ifdef CONFIG_STM32F7_I2C_DYNTIMEO
       ret = nxsem_tickwait_uninterruptible(&priv->sem_isr,
-<<<<<<< HEAD
-                       USEC2TICK(stm32_i2c_tousecs(priv->msgc, priv->msgv)));
-=======
                          stm32_i2c_toticks(priv->msgc, priv->msgv));
->>>>>>> 9be737c8
 #else
       ret = nxsem_tickwait_uninterruptible(&priv->sem_isr,
                                            CONFIG_STM32F7_I2CTIMEOTICKS);
