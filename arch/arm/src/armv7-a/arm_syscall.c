/****************************************************************************
 * arch/arm/src/armv7-a/arm_syscall.c
 *
 * Licensed to the Apache Software Foundation (ASF) under one or more
 * contributor license agreements.  See the NOTICE file distributed with
 * this work for additional information regarding copyright ownership.  The
 * ASF licenses this file to you under the Apache License, Version 2.0 (the
 * "License"); you may not use this file except in compliance with the
 * License.  You may obtain a copy of the License at
 *
 *   http://www.apache.org/licenses/LICENSE-2.0
 *
 * Unless required by applicable law or agreed to in writing, software
 * distributed under the License is distributed on an "AS IS" BASIS, WITHOUT
 * WARRANTIES OR CONDITIONS OF ANY KIND, either express or implied.  See the
 * License for the specific language governing permissions and limitations
 * under the License.
 *
 ****************************************************************************/

/****************************************************************************
 * Included Files
 ****************************************************************************/

#include <nuttx/config.h>

#include <inttypes.h>
#include <stdint.h>
#include <string.h>
#include <assert.h>
#include <debug.h>
#include <syscall.h>

#include <nuttx/arch.h>
#include <nuttx/sched.h>
#include <nuttx/addrenv.h>

#include "signal/signal.h"
#include "arm.h"
#include "addrenv.h"
#include "arm_internal.h"

/****************************************************************************
 * Private Functions
 ****************************************************************************/

/****************************************************************************
 * Name: dispatch_syscall
 *
 * Description:
 *   Call the stub function corresponding to the system call.  NOTE the non-
 *   standard parameter passing:
 *
 *     R0 = SYS_ call number
 *     R1 = parm0
 *     R2 = parm1
 *     R3 = parm2
 *     R4 = parm3
 *     R5 = parm4
 *     R6 = parm5
 *
 *   The values of R4-R5 may be preserved in the proxy called by the user
 *   code if they are used (but otherwise will not be).
 *
 *   WARNING: There are hard-coded values in this logic!
 *
 *   Register usage:
 *
 *     R0 - Need not be preserved.
 *     R1-R3 - Need to be preserved until the stub is called.  The values of
 *       R0 and R1 returned by the stub must be preserved.
 *     R4-R11 must be preserved to support the expectations of the user-space
 *       callee.  R4-R6 may have been preserved by the proxy, but don't know
 *       for sure.
 *     R12 - Need not be preserved
 *     R13 - (stack pointer)
 *     R14 - Need not be preserved
 *     R15 - (PC)
 *
 ****************************************************************************/

#ifdef CONFIG_LIB_SYSCALL
static void dispatch_syscall(void) naked_function;
static void dispatch_syscall(void)
{
  __asm__ __volatile__
  (
    " sub sp, sp, #16\n"           /* Create a stack frame to hold 3 parms + lr */
    " str r4, [sp, #0]\n"          /* Move parameter 4 (if any) into position */
    " str r5, [sp, #4]\n"          /* Move parameter 5 (if any) into position */
    " str r6, [sp, #8]\n"          /* Move parameter 6 (if any) into position */
    " str lr, [sp, #12]\n"         /* Save lr in the stack frame */
    " ldr ip, =g_stublookup\n"     /* R12=The base of the stub lookup table */
    " ldr ip, [ip, r0, lsl #2]\n"  /* R12=The address of the stub for this SYSCALL */
    " blx ip\n"                    /* Call the stub (modifies lr) */
    " ldr lr, [sp, #12]\n"         /* Restore lr */
    " add sp, sp, #16\n"           /* Destroy the stack frame */
    " mov r2, r0\n"                /* R2=Save return value in R2 */
    " mov r0, %0\n"                /* R0=SYS_syscall_return */
    " svc %1\n"::"i"(SYS_syscall_return),
                 "i"(SYS_syscall)  /* Return from the SYSCALL */
  );
}
#endif

/****************************************************************************
 * Private Functions
 ****************************************************************************/

/****************************************************************************
 * Public Functions
 ****************************************************************************/

/****************************************************************************
 * Name: arm_syscall
 *
 * Description:
 *   SVC interrupts will vector here with insn=the SVC instruction and
 *   xcp=the interrupt context
 *
 *   The handler may get the SVC number be de-referencing the return
 *   address saved in the xcp and decoding the SVC instruction
 *
 ****************************************************************************/

uint32_t *arm_syscall(uint32_t *regs)
{
  uint32_t cmd;
#ifdef CONFIG_BUILD_KERNEL
  uint32_t cpsr;
#endif

  /* Nested interrupts are not supported */

  DEBUGASSERT(regs);

  /* The SYSCALL command is in R0 on entry.  Parameters follow in R1..R7 */

  cmd = regs[REG_R0];

  /* The SVCall software interrupt is called with R0 = system call command
   * and R1..R7 =  variable number of arguments depending on the system call.
   */

  svcinfo("SYSCALL Entry: regs: %p cmd: %" PRId32 "\n", regs, cmd);
  svcinfo("  R0: %08" PRIx32 " %08" PRIx32 " %08" PRIx32 " %08" PRIx32
          " %08" PRIx32 " %08" PRIx32 " %08" PRIx32 " %08" PRIx32 "\n",
          regs[REG_R0],  regs[REG_R1],  regs[REG_R2],  regs[REG_R3],
          regs[REG_R4],  regs[REG_R5],  regs[REG_R6],  regs[REG_R7]);
  svcinfo("  R8: %08" PRIx32 " %08" PRIx32 " %08" PRIx32 " %08" PRIx32
          " %08" PRIx32 " %08" PRIx32 " %08" PRIx32 " %08" PRIx32 "\n",
          regs[REG_R8],  regs[REG_R9],  regs[REG_R10], regs[REG_R11],
          regs[REG_R12], regs[REG_R13], regs[REG_R14], regs[REG_R15]);
  svcinfo("CPSR: %08" PRIx32 "\n", regs[REG_CPSR]);

  /* Handle the SVCall according to the command in R0 */

  switch (cmd)
    {
      /* R0=SYS_syscall_return:  This a SYSCALL return command:
       *
       *   void arm_syscall_return(void);
       *
       * At this point, the following values are saved in context:
       *
       *   R0 = SYS_syscall_return
       *
       * We need to restore the saved return address and return in
       * unprivileged thread mode.
       */

#ifdef CONFIG_LIB_SYSCALL
      case SYS_syscall_return:
        {
          FAR struct tcb_s *rtcb = nxsched_self();
          int index = (int)rtcb->xcp.nsyscalls - 1;

          /* Make sure that there is a saved SYSCALL return address. */

          DEBUGASSERT(index >= 0);

          /* Setup to return to the saved SYSCALL return address in
           * the original mode.
           */

          regs[REG_PC]        = rtcb->xcp.syscall[index].sysreturn;
#ifdef CONFIG_BUILD_KERNEL
          regs[REG_CPSR]      = rtcb->xcp.syscall[index].cpsr;
#endif
          /* The return value must be in R0-R1.  dispatch_syscall()
           * temporarily moved the value for R0 into R2.
           */

          regs[REG_R0]         = regs[REG_R2];

#ifdef CONFIG_ARCH_KERNEL_STACK
          /* If this is the outermost SYSCALL and if there is a saved user
           * stack pointer, then restore the user stack pointer on this
           * final return to user code.
           */

          if (index == 0 && rtcb->xcp.ustkptr != NULL)
            {
              regs[REG_SP]      = (uint32_t)rtcb->xcp.ustkptr;
              rtcb->xcp.ustkptr = NULL;
            }
#endif

          /* Save the new SYSCALL nesting level */

          rtcb->xcp.nsyscalls   = index;

          /* Handle any signal actions that were deferred while processing
           * the system call.
           */

          rtcb->flags          &= ~TCB_FLAG_SYSCALL;
          (void)nxsig_unmask_pendingsignal();
        }
        break;
#endif

      /* R0=SYS_restore_context:  Restore task context
       *
       * void arm_fullcontextrestore(uint32_t *restoreregs)
       *   noreturn_function;
       *
       * At this point, the following values are saved in context:
       *
       *   R0 = SYS_restore_context
       *   R1 = restoreregs
       */

      case SYS_restore_context:
        {
          /* Replace 'regs' with the pointer to the register set in
           * regs[REG_R1].  On return from the system call, that register
           * set will determine the restored context.
           */

          arm_restorefpu((uint32_t *)regs[REG_R1]);
          regs = (uint32_t *)regs[REG_R1];
          DEBUGASSERT(regs);
        }
        break;

      /* R0=SYS_switch_context:  This a switch context command:
       *
       *   void arm_switchcontext(uint32_t *saveregs, uint32_t *restoreregs);
       *
       * At this point, the following values are saved in context:
       *
       *   R0 = SYS_switch_context
       *   R1 = saveregs
       *   R2 = restoreregs
       *
       * In this case, we do both: We save the context registers to the save
       * register area reference by the saved contents of R1 and then set
       * regs to the save register area referenced by the saved
       * contents of R2.
       */

      case SYS_switch_context:
        {
          DEBUGASSERT(regs[REG_R1] != 0 && regs[REG_R2] != 0);
#if defined(CONFIG_ARCH_FPU)
          arm_copyarmstate((uint32_t *)regs[REG_R1], regs);
          arm_restorefpu((uint32_t *)regs[REG_R2]);
#else
          memcpy((uint32_t *)regs[REG_R1], regs, XCPTCONTEXT_SIZE);
#endif
          regs = (uint32_t *)regs[REG_R2];
        }
        break;

      /* R0=SYS_task_start:  This a user task start
       *
       *   void up_task_start(main_t taskentry, int argc, FAR char *argv[])
       *     noreturn_function;
       *
       * At this point, the following values are saved in context:
       *
       *   R0 = SYS_task_start
       *   R1 = taskentry
       *   R2 = argc
       *   R3 = argv
       */

#ifdef CONFIG_BUILD_KERNEL
      case SYS_task_start:
        {
          /* Set up to return to the user-space _start function in
           * unprivileged mode.  We need:
           *
           *   R0   = argc
           *   R1   = argv
           *   PC   = taskentry
           *   CSPR = user mode
           */

          regs[REG_PC]   = regs[REG_R1];
          regs[REG_R0]   = regs[REG_R2];
          regs[REG_R1]   = regs[REG_R3];

          cpsr           = regs[REG_CPSR] & ~PSR_MODE_MASK;
          regs[REG_CPSR] = cpsr | PSR_MODE_USR;
        }
        break;
#endif

      /* R0=SYS_pthread_start:  This a user pthread start
       *
       *   void up_pthread_start(pthread_startroutine_t entrypt,
       *                         pthread_addr_t arg) noreturn_function;
       *
       * At this point, the following values are saved in context:
       *
       *   R0 = SYS_pthread_start
       *   R1 = entrypt
       *   R2 = arg
       */

#if !defined(CONFIG_BUILD_FLAT) && !defined(CONFIG_DISABLE_PTHREAD)
      case SYS_pthread_start:
        {
          /* Set up to enter the user-space pthread start-up function in
           * unprivileged mode. We need:
           *
           *   R0   = entrypt
           *   R1   = arg
           *   PC   = startup
           *   CSPR = user mode
           */

<<<<<<< HEAD
          regs[REG_PC]   = regs[REG_R0];
          regs[REG_R0]   = regs[REG_R1];
          regs[REG_R1]   = regs[REG_R2];
=======
          regs[REG_PC]   = regs[REG_R1];
          regs[REG_R0]   = regs[REG_R2];
          regs[REG_R1]   = regs[REG_R3];
>>>>>>> 572f9611

          cpsr           = regs[REG_CPSR] & ~PSR_MODE_MASK;
          regs[REG_CPSR] = cpsr | PSR_MODE_USR;
        }
        break;
#endif

#ifdef CONFIG_BUILD_KERNEL
      /* R0=SYS_signal_handler:  This a user signal handler callback
       *
       * void signal_handler(_sa_sigaction_t sighand, int signo,
       *                     FAR siginfo_t *info, FAR void *ucontext);
       *
       * At this point, the following values are saved in context:
       *
       *   R0 = SYS_signal_handler
       *   R1 = sighand
       *   R2 = signo
       *   R3 = info
       *        ucontext (on the stack)
       */

      case SYS_signal_handler:
        {
          FAR struct tcb_s *rtcb = nxsched_self();

          /* Remember the caller's return address */

          DEBUGASSERT(rtcb->xcp.sigreturn == 0);
          rtcb->xcp.sigreturn  = regs[REG_PC];

          /* Set up to return to the user-space trampoline function in
           * unprivileged mode.
           */

          regs[REG_PC]   = (uint32_t)ARCH_DATA_RESERVE->ar_sigtramp;
          cpsr           = regs[REG_CPSR] & ~PSR_MODE_MASK;
          regs[REG_CPSR] = cpsr | PSR_MODE_USR;

          /* Change the parameter ordering to match the expectation of struct
           * userpace_s signal_handler.
           */

          regs[REG_R0]   = regs[REG_R1]; /* sighand */
          regs[REG_R1]   = regs[REG_R2]; /* signal */
          regs[REG_R2]   = regs[REG_R3]; /* info */
          regs[REG_R3]   = regs[REG_R4]; /* ucontext */

#ifdef CONFIG_ARCH_KERNEL_STACK
          /* If we are signalling a user process, then we must be operating
           * on the kernel stack now.  We need to switch back to the user
           * stack before dispatching the signal handler to the user code.
           * The existence of an allocated kernel stack is sufficient
           * information to make this decision.
           */

          if (rtcb->xcp.kstack != NULL)
            {
              DEBUGASSERT(rtcb->xcp.kstkptr == NULL &&
                          rtcb->xcp.ustkptr != NULL);

              rtcb->xcp.kstkptr = (FAR uint32_t *)regs[REG_SP];
              regs[REG_SP]      = (uint32_t)rtcb->xcp.ustkptr;
            }
#endif
        }
        break;
#endif

#ifdef CONFIG_BUILD_KERNEL
      /* R0=SYS_signal_handler_return:  This a user signal handler callback
       *
       *   void signal_handler_return(void);
       *
       * At this point, the following values are saved in context:
       *
       *   R0 = SYS_signal_handler_return
       */

      case SYS_signal_handler_return:
        {
          FAR struct tcb_s *rtcb = nxsched_self();

          /* Set up to return to the kernel-mode signal dispatching logic. */

          DEBUGASSERT(rtcb->xcp.sigreturn != 0);

          regs[REG_PC]         = rtcb->xcp.sigreturn;
          cpsr                 = regs[REG_CPSR] & ~PSR_MODE_MASK;
          regs[REG_CPSR]       = cpsr | PSR_MODE_SVC;
          rtcb->xcp.sigreturn  = 0;

#ifdef CONFIG_ARCH_KERNEL_STACK
          /* We must enter here be using the user stack.  We need to switch
           * to back to the kernel user stack before returning to the kernel
           * mode signal trampoline.
           */

          if (rtcb->xcp.kstack != NULL)
            {
              DEBUGASSERT(rtcb->xcp.kstkptr != NULL &&
                          (uint32_t)rtcb->xcp.ustkptr == regs[REG_SP]);

              regs[REG_SP]      = (uint32_t)rtcb->xcp.kstkptr;
              rtcb->xcp.kstkptr = NULL;
            }
#endif
        }
        break;
#endif

      /* This is not an architecture-specific system call.  If NuttX is built
       * as a standalone kernel with a system call interface, then all of the
       * additional system calls must be handled as in the default case.
       */

      default:
        {
#ifdef CONFIG_LIB_SYSCALL
          FAR struct tcb_s *rtcb = nxsched_self();
          int index = rtcb->xcp.nsyscalls;

          /* Verify that the SYS call number is within range */

          DEBUGASSERT(cmd >= CONFIG_SYS_RESERVED && cmd < SYS_maxsyscall);

          /* Make sure that there is a no saved SYSCALL return address.  We
           * cannot yet handle nested system calls.
           */

          DEBUGASSERT(index < CONFIG_SYS_NNEST);

          /* Setup to return to dispatch_syscall in privileged mode. */

          rtcb->xcp.syscall[index].sysreturn = regs[REG_PC];
#ifdef CONFIG_BUILD_KERNEL
          rtcb->xcp.syscall[index].cpsr      = regs[REG_CPSR];
#endif

          regs[REG_PC]   = (uint32_t)dispatch_syscall;
#ifdef CONFIG_BUILD_KERNEL
          cpsr           = regs[REG_CPSR] & ~PSR_MODE_MASK;
          regs[REG_CPSR] = cpsr | PSR_MODE_SVC;
#endif
          /* Offset R0 to account for the reserved values */

          regs[REG_R0]  -= CONFIG_SYS_RESERVED;

          /* Indicate that we are in a syscall handler. */

          rtcb->flags   |= TCB_FLAG_SYSCALL;

#ifdef CONFIG_ARCH_KERNEL_STACK
          /* If this is the first SYSCALL and if there is an allocated
           * kernel stack, then switch to the kernel stack.
           */

          if (index == 0 && rtcb->xcp.kstack != NULL)
            {
              rtcb->xcp.ustkptr = (FAR uint32_t *)regs[REG_SP];
              regs[REG_SP]      = (uint32_t)rtcb->xcp.kstack +
                                  ARCH_KERNEL_STACKSIZE;
            }
#endif

          /* Save the new SYSCALL nesting level */

          rtcb->xcp.nsyscalls   = index + 1;
#else
          svcerr("ERROR: Bad SYS call: 0x%" PRIx32 "\n", regs[REG_R0]);
#endif
        }
        break;
    }

  /* Report what happened */

  svcinfo("SYSCALL Exit: regs: %p\n", regs);
  svcinfo("  R0: %" PRIx32 " %" PRIx32 " %" PRIx32 " %" PRIx32
          " %" PRIx32 " %" PRIx32 " %" PRIx32 " %" PRIx32 "\n",
          regs[REG_R0],  regs[REG_R1],  regs[REG_R2],  regs[REG_R3],
          regs[REG_R4],  regs[REG_R5],  regs[REG_R6],  regs[REG_R7]);
  svcinfo("  R8: %" PRIx32 " %" PRIx32 " %" PRIx32 " %" PRIx32
          " %" PRIx32 " %" PRIx32 " %" PRIx32 " %" PRIx32 "\n",
          regs[REG_R8],  regs[REG_R9],  regs[REG_R10], regs[REG_R11],
          regs[REG_R12], regs[REG_R13], regs[REG_R14], regs[REG_R15]);
  svcinfo("CPSR: %08" PRIx32 "\n", regs[REG_CPSR]);

  /* Return the last value of curent_regs.  This supports context switches
   * on return from the exception.  That capability is only used with the
   * SYS_context_switch system call.
   */

  return regs;
}<|MERGE_RESOLUTION|>--- conflicted
+++ resolved
@@ -332,15 +332,9 @@
            *   CSPR = user mode
            */
 
-<<<<<<< HEAD
-          regs[REG_PC]   = regs[REG_R0];
-          regs[REG_R0]   = regs[REG_R1];
-          regs[REG_R1]   = regs[REG_R2];
-=======
           regs[REG_PC]   = regs[REG_R1];
           regs[REG_R0]   = regs[REG_R2];
           regs[REG_R1]   = regs[REG_R3];
->>>>>>> 572f9611
 
           cpsr           = regs[REG_CPSR] & ~PSR_MODE_MASK;
           regs[REG_CPSR] = cpsr | PSR_MODE_USR;
