/****************************************************************************
 * arch/arm/src/stm32h7/stm32_tim.h
 *
 * Licensed to the Apache Software Foundation (ASF) under one or more
 * contributor license agreements.  See the NOTICE file distributed with
 * this work for additional information regarding copyright ownership.  The
 * ASF licenses this file to you under the Apache License, Version 2.0 (the
 * "License"); you may not use this file except in compliance with the
 * License.  You may obtain a copy of the License at
 *
 *   http://www.apache.org/licenses/LICENSE-2.0
 *
 * Unless required by applicable law or agreed to in writing, software
 * distributed under the License is distributed on an "AS IS" BASIS, WITHOUT
 * WARRANTIES OR CONDITIONS OF ANY KIND, either express or implied.  See the
 * License for the specific language governing permissions and limitations
 * under the License.
 *
 ****************************************************************************/

#ifndef __ARCH_ARM_SRC_STM32H7_STM32_TIM_H
#define __ARCH_ARM_SRC_STM32H7_STM32_TIM_H

/****************************************************************************
 * Included Files
 ****************************************************************************/

#include <nuttx/config.h>

#include "chip.h"
#include "hardware/stm32_tim.h"

/****************************************************************************
 * Pre-processor Definitions
 ****************************************************************************/

/* Helpers ******************************************************************/

#define STM32_TIM_SETMODE(d,mode)       ((d)->ops->setmode(d,mode))
#define STM32_TIM_SETCLOCK(d,freq)      ((d)->ops->setclock(d,freq))
#define STM32_TIM_SETPERIOD(d,period)   ((d)->ops->setperiod(d,period))
#define STM32_TIM_GETCOUNTER(d)         ((d)->ops->getcounter(d))
#define STM32_TIM_SETCOUNTER(d,c)       ((d)->ops->setcounter(d,c))
#define STM32_TIM_GETWIDTH(d)           ((d)->ops->getwidth(d))
#define STM32_TIM_SETCHANNEL(d,ch,mode) ((d)->ops->setchannel(d,ch,mode))
#define STM32_TIM_SETCOMPARE(d,ch,comp) ((d)->ops->setcompare(d,ch,comp))
#define STM32_TIM_GETCAPTURE(d,ch)      ((d)->ops->getcapture(d,ch))
#define STM32_TIM_SETISR(d,hnd,arg,s)   ((d)->ops->setisr(d,hnd,arg,s))
#define STM32_TIM_ENABLEINT(d,s)        ((d)->ops->enableint(d,s))
#define STM32_TIM_DISABLEINT(d,s)       ((d)->ops->disableint(d,s))
#define STM32_TIM_ACKINT(d,s)           ((d)->ops->ackint(d,s))
#define STM32_TIM_CHECKINT(d,s)         ((d)->ops->checkint(d,s))

/****************************************************************************
 * Public Types
 ****************************************************************************/

#ifndef __ASSEMBLY__

#undef EXTERN
#if defined(__cplusplus)
#define EXTERN extern "C"
extern "C"
{
#else
#define EXTERN extern
#endif

/* TIM Device Structure */

struct stm32_tim_dev_s
{
  struct stm32_tim_ops_s *ops;
};

/* TIM Modes of Operation */

typedef enum
{
  STM32_TIM_MODE_UNUSED       = -1,

  /* One of the following */

  STM32_TIM_MODE_MASK         = 0x0310,
  STM32_TIM_MODE_DISABLED     = 0x0000,
  STM32_TIM_MODE_UP           = 0x0100,
  STM32_TIM_MODE_DOWN         = 0x0110,
  STM32_TIM_MODE_UPDOWN       = 0x0200,
  STM32_TIM_MODE_PULSE        = 0x0300,

  /* One of the following */

  STM32_TIM_MODE_CK_INT       = 0x0000,
#if 0
  STM32_TIM_MODE_CK_INT_TRIG  = 0x0400,
  STM32_TIM_MODE_CK_EXT       = 0x0800,
  STM32_TIM_MODE_CK_EXT_TRIG  = 0x0c00,

  /* Clock sources, OR'ed with CK_EXT */

  STM32_TIM_MODE_CK_CHINVALID = 0x0000,
  STM32_TIM_MODE_CK_CH1       = 0x0001,
  STM32_TIM_MODE_CK_CH2       = 0x0002,
  STM32_TIM_MODE_CK_CH3       = 0x0003,
  STM32_TIM_MODE_CK_CH4       = 0x0004
#endif

  /* Todo: external trigger block */
} stm32_tim_mode_t;

/* TIM Channel Modes */

typedef enum
{
  STM32_TIM_CH_DISABLED       = 0x00,

  /* Common configuration */

  STM32_TIM_CH_POLARITY_POS   = 0x00,
  STM32_TIM_CH_POLARITY_NEG   = 0x01,

  /* MODES: */

  STM32_TIM_CH_MODE_MASK      = 0x0e,

  /* Output Compare Modes */

  /* Enable standard PWM mode, active high when counter < compare */

  STM32_TIM_CH_OUTPWM         = 0x04,

  /* Toggle TIM_CHx output on UEV */

  STM32_TIM_CH_OUTTOGGLE      = 0x08,
#if 0
  STM32_TIM_CH_OUTCOMPARE     = 0x06,

  /* TODO other modes ... as PWM capture, ENCODER and Hall Sensor */

  STM32_TIM_CH_INCAPTURE      = 0x10,
  STM32_TIM_CH_INPWM          = 0x20
  STM32_TIM_CH_DRIVE_OC - open collector mode
#endif
} stm32_tim_channel_t;

/* TIM Operations */

struct stm32_tim_ops_s
{
  /* Basic Timers */

<<<<<<< HEAD
  int  (*setmode)(FAR struct stm32_tim_dev_s *dev, stm32_tim_mode_t mode);
  int  (*setclock)(FAR struct stm32_tim_dev_s *dev, uint32_t freq);
  void (*setperiod)(FAR struct stm32_tim_dev_s *dev, uint32_t period);
  uint32_t (*getcounter)(FAR struct stm32_tim_dev_s *dev);
  void (*setcounter)(FAR struct stm32_tim_dev_s *dev, uint32_t count);

  /* General and Advanced Timers Adds */

  int  (*getwidth)(FAR struct stm32_tim_dev_s *dev);
  int  (*setchannel)(FAR struct stm32_tim_dev_s *dev, uint8_t channel,
=======
  int  (*setmode)(struct stm32_tim_dev_s *dev, stm32_tim_mode_t mode);
  int  (*setclock)(struct stm32_tim_dev_s *dev, uint32_t freq);
  void (*setperiod)(struct stm32_tim_dev_s *dev, uint32_t period);
  uint32_t (*getcounter)(struct stm32_tim_dev_s *dev);
  void (*setcounter)(struct stm32_tim_dev_s *dev, uint32_t count);

  /* General and Advanced Timers Adds */

  int  (*getwidth)(struct stm32_tim_dev_s *dev);
  int  (*setchannel)(struct stm32_tim_dev_s *dev, uint8_t channel,
>>>>>>> 9be737c8
                     stm32_tim_channel_t mode);
  int  (*setcompare)(struct stm32_tim_dev_s *dev, uint8_t channel,
                     uint32_t compare);
  int  (*getcapture)(struct stm32_tim_dev_s *dev, uint8_t channel);

  /* Timer interrupts */

  int  (*setisr)(struct stm32_tim_dev_s *dev, xcpt_t handler, void *arg,
                 int source);
<<<<<<< HEAD
  void (*enableint)(FAR struct stm32_tim_dev_s *dev, int source);
  void (*disableint)(FAR struct stm32_tim_dev_s *dev, int source);
  void (*ackint)(FAR struct stm32_tim_dev_s *dev, int source);
  int  (*checkint)(FAR struct stm32_tim_dev_s *dev, int source);
=======
  void (*enableint)(struct stm32_tim_dev_s *dev, int source);
  void (*disableint)(struct stm32_tim_dev_s *dev, int source);
  void (*ackint)(struct stm32_tim_dev_s *dev, int source);
  int  (*checkint)(struct stm32_tim_dev_s *dev, int source);
>>>>>>> 9be737c8
};

/****************************************************************************
 * Public Function Prototypes
 ****************************************************************************/

/* Power-up timer and get its structure */

struct stm32_tim_dev_s *stm32_tim_init(int timer);

/* Power-down timer, mark it as unused */

int stm32_tim_deinit(struct stm32_tim_dev_s *dev);

/****************************************************************************
 * Name: stm32_timer_initialize
 *
 * Description:
 *   Bind the configuration timer to a timer lower half instance and
 *   register the timer drivers at 'devpath'
 *
 * Input Parameters:
 *   devpath - The full path to the timer device. This should be of the
 *             form /dev/timer0
 *   timer   - the timer number.
 *
 * Returned Values:
 *   Zero (OK) is returned on success; A negated errno value is returned
 *   to indicate the nature of any failure.
 *
 ****************************************************************************/

#ifdef CONFIG_TIMER
int stm32_timer_initialize(const char *devpath, int timer);
#endif

#undef EXTERN
#if defined(__cplusplus)
}
#endif

#endif /* __ASSEMBLY__ */
#endif /* __ARCH_ARM_SRC_STM32H7_STM32_TIM_H */<|MERGE_RESOLUTION|>--- conflicted
+++ resolved
@@ -149,18 +149,6 @@
 {
   /* Basic Timers */
 
-<<<<<<< HEAD
-  int  (*setmode)(FAR struct stm32_tim_dev_s *dev, stm32_tim_mode_t mode);
-  int  (*setclock)(FAR struct stm32_tim_dev_s *dev, uint32_t freq);
-  void (*setperiod)(FAR struct stm32_tim_dev_s *dev, uint32_t period);
-  uint32_t (*getcounter)(FAR struct stm32_tim_dev_s *dev);
-  void (*setcounter)(FAR struct stm32_tim_dev_s *dev, uint32_t count);
-
-  /* General and Advanced Timers Adds */
-
-  int  (*getwidth)(FAR struct stm32_tim_dev_s *dev);
-  int  (*setchannel)(FAR struct stm32_tim_dev_s *dev, uint8_t channel,
-=======
   int  (*setmode)(struct stm32_tim_dev_s *dev, stm32_tim_mode_t mode);
   int  (*setclock)(struct stm32_tim_dev_s *dev, uint32_t freq);
   void (*setperiod)(struct stm32_tim_dev_s *dev, uint32_t period);
@@ -171,7 +159,6 @@
 
   int  (*getwidth)(struct stm32_tim_dev_s *dev);
   int  (*setchannel)(struct stm32_tim_dev_s *dev, uint8_t channel,
->>>>>>> 9be737c8
                      stm32_tim_channel_t mode);
   int  (*setcompare)(struct stm32_tim_dev_s *dev, uint8_t channel,
                      uint32_t compare);
@@ -181,17 +168,10 @@
 
   int  (*setisr)(struct stm32_tim_dev_s *dev, xcpt_t handler, void *arg,
                  int source);
-<<<<<<< HEAD
-  void (*enableint)(FAR struct stm32_tim_dev_s *dev, int source);
-  void (*disableint)(FAR struct stm32_tim_dev_s *dev, int source);
-  void (*ackint)(FAR struct stm32_tim_dev_s *dev, int source);
-  int  (*checkint)(FAR struct stm32_tim_dev_s *dev, int source);
-=======
   void (*enableint)(struct stm32_tim_dev_s *dev, int source);
   void (*disableint)(struct stm32_tim_dev_s *dev, int source);
   void (*ackint)(struct stm32_tim_dev_s *dev, int source);
   int  (*checkint)(struct stm32_tim_dev_s *dev, int source);
->>>>>>> 9be737c8
 };
 
 /****************************************************************************
