/****************************************************************************
 * arch/arm/src/s32k1xx/s32k1xx_lpi2c.c
 *
 * Licensed to the Apache Software Foundation (ASF) under one or more
 * contributor license agreements.  See the NOTICE file distributed with
 * this work for additional information regarding copyright ownership.  The
 * ASF licenses this file to you under the Apache License, Version 2.0 (the
 * "License"); you may not use this file except in compliance with the
 * License.  You may obtain a copy of the License at
 *
 *   http://www.apache.org/licenses/LICENSE-2.0
 *
 * Unless required by applicable law or agreed to in writing, software
 * distributed under the License is distributed on an "AS IS" BASIS, WITHOUT
 * WARRANTIES OR CONDITIONS OF ANY KIND, either express or implied.  See the
 * License for the specific language governing permissions and limitations
 * under the License.
 *
 ****************************************************************************/

/****************************************************************************
 * Included Files
 ****************************************************************************/

#include <nuttx/config.h>

#include <sys/types.h>
#include <inttypes.h>
#include <stdio.h>
#include <stdlib.h>
#include <stdint.h>
#include <stdbool.h>
#include <assert.h>
#include <errno.h>
#include <debug.h>

#include <nuttx/arch.h>
#include <nuttx/irq.h>
#include <nuttx/clock.h>
#include <nuttx/semaphore.h>
#include <nuttx/i2c/i2c_master.h>

#include <arch/irq.h>

#include "arm_internal.h"
#include "s32k1xx_pin.h"
#include "hardware/s32k1xx_pinmux.h"
#include "s32k1xx_lpi2c.h"
#include "s32k1xx_periphclocks.h"
#include "s32k1xx_pin.h"

#include <arch/board/board.h>

/* At least one I2C peripheral must be enabled */

#ifdef CONFIG_S32K1XX_LPI2C

/****************************************************************************
 * Pre-processor Definitions
 ****************************************************************************/

/* Configuration ************************************************************/

/* CONFIG_I2C_POLLED may be set so that I2C interrupts will not be used.
 * Instead, CPU-intensive polling will be used.
 */

/* Interrupt wait timeout in seconds and milliseconds */

#if !defined(CONFIG_S32K1XX_I2CTIMEOSEC) && !defined(CONFIG_S32K1XX_I2CTIMEOMS)
#  define CONFIG_S32K1XX_I2CTIMEOSEC 0
#  define CONFIG_S32K1XX_I2CTIMEOMS  500   /* Default is 500 milliseconds */
#elif !defined(CONFIG_S32K1XX_I2CTIMEOSEC)
#  define CONFIG_S32K1XX_I2CTIMEOSEC 0     /* User provided milliseconds */
#elif !defined(CONFIG_S32K1XX_I2CTIMEOMS)
#  define CONFIG_S32K1XX_I2CTIMEOMS  0     /* User provided seconds */
#endif

/* Interrupt wait time timeout in system timer ticks */

#ifndef CONFIG_S32K1XX_I2CTIMEOTICKS
#  define CONFIG_S32K1XX_I2CTIMEOTICKS \
    (SEC2TICK(CONFIG_S32K1XX_I2CTIMEOSEC) + MSEC2TICK(CONFIG_S32K1XX_I2CTIMEOMS))
#endif

#ifndef CONFIG_S32K1XX_I2C_DYNTIMEO_STARTSTOP
#  define CONFIG_S32K1XX_I2C_DYNTIMEO_STARTSTOP TICK2USEC(CONFIG_S32K1XX_I2CTIMEOTICKS)
#endif

/* Debug ********************************************************************/

/* I2C event trace logic.  NOTE:  trace uses the internal, non-standard,
 * low-level debug interface syslog() but does not require that any other
 * debug is enabled.
 */

#ifndef CONFIG_I2C_TRACE
#  define s32k1xx_lpi2c_tracereset(p)
#  define s32k1xx_lpi2c_tracenew(p,s)
#  define s32k1xx_lpi2c_traceevent(p,e,a)
#  define s32k1xx_lpi2c_tracedump(p)
#endif

#ifndef CONFIG_I2C_NTRACE
#  define CONFIG_I2C_NTRACE 32
#endif

#define LPI2C_MASTER    1
#define LPI2C_SLAVE     2

#define MKI2C_OUTPUT(p) (((p) & (~_PIN_MODE_MASK)) | GPIO_OUTPUT | GPIO_OUTPUT_ONE)
#define MKI2C_INPUT(p)  (((p) & (~_PIN_MODE_MASK)) | GPIO_INPUT)

/****************************************************************************
 * Private Types
 ****************************************************************************/

/* Interrupt state */

enum s32k1xx_intstate_e
{
  INTSTATE_IDLE = 0,      /* No I2C activity */
  INTSTATE_WAITING,       /* Waiting for completion of interrupt activity */
  INTSTATE_DONE,          /* Interrupt activity complete */
};

/* Trace events */

enum s32k1xx_trace_e
{
  I2CEVENT_NONE = 0,      /* No events have occurred with this status */
  I2CEVENT_SENDADDR,      /* Start/Master bit set and address sent, param = msgc */
  I2CEVENT_SENDBYTE,      /* Send byte, param = dcnt */
  I2CEVENT_RCVBYTE,       /* Read more data, param = dcnt */
  I2CEVENT_NOSTART,       /* BTF on last byte with no restart, param = msgc */
  I2CEVENT_STARTRESTART,  /* Last byte sent, re-starting, param = msgc */
  I2CEVENT_STOP,          /* Last byte sent, send stop, param = 0 */
  I2CEVENT_ERROR          /* Error occurred, param = 0 */
};

/* Trace data */

struct s32k1xx_trace_s
{
  uint32_t status;               /* I2C 32-bit SR2|SR1 status */
  uint32_t count;                /* Interrupt count when status change */
  enum s32k1xx_intstate_e event; /* Last event that occurred with this status */
  uint32_t parm;                 /* Parameter associated with the event */
  clock_t time;                  /* First of event or first status */
};

/* I2C device hardware configuration */

struct s32k1xx_lpi2c_config_s
{
  uint32_t base;              /* LPI2C base address */
  uint16_t busy_idle;         /* LPI2C Bus Idle Timeout */
  uint8_t filtscl;            /* Glitch Filter for SCL pin */
  uint8_t filtsda;            /* Glitch Filter for SDA pin */
  uint32_t scl_pin;           /* GPIO configuration for SCL as SCL */
  uint32_t sda_pin;           /* GPIO configuration for SDA as SDA */
  uint8_t mode;               /* Master or Slave mode */
#ifndef CONFIG_I2C_POLLED
  uint32_t irq;               /* Event IRQ */
#endif
};

/* I2C Device Private Data */

struct s32k1xx_lpi2c_priv_s
{
  /* Standard I2C operations */

  const struct i2c_ops_s *ops;

  /* Port configuration */

  const struct s32k1xx_lpi2c_config_s *config;

  int refs;                    /* Reference count */
  sem_t sem_excl;              /* Mutual exclusion semaphore */
#ifndef CONFIG_I2C_POLLED
  sem_t sem_isr;               /* Interrupt wait semaphore */
#endif
  volatile uint8_t intstate;   /* Interrupt handshake (see enum s32k1xx_intstate_e) */

  uint8_t msgc;                /* Message count */
  struct i2c_msg_s *msgv;      /* Message list */
  uint8_t *ptr;                /* Current message buffer */
  uint32_t frequency;          /* Current I2C frequency */
  int dcnt;                    /* Current message length */
  uint16_t flags;              /* Current message flags */

  /* I2C trace support */

#ifdef CONFIG_I2C_TRACE
  int tndx;                    /* Trace array index */
  clock_t start_time;          /* Time when the trace was started */

  /* The actual trace data */

  struct s32k1xx_trace_s trace[CONFIG_I2C_NTRACE];
#endif

  uint32_t status;             /* End of transfer SR2|SR1 status */
};

/****************************************************************************
 * Private Function Prototypes
 ****************************************************************************/

static inline uint32_t
s32k1xx_lpi2c_getreg(struct s32k1xx_lpi2c_priv_s *priv,
                     uint16_t offset);
static inline void
s32k1xx_lpi2c_putreg(struct s32k1xx_lpi2c_priv_s *priv,
                     uint16_t offset, uint32_t value);
static inline void
s32k1xx_lpi2c_modifyreg(struct s32k1xx_lpi2c_priv_s *priv,
                        uint16_t offset, uint32_t clearbits,
                        uint32_t setbits);
static inline int
s32k1xx_lpi2c_sem_wait(struct s32k1xx_lpi2c_priv_s *priv);

#ifdef CONFIG_S32K1XX_I2C_DYNTIMEO
static uint32_t
s32k1xx_lpi2c_toticks(int msgc, struct i2c_msg_s *msgs);
#endif /* CONFIG_S32K1XX_I2C_DYNTIMEO */

static inline int
s32k1xx_lpi2c_sem_waitdone(struct s32k1xx_lpi2c_priv_s *priv);
static inline void
s32k1xx_lpi2c_sem_waitstop(struct s32k1xx_lpi2c_priv_s *priv);
static inline void
s32k1xx_lpi2c_sem_post(struct s32k1xx_lpi2c_priv_s *priv);
static inline void
s32k1xx_lpi2c_sem_init(struct s32k1xx_lpi2c_priv_s *priv);
static inline void
s32k1xx_lpi2c_sem_destroy(struct s32k1xx_lpi2c_priv_s *priv);

#ifdef CONFIG_I2C_TRACE
static void s32k1xx_lpi2c_tracereset(struct s32k1xx_lpi2c_priv_s *priv);
static void s32k1xx_lpi2c_tracenew(struct s32k1xx_lpi2c_priv_s *priv,
                                   uint32_t status);
static void s32k1xx_lpi2c_traceevent(struct s32k1xx_lpi2c_priv_s *priv,
                                     enum s32k1xx_trace_e event,
                                     uint32_t parm);
static void s32k1xx_lpi2c_tracedump(struct s32k1xx_lpi2c_priv_s *priv);
#endif /* CONFIG_I2C_TRACE */

static uint32_t s32k1xx_lpi2c_pckfreq(uintptr_t base);
static void s32k1xx_lpi2c_setclock(struct s32k1xx_lpi2c_priv_s *priv,
                                   uint32_t frequency);
static inline void
s32k1xx_lpi2c_sendstart(struct s32k1xx_lpi2c_priv_s *priv,
                        uint8_t address);
static inline void
s32k1xx_lpi2c_sendstop(struct s32k1xx_lpi2c_priv_s *priv);
static inline uint32_t
s32k1xx_lpi2c_getstatus(struct s32k1xx_lpi2c_priv_s *priv);

static int s32k1xx_lpi2c_isr_process(struct s32k1xx_lpi2c_priv_s *priv);

#ifndef CONFIG_I2C_POLLED
static int s32k1xx_lpi2c_isr(int irq, void *context, void *arg);
#endif /* !CONFIG_I2C_POLLED */

static int s32k1xx_lpi2c_init(struct s32k1xx_lpi2c_priv_s *priv);
static int s32k1xx_lpi2c_deinit(struct s32k1xx_lpi2c_priv_s *priv);
static int s32k1xx_lpi2c_transfer(struct i2c_master_s *dev,
                                  struct i2c_msg_s *msgs, int count);
#ifdef CONFIG_I2C_RESET
static int s32k1xx_lpi2c_reset(struct i2c_master_s *dev);
#endif

/****************************************************************************
 * Private Data
 ****************************************************************************/

/* Trace events strings */

#ifdef CONFIG_I2C_TRACE
static const char *g_trace_names[] =
{
  "NONE           ",
  "SENDADDR       ",
  "SENDBYTE       ",
  "RCVBYTE        ",
  "NOSTART        ",
  "START/RESTART  ",
  "STOP           ",
  "ERROR          "
};
#endif

/* I2C interface */

static const struct i2c_ops_s s32k1xx_lpi2c_ops =
{
  .transfer = s32k1xx_lpi2c_transfer,
#ifdef CONFIG_I2C_RESET
  .reset  = s32k1xx_lpi2c_reset,
#endif
};

/* I2C device structures */

#ifdef CONFIG_S32K1XX_LPI2C0
static const struct s32k1xx_lpi2c_config_s s32k1xx_lpi2c0_config =
{
  .base       = S32K1XX_LPI2C0_BASE,
  .busy_idle  = CONFIG_LPI2C0_BUSYIDLE,
  .filtscl    = CONFIG_LPI2C0_FILTSCL,
  .filtsda    = CONFIG_LPI2C0_FILTSDA,
  .scl_pin    = PIN_LPI2C0_SCL,
  .sda_pin    = PIN_LPI2C0_SDA,
  .mode       = LPI2C_MASTER,
#ifndef CONFIG_I2C_POLLED
  .irq        = S32K1XX_IRQ_LPI2C0M,
#endif
};

static struct s32k1xx_lpi2c_priv_s s32k1xx_lpi2c0_priv =
{
  .ops        = &s32k1xx_lpi2c_ops,
  .config     = &s32k1xx_lpi2c0_config,
  .refs       = 0,
  .intstate   = INTSTATE_IDLE,
  .msgc       = 0,
  .msgv       = NULL,
  .ptr        = NULL,
  .dcnt       = 0,
  .flags      = 0,
  .status     = 0,
};
#endif /* CONFIG_S32K1XX_LPI2C0 */

#ifdef CONFIG_S32K1XX_LPI2C1
static const struct s32k1xx_lpi2c_config_s s32k1xx_lpi2c1_config =
{
  .base       = S32K1XX_LPI2C1_BASE,
  .busy_idle  = CONFIG_LPI2C1_BUSYIDLE,
  .filtscl    = CONFIG_LPI2C1_FILTSCL,
  .filtsda    = CONFIG_LPI2C1_FILTSDA,
  .scl_pin    = PIN_LPI2C1_SCL,
  .sda_pin    = PIN_LPI2C1_SDA,
  .mode       = LPI2C_MASTER,
#ifndef CONFIG_I2C_POLLED
  .irq        = S32K1XX_IRQ_LPI2C1M,
#endif
};

static struct s32k1xx_lpi2c_priv_s s32k1xx_lpi2c1_priv =
{
  .ops        = &s32k1xx_lpi2c_ops,
  .config     = &s32k1xx_lpi2c1_config,
  .refs       = 0,
  .intstate   = INTSTATE_IDLE,
  .msgc       = 0,
  .msgv       = NULL,
  .ptr        = NULL,
  .dcnt       = 0,
  .flags      = 0,
  .status     = 0,
};
#endif /* CONFIG_S32K1XX_LPI2C1 */

/****************************************************************************
 * Private Functions
 ****************************************************************************/

/****************************************************************************
 * Name: s32k1xx_lpi2c_getreg
 *
 * Description:
 *   Get a 32-bit register value by offset
 *
 ****************************************************************************/

static inline uint32_t
s32k1xx_lpi2c_getreg(struct s32k1xx_lpi2c_priv_s *priv,
                     uint16_t offset)
{
  return getreg32(priv->config->base + offset);
}

/****************************************************************************
 * Name: s32k1xx_lpi2c_putreg
 *
 * Description:
 *  Put a 32-bit register value by offset
 *
 ****************************************************************************/

static inline void
s32k1xx_lpi2c_putreg(struct s32k1xx_lpi2c_priv_s *priv,
                     uint16_t offset, uint32_t value)
{
  putreg32(value, priv->config->base + offset);
}

/****************************************************************************
 * Name: s32k1xx_lpi2c_modifyreg
 *
 * Description:
 *   Modify a 32-bit register value by offset
 *
 ****************************************************************************/

static inline void
s32k1xx_lpi2c_modifyreg(struct s32k1xx_lpi2c_priv_s *priv,
                        uint16_t offset, uint32_t clearbits,
                        uint32_t setbits)
{
  modifyreg32(priv->config->base + offset, clearbits, setbits);
}

/****************************************************************************
 * Name: s32k1xx_lpi2c_sem_wait
 *
 * Description:
 *   Take the exclusive access, waiting as necessary.  May be interrupted by
 *   a signal.
 *
 ****************************************************************************/

static inline int
s32k1xx_lpi2c_sem_wait(struct s32k1xx_lpi2c_priv_s *priv)
{
  return nxsem_wait(&priv->sem_excl);
}

/****************************************************************************
 * Name: s32k1xx_lpi2c_toticks
 *
 * Description:
 *   Return a micro-second delay based on the number of bytes left to be
 *   processed.
 *
 ****************************************************************************/

#ifdef CONFIG_S32K1XX_I2C_DYNTIMEO
static uint32_t s32k1xx_lpi2c_toticks(int msgc, struct i2c_msg_s *msgs)
{
  size_t bytecount = 0;
  int i;

  /* Count the number of bytes left to process */

  for (i = 0; i < msgc; i++)
    {
      bytecount += msgs[i].length;
    }

  /* Then return a number of microseconds based on a user provided scaling
   * factor.
   */

  return USEC2TICK(CONFIG_S32K1XX_I2C_DYNTIMEO_USECPERBYTE * bytecount);
}
#endif

/****************************************************************************
 * Name: s32k1xx_lpi2c_sem_waitdone
 *
 * Description:
 *   Wait for a transfer to complete
 *
 ****************************************************************************/

#ifndef CONFIG_I2C_POLLED
static inline int
s32k1xx_lpi2c_sem_waitdone(struct s32k1xx_lpi2c_priv_s *priv)
{
  irqstate_t flags;
  uint32_t regval;
  int ret;

  flags = enter_critical_section();

  /* Enable Interrupts when master mode */

  if (priv->config->mode == LPI2C_MASTER)
    {
      if ((priv->flags & I2C_M_READ) != 0)
        {
          regval = LPI2C_MIER_TDIE | LPI2C_MIER_RDIE | LPI2C_MIER_NDIE | \
                   LPI2C_MIER_ALIE | LPI2C_MIER_SDIE;
          s32k1xx_lpi2c_putreg(priv, S32K1XX_LPI2C_MIER_OFFSET, regval);
        }
      else
        {
          regval = LPI2C_MIER_TDIE | LPI2C_MIER_NDIE | \
                   LPI2C_MIER_ALIE | LPI2C_MIER_SDIE;
          s32k1xx_lpi2c_putreg(priv, S32K1XX_LPI2C_MIER_OFFSET, regval);
        }
    }

  /* Enable Interrupts when slave mode */

  else
    {
#warning Missing logic for I2C Slave mode
    }

  /* Signal the interrupt handler that we are waiting.  NOTE:  Interrupts
   * are currently disabled but will be temporarily re-enabled below when
   * nxsem_tickwait_uninterruptible() sleeps.
   */

  priv->intstate = INTSTATE_WAITING;
  do
    {
      /* Wait until either the transfer is complete or the timeout expires */

#ifdef CONFIG_S32K1XX_I2C_DYNTIMEO
      ret = nxsem_tickwait_uninterruptible(&priv->sem_isr,
<<<<<<< HEAD
                   USEC2TICK(s32k1xx_lpi2c_tousecs(priv->msgc, priv->msgv)));
=======
                     s32k1xx_lpi2c_toticks(priv->msgc, priv->msgv));
>>>>>>> 9be737c8
#else
      ret = nxsem_tickwait_uninterruptible(&priv->sem_isr,
                                           CONFIG_S32K1XX_I2CTIMEOTICKS);
#endif
      if (ret < 0)
        {
          /* Break out of the loop on irrecoverable errors.  This would
           * include timeouts and mystery errors reported by
           * nxsem_tickwait_uninterruptible.
           */

          break;
        }
    }

  /* Loop until the interrupt level transfer is complete. */

  while (priv->intstate != INTSTATE_DONE);

  /* Set the interrupt state back to IDLE */

  priv->intstate = INTSTATE_IDLE;

  /* Disable I2C interrupts */

  /* Enable Interrupts when master mode */

  if (priv->config->mode == LPI2C_MASTER)
    {
      s32k1xx_lpi2c_putreg(priv, S32K1XX_LPI2C_MIER_OFFSET, 0);
    }

#if 0
  /* Enable Interrupts when slave mode */

  else
    {
      s32k1xx_lpi2c_putreg(priv, S32K1XX_LPI2C_SIER_OFFSET, 0);
    }
#endif

  leave_critical_section(flags);
  return ret;
}
#else
static inline int
s32k1xx_lpi2c_sem_waitdone(struct s32k1xx_lpi2c_priv_s *priv)
{
  clock_t timeout;
  clock_t start;
  clock_t elapsed;
  int ret;

  /* Get the timeout value */

#ifdef CONFIG_S32K1XX_I2C_DYNTIMEO
  timeout = s32k1xx_lpi2c_toticks(priv->msgc, priv->msgv);
#else
  timeout = CONFIG_S32K1XX_I2CTIMEOTICKS;
#endif

  /* Signal the interrupt handler that we are waiting.  NOTE:  Interrupts
   * are currently disabled but will be temporarily re-enabled below when
   * nxsem_tickwait_uninterruptible() sleeps.
   */

  priv->intstate = INTSTATE_WAITING;
  start = clock_systime_ticks();

  do
    {
      /* Calculate the elapsed time */

      elapsed = clock_systime_ticks() - start;

      /* Poll by simply calling the timer interrupt handler until it
       * reports that it is done.
       */

      s32k1xx_lpi2c_isr_process(priv);
    }

  /* Loop until the transfer is complete. */

  while (priv->intstate != INTSTATE_DONE && elapsed < timeout);

  i2cinfo("intstate: %d elapsed: %ld threshold: %ld status: %08x\n",
          priv->intstate, (long)elapsed, (long)timeout, priv->status);

  /* Set the interrupt state back to IDLE */

  ret = priv->intstate == INTSTATE_DONE ? OK : -ETIMEDOUT;
  priv->intstate = INTSTATE_IDLE;
  return ret;
}
#endif

/****************************************************************************
 * Name: s32k1xx_lpi2c_sem_waitstop
 *
 * Description:
 *   Wait for a STOP to complete
 *
 ****************************************************************************/

static inline void
s32k1xx_lpi2c_sem_waitstop(struct s32k1xx_lpi2c_priv_s *priv)
{
  clock_t start;
  clock_t elapsed;
  clock_t timeout;
  uint32_t regval;

  /* Select a timeout */

#ifdef CONFIG_S32K1XX_I2C_DYNTIMEO
  timeout = USEC2TICK(CONFIG_S32K1XX_I2C_DYNTIMEO_STARTSTOP);
#else
  timeout = CONFIG_S32K1XX_I2CTIMEOTICKS;
#endif

  /* Wait as stop might still be in progress; but stop might also
   * be set because of a timeout error: "The [STOP] bit is set and
   * cleared by software, cleared by hardware when a Stop condition is
   * detected, set by hardware when a timeout error is detected."
   */

  start = clock_systime_ticks();
  do
    {
      /* Calculate the elapsed time */

      elapsed = clock_systime_ticks() - start;

      /* Check for STOP condition */

      if (priv->config->mode == LPI2C_MASTER)
        {
          regval = s32k1xx_lpi2c_getreg(priv, S32K1XX_LPI2C_MSR_OFFSET);
          if ((regval & LPI2C_MSR_SDF) == LPI2C_MSR_SDF)
            {
              return;
            }
        }

      /* Enable Interrupts when slave mode */

      else
        {
          regval = s32k1xx_lpi2c_getreg(priv, S32K1XX_LPI2C_SSR_OFFSET);
          if ((regval & LPI2C_SSR_SDF) == LPI2C_SSR_SDF)
            {
              return;
            }
        }

      /* Check for NACK error */

      if (priv->config->mode == LPI2C_MASTER)
        {
          regval = s32k1xx_lpi2c_getreg(priv, S32K1XX_LPI2C_MSR_OFFSET);
          if ((regval & LPI2C_MSR_NDF) == LPI2C_MSR_NDF)
            {
              return;
            }
        }

      /* Enable Interrupts when slave mode */

      else
        {
#warning Missing logic for I2C Slave
        }
    }

  /* Loop until the stop is complete or a timeout occurs. */

  while (elapsed < timeout);

  /* If we get here then a timeout occurred with the STOP condition
   * still pending.
   */

  i2cinfo("Timeout with Status Register: %" PRIx32 "\n", regval);
}

/****************************************************************************
 * Name: s32k1xx_lpi2c_sem_post
 *
 * Description:
 *   Release the mutual exclusion semaphore
 *
 ****************************************************************************/

static inline void s32k1xx_lpi2c_sem_post(struct s32k1xx_lpi2c_priv_s *priv)
{
  nxsem_post(&priv->sem_excl);
}

/****************************************************************************
 * Name: s32k1xx_lpi2c_sem_init
 *
 * Description:
 *   Initialize semaphores
 *
 ****************************************************************************/

static inline void
s32k1xx_lpi2c_sem_init(struct s32k1xx_lpi2c_priv_s *priv)
{
  nxsem_init(&priv->sem_excl, 0, 1);

#ifndef CONFIG_I2C_POLLED
  /* This semaphore is used for signaling and, hence, should not have
   * priority inheritance enabled.
   */

  nxsem_init(&priv->sem_isr, 0, 0);
  nxsem_set_protocol(&priv->sem_isr, SEM_PRIO_NONE);
#endif
}

/****************************************************************************
 * Name: s32k1xx_lpi2c_sem_destroy
 *
 * Description:
 *   Destroy semaphores.
 *
 ****************************************************************************/

static inline void
s32k1xx_lpi2c_sem_destroy(struct s32k1xx_lpi2c_priv_s *priv)
{
  nxsem_destroy(&priv->sem_excl);
#ifndef CONFIG_I2C_POLLED
  nxsem_destroy(&priv->sem_isr);
#endif
}

/****************************************************************************
 * Name: s32k1xx_lpi2c_trace*
 *
 * Description:
 *   I2C trace instrumentation
 *
 ****************************************************************************/

#ifdef CONFIG_I2C_TRACE
static void s32k1xx_lpi2c_traceclear(struct s32k1xx_lpi2c_priv_s *priv)
{
  struct s32k1xx_trace_s *trace = &priv->trace[priv->tndx];

  trace->status = 0;              /* I2C 32-bit SR2|SR1 status */
  trace->count  = 0;              /* Interrupt count when status change */
  trace->event  = I2CEVENT_NONE;  /* Last event that occurred with this status */
  trace->parm   = 0;              /* Parameter associated with the event */
  trace->time   = 0;              /* Time of first status or event */
}

static void s32k1xx_lpi2c_tracereset(struct s32k1xx_lpi2c_priv_s *priv)
{
  /* Reset the trace info for a new data collection */

  priv->tndx       = 0;
  priv->start_time = clock_systime_ticks();
  s32k1xx_lpi2c_traceclear(priv);
}

static void s32k1xx_lpi2c_tracenew(struct s32k1xx_lpi2c_priv_s *priv,
                                   uint32_t status)
{
  struct s32k1xx_trace_s *trace = &priv->trace[priv->tndx];

  /* Is the current entry uninitialized?  Has the status changed? */

  if (trace->count == 0 || status != trace->status)
    {
      /* Yes.. Was it the status changed?  */

      if (trace->count != 0)
        {
          /* Yes.. bump up the trace index (unless out of trace entries) */

          if (priv->tndx >= (CONFIG_I2C_NTRACE - 1))
            {
              i2cerr("ERROR: Trace table overflow\n");
              return;
            }

          priv->tndx++;
          trace = &priv->trace[priv->tndx];
        }

      /* Initialize the new trace entry */

      s32k1xx_lpi2c_traceclear(priv);
      trace->status = status;
      trace->count  = 1;
      trace->time   = clock_systime_ticks();
    }
  else
    {
      /* Just increment the count of times that we have seen this status */

      trace->count++;
    }
}

static void s32k1xx_lpi2c_traceevent(struct s32k1xx_lpi2c_priv_s *priv,
                                     enum s32k1xx_trace_e event,
                                     uint32_t parm)
{
  struct s32k1xx_trace_s *trace;

  if (event != I2CEVENT_NONE)
    {
      trace = &priv->trace[priv->tndx];

      /* Initialize the new trace entry */

      trace->event  = event;
      trace->parm   = parm;

      /* Bump up the trace index (unless we are out of trace entries) */

      if (priv->tndx >= (CONFIG_I2C_NTRACE - 1))
        {
          i2cerr("ERROR: Trace table overflow\n");
          return;
        }

      priv->tndx++;
      s32k1xx_lpi2c_traceclear(priv);
    }
}

static void s32k1xx_lpi2c_tracedump(struct s32k1xx_lpi2c_priv_s *priv)
{
  struct s32k1xx_trace_s *trace;
  int i;

  syslog(LOG_DEBUG, "Elapsed time: %ld\n",
         (long)(clock_systime_ticks() - priv->start_time));

  for (i = 0; i < priv->tndx; i++)
    {
      trace = &priv->trace[i];
      syslog(LOG_DEBUG,
             "%2d. STATUS: %08x COUNT: %3d EVENT: %s(%2d) PARM: %08x "
             "TIME: %d\n",
             i + 1, trace->status, trace->count,
             g_trace_names[trace->event],
             trace->event, trace->parm, trace->time - priv->start_time);
    }
}
#endif /* CONFIG_I2C_TRACE */

/****************************************************************************
 * Name: s32k1xx_lpi2c_pckfreq
 *
 * Description:
 *   Get the peripheral clock frequency for the LPSPI peripheral
 *
 * Input Parameters:
 *   base - The base address of the LPI2C peripheral registers
 *
 * Returned Value:
 *   The frequency of the LPI2C functional input frequency (or zero on a
 *   failure)
 *
 ****************************************************************************/

static uint32_t s32k1xx_lpi2c_pckfreq(uintptr_t base)
{
  enum clock_names_e clkname;
  uint32_t pccclk;
  int ret;

  /* Get the PCC source clock */

#ifdef CONFIG_S32K1XX_LPI2C0
  if (base == S32K1XX_LPI2C0_BASE)
    {
      clkname = LPI2C0_CLK;
    }
  else
#endif
#ifdef CONFIG_S32K1XX_LPI2C1
  if (base == S32K1XX_LPI2C1_BASE)
    {
      clkname = LPI2C1_CLK;
    }
  else
#endif
    {
      DEBUGPANIC();
      return -EINVAL;
    }

  ret = s32k1xx_get_pclkfreq(clkname, &pccclk);
  DEBUGASSERT(ret >= 0);
  if (ret < 0)
    {
      return 0;
    }

  return pccclk;
}

/****************************************************************************
 * Name: s32k1xx_lpi2c_setclock
 *
 * Description:
 *   Set the I2C clock
 *
 ****************************************************************************/

static void s32k1xx_lpi2c_setclock(struct s32k1xx_lpi2c_priv_s *priv,
                                   uint32_t frequency)
{
  uint32_t src_freq = 0;
  uint32_t regval;
  uint32_t men;
  uint32_t prescale = 0;
  uint32_t best_prescale = 0;
  uint32_t best_clk_hi = 0;
  uint32_t abs_error = 0;
  uint32_t best_error = 0xffffffff;
  uint32_t clk_hi_cycle;
  uint32_t computed_rate;
  uint32_t count;

  /* Has the I2C bus frequency changed? */

  if (priv->config->mode == LPI2C_MASTER)
    {
      if (frequency != priv->frequency)
        {
          /* Disable the selected LPI2C peripheral to configure the new
           * clock if it is enabled.
           */

          men = s32k1xx_lpi2c_getreg(priv, S32K1XX_LPI2C_MCR_OFFSET) &
                LPI2C_MCR_MEN;
          if (men)
            {
              s32k1xx_lpi2c_modifyreg(priv, S32K1XX_LPI2C_MCR_OFFSET,
                                    LPI2C_MCR_MEN, 0);
            }

          /* Get the LPI2C clock source frequency */

          src_freq =  s32k1xx_lpi2c_pckfreq(priv->config->base);
          DEBUGASSERT(src_freq != 0);

          /* LPI2C output frequency = (Source Clock (Hz)/ 2^prescale) /
           *   (CLKLO + 1 + CLKHI + 1 + ROUNDDOWN((2 + FILTSCL) / 2^prescale)
           *
           * Assume  CLKLO = 2 * CLKHI, SETHOLD = CLKHI, DATAVD = CLKHI / 2
           */

          for (prescale = 1;
               (prescale <= 128) && (best_error != 0);
               prescale *= 2)
            {
              for (clk_hi_cycle = 1; clk_hi_cycle < 32; clk_hi_cycle++)
                {
                  if (clk_hi_cycle == 1)
                    {
                      computed_rate = (src_freq / prescale) /
                                      (6 + (2 / prescale));
                    }
                  else
                    {
                      computed_rate = (src_freq / prescale) /
                                      ((3 * clk_hi_cycle + 2) +
                                      (2 / prescale));
                    }

                  if (frequency > computed_rate)
                    {
                      abs_error = frequency - computed_rate;
                    }
                  else
                    {
                      abs_error = computed_rate - frequency;
                    }

                  if (abs_error < best_error)
                    {
                      best_prescale = prescale;
                      best_clk_hi = clk_hi_cycle;
                      best_error = abs_error;

                      if (abs_error == 0)
                        {
                          break;
                        }
                    }
                }
            }

          regval = LPI2C_MCCR0_CLKHI(best_clk_hi);

          if (best_clk_hi < 2)
            {
              regval |= LPI2C_MCCR0_CLKLO(3) | LPI2C_MCCR0_SETHOLD(2) |
                        LPI2C_MCCR0_DATAVD(1);
            }
          else
            {
              regval |= LPI2C_MCCR0_CLKLO(2 * best_clk_hi) |
                        LPI2C_MCCR0_SETHOLD(best_clk_hi) |
                        LPI2C_MCCR0_DATAVD(best_clk_hi / 2);
            }

          s32k1xx_lpi2c_putreg(priv, S32K1XX_LPI2C_MCCR0_OFFSET, regval);

          for (count = 0; count < 8; count++)
            {
              if (best_prescale == (1 << count))
                {
                  best_prescale = count;
                  break;
                }
            }

          s32k1xx_lpi2c_modifyreg(priv, S32K1XX_LPI2C_MCFGR1_OFFSET,
                                LPI2C_MCFGR1_PRESCALE_MASK,
                                LPI2C_MCFGR1_PRESCALE(best_prescale));

          /* Re-enable LPI2C if it was enabled previously */

          if (men)
            {
              s32k1xx_lpi2c_modifyreg(priv, S32K1XX_LPI2C_MCR_OFFSET, 0,
                                    LPI2C_MCR_MEN);
            }

          /* Save the new LPI2C frequency */

          priv->frequency = frequency;
        }
    }
}

/****************************************************************************
 * Name: s32k1xx_lpi2c_sendstart
 *
 * Description:
 *   Send the START conditions/force Master mode
 *
 ****************************************************************************/

static inline void
s32k1xx_lpi2c_sendstart(struct s32k1xx_lpi2c_priv_s *priv,
                        uint8_t address)
{
  uint32_t txcount = 0;
  uint32_t status = 0;
  uint8_t addr;

  /* Generate START condition and send the address */

  /* Turn off auto_stop option */

  s32k1xx_lpi2c_modifyreg(priv, S32K1XX_LPI2C_MCFGR1_OFFSET,
                          LPI2C_MCFGR1_IGNACK, 0);

  do
    {
      txcount = (s32k1xx_lpi2c_getreg(priv, S32K1XX_LPI2C_MFSR_OFFSET) &
                 LPI2C_MFSR_TXCOUNT_MASK) >> LPI2C_MFSR_TXCOUNT_SHIFT;
      txcount = 4 - txcount;

      status = s32k1xx_lpi2c_getreg(priv, S32K1XX_LPI2C_MSR_OFFSET);

      if (status & LPI2C_MSR_ERROR_MASK)
        {
          s32k1xx_lpi2c_putreg(priv, S32K1XX_LPI2C_MSR_OFFSET,
                             status & LPI2C_MSR_ERROR_MASK);
        }
    }
  while (txcount == 0);

  if ((priv->flags & I2C_M_READ) != 0)
    {
      addr = I2C_READADDR8(address);
    }
  else
    {
      addr = I2C_WRITEADDR8(address);
    }

  s32k1xx_lpi2c_putreg(priv, S32K1XX_LPI2C_MTDR_OFFSET,
                       (LPI2C_MTDR_CMD_START | LPI2C_MTDR_DATA(addr)));
}

/****************************************************************************
 * Name: s32k1xx_lpi2c_sendstop
 *
 * Description:
 *   Send the STOP conditions
 *
 ****************************************************************************/

static inline void
s32k1xx_lpi2c_sendstop(struct s32k1xx_lpi2c_priv_s *priv)
{
  s32k1xx_lpi2c_putreg(priv, S32K1XX_LPI2C_MTDR_OFFSET, LPI2C_MTDR_CMD_STOP);
}

/****************************************************************************
 * Name: s32k1xx_lpi2c_getstatus
 *
 * Description:
 *   Get 32-bit status
 *
 ****************************************************************************/

static inline uint32_t
s32k1xx_lpi2c_getstatus(struct s32k1xx_lpi2c_priv_s *priv)
{
  return s32k1xx_lpi2c_getreg(priv, S32K1XX_LPI2C_MSR_OFFSET);
}

/****************************************************************************
 * Name: s32k1xx_lpi2c_isr_process
 *
 * Description:
 *  Common Interrupt Service Routine
 *
 ****************************************************************************/

static int s32k1xx_lpi2c_isr_process(struct s32k1xx_lpi2c_priv_s *priv)
{
  uint32_t status = s32k1xx_lpi2c_getstatus(priv);

  /* Check for new trace setup */

  s32k1xx_lpi2c_tracenew(priv, status);

  /* After an error we can get a STOP Detect Flag  */

  if (priv->intstate == INTSTATE_DONE && (status & LPI2C_MSR_SDF) != 0)
    {
      s32k1xx_lpi2c_traceevent(priv, I2CEVENT_STOP, 0);
      s32k1xx_lpi2c_putreg(priv, S32K1XX_LPI2C_MSR_OFFSET, LPI2C_MSR_SDF);
    }

  /* Check if there is more bytes to send */

  else if (((priv->flags & I2C_M_READ) == 0) &&
           (status & LPI2C_MSR_TDF) != 0)
    {
      if (priv->dcnt > 0)
        {
          s32k1xx_lpi2c_traceevent(priv, I2CEVENT_SENDBYTE, priv->dcnt);
          s32k1xx_lpi2c_putreg(priv, S32K1XX_LPI2C_MTDR_OFFSET,
                             LPI2C_MTDR_CMD_TXD |
                             LPI2C_MTDR_DATA(*priv->ptr++));
          priv->dcnt--;

          if ((priv->msgc <= 0) && (priv->dcnt == 0))
            {
              s32k1xx_lpi2c_sendstop(priv);
            }
        }
    }

  /* Check if there is more bytes to read */

  else if (((priv->flags & I2C_M_READ) != 0) &&
           (status & LPI2C_MSR_RDF) != 0)
    {
      /* Read a byte, if dcnt goes < 0, then read dummy bytes to ack ISRs */

      if (priv->dcnt > 0)
        {
          s32k1xx_lpi2c_traceevent(priv, I2CEVENT_RCVBYTE, priv->dcnt);

          /* No interrupts or contex switches should occur in the following
           * sequence. Otherwise, additional bytes may be sent by the device.
           */

#ifdef CONFIG_I2C_POLLED
          irqstate_t flags = enter_critical_section();
#endif

          /* Receive a byte */

          *priv->ptr++ =
            s32k1xx_lpi2c_getreg(priv, S32K1XX_LPI2C_MRDR_OFFSET) &
            LPI2C_MRDR_DATA_MASK;

          priv->dcnt--;

#ifdef CONFIG_I2C_POLLED
          leave_critical_section(flags);
#endif
          if ((priv->msgc <= 0) && (priv->dcnt == 0))
            {
              s32k1xx_lpi2c_sendstop(priv);
            }
        }
      else
        {
          s32k1xx_lpi2c_getreg(priv, S32K1XX_LPI2C_MRDR_OFFSET);
        }
    }

  if (priv->dcnt <= 0)
    {
      if (priv->msgc > 0 && priv->msgv != NULL)
        {
          priv->ptr   = priv->msgv->buffer;
          priv->dcnt  = priv->msgv->length;
          priv->flags = priv->msgv->flags;

          if ((priv->msgv->flags & I2C_M_NOSTART) == 0)
            {
              s32k1xx_lpi2c_traceevent(priv, I2CEVENT_STARTRESTART,
                                     priv->msgc);
              s32k1xx_lpi2c_sendstart(priv, priv->msgv->addr);
            }
          else
            {
              s32k1xx_lpi2c_traceevent(priv, I2CEVENT_NOSTART, priv->msgc);
            }

          priv->msgv++;
          priv->msgc--;

          if ((priv->flags & I2C_M_READ) != 0)
            {
#ifndef CONFIG_I2C_POLLED
              /* Stop TX interrupt */

              s32k1xx_lpi2c_modifyreg(priv, S32K1XX_LPI2C_MIER_OFFSET,
                                    LPI2C_MIER_TDIE, LPI2C_MIER_RDIE);
#endif
              /* Set LPI2C in read mode */

              s32k1xx_lpi2c_putreg(priv, S32K1XX_LPI2C_MTDR_OFFSET,
                                 LPI2C_MTDR_CMD_RXD |
                                 LPI2C_MTDR_DATA((priv->dcnt - 1)));
            }
          else
            {
              /* Send the first byte from tx buffer */

              s32k1xx_lpi2c_traceevent(priv, I2CEVENT_SENDBYTE, priv->dcnt);
              s32k1xx_lpi2c_putreg(priv, S32K1XX_LPI2C_MTDR_OFFSET,
                                 LPI2C_MTDR_CMD_TXD |
                                 LPI2C_MTDR_DATA(*priv->ptr++));
              priv->dcnt--;
              if ((priv->msgc <= 0) && (priv->dcnt == 0))
                {
                  s32k1xx_lpi2c_sendstop(priv);
                }
            }
        }
      else if (priv->msgv && ((status & LPI2C_MSR_SDF) != 0))
        {
          s32k1xx_lpi2c_traceevent(priv, I2CEVENT_STOP, 0);
          s32k1xx_lpi2c_putreg(priv, S32K1XX_LPI2C_MSR_OFFSET,
                             LPI2C_MSR_SDF);

          /* Check is there thread waiting for this event (there should be) */

#ifndef CONFIG_I2C_POLLED
          if (priv->intstate == INTSTATE_WAITING)
            {
              /* Update Status once at the end */

              priv->status = status;

              /* inform the thread that transfer is complete
               * and wake it up
               */

              nxsem_post(&priv->sem_isr);
              priv->intstate = INTSTATE_DONE;
            }
#else
          priv->status = status;
          priv->intstate = INTSTATE_DONE;
#endif
          /* Mark that this transaction stopped */

          priv->msgv = NULL;
        }
#ifndef CONFIG_I2C_POLLED
      else
        {
          s32k1xx_lpi2c_modifyreg(priv, S32K1XX_LPI2C_MIER_OFFSET,
                                LPI2C_MIER_TDIE | LPI2C_MIER_RDIE, 0);
        }
#endif
    }

  /* Check for errors */

  if ((status & LPI2C_MSR_EPF) != 0)
    {
      s32k1xx_lpi2c_putreg(priv, S32K1XX_LPI2C_MSR_OFFSET, LPI2C_MSR_EPF);
    }

  if ((status & LPI2C_MSR_ERROR_MASK) != 0)
    {
      s32k1xx_lpi2c_traceevent(priv, I2CEVENT_ERROR, 0);

      /* Clear the TX and RX FIFOs */

      s32k1xx_lpi2c_modifyreg(priv, S32K1XX_LPI2C_MCR_OFFSET, 0,
                            LPI2C_MCR_RTF | LPI2C_MCR_RRF);

      /* Clear the error */

      s32k1xx_lpi2c_putreg(priv, S32K1XX_LPI2C_MSR_OFFSET,
                         (status & (LPI2C_MSR_NDF | LPI2C_MSR_ALF |
                                    LPI2C_MSR_FEF)));

#ifndef CONFIG_I2C_POLLED
          if (priv->intstate == INTSTATE_WAITING)
            {
              /* Update Status once at the end */

              priv->status = status;

              /* inform the thread that transfer is complete
               * and wake it up
               */

              nxsem_post(&priv->sem_isr);
              priv->intstate = INTSTATE_DONE;
            }
#else
          priv->status = status;
          priv->intstate = INTSTATE_DONE;
#endif
    }

  return OK;
}

/****************************************************************************
 * Name: s32k1xx_lpi2c_isr
 *
 * Description:
 *   Common I2C interrupt service routine
 *
 ****************************************************************************/

#ifndef CONFIG_I2C_POLLED
static int s32k1xx_lpi2c_isr(int irq, void *context, void *arg)
{
  struct s32k1xx_lpi2c_priv_s *priv = (struct s32k1xx_lpi2c_priv_s *)arg;

  DEBUGASSERT(priv != NULL);
  return s32k1xx_lpi2c_isr_process(priv);
}
#endif

/****************************************************************************
 * Name: s32k1xx_lpi2c_init
 *
 * Description:
 *   Setup the I2C hardware, ready for operation with defaults
 *
 ****************************************************************************/

static int s32k1xx_lpi2c_init(struct s32k1xx_lpi2c_priv_s *priv)
{
  /* Power-up and configure pins.
   *
   * NOTE: Clocking to the LPI2C peripheral must be provided by
   * board-specific logic as part of the clock configuration logic.
   */

  /* Configure pins */

  s32k1xx_pinconfig(priv->config->scl_pin);
  s32k1xx_pinconfig(priv->config->sda_pin);

  /* Reset LPI2C before configuring it */

  s32k1xx_lpi2c_putreg(priv, S32K1XX_LPI2C_MCR_OFFSET, LPI2C_MCR_RST);
  s32k1xx_lpi2c_putreg(priv, S32K1XX_LPI2C_MCR_OFFSET, 0);

  /* Disable doze mode (Set DOZEN bit to 1 to disable) */

  s32k1xx_lpi2c_putreg(priv, S32K1XX_LPI2C_MCR_OFFSET, LPI2C_MCR_DOZEN);

  /* Disable host request */

  s32k1xx_lpi2c_modifyreg(priv, S32K1XX_LPI2C_MCFGR0_OFFSET,
                          LPI2C_MCFG0_HREN | LPI2C_MCFG0_HRSEL,
                          LPI2C_MCFG0_HRPOL);

  /* Pin config and ignore NACK disable */

  s32k1xx_lpi2c_modifyreg(priv, S32K1XX_LPI2C_MCFGR1_OFFSET,
                          LPI2C_MCFGR1_IGNACK | LPI2C_MCFGR1_PINCFG_MASK, 0);

  /* Set tx and rx watermarks */

  s32k1xx_lpi2c_putreg(priv, S32K1XX_LPI2C_MFCR_OFFSET,
                       LPI2C_MFCR_TXWATER(0) | LPI2C_MFCR_RXWATER(0));

  /* Force a frequency update */

  priv->frequency = 0;
  s32k1xx_lpi2c_setclock(priv, 100000);

  /* Set scl, sda glitch filters and busy idle */

  s32k1xx_lpi2c_putreg(priv, S32K1XX_LPI2C_MCFGR2_OFFSET,
                       LPI2C_MCFG2_BUSIDLE(priv->config->busy_idle) |
                       LPI2C_MCFG2_FILTSCL_CYCLES(priv->config->filtscl) |
                       LPI2C_MCFG2_FILTSDA_CYCLES(priv->config->filtsda));

  /* Set pin low cycles to 0 (disable) */

  s32k1xx_lpi2c_putreg(priv, S32K1XX_LPI2C_MCFGR3_OFFSET,
                       LPI2C_MCFG3_PINLOW_CYCLES(0));

  /* Attach ISRs */

#ifndef CONFIG_I2C_POLLED
  irq_attach(priv->config->irq, s32k1xx_lpi2c_isr, priv);
  up_enable_irq(priv->config->irq);
#endif

  /* Enable I2C */

  s32k1xx_lpi2c_modifyreg(priv, S32K1XX_LPI2C_MCR_OFFSET, 0, LPI2C_MCR_MEN);
  return OK;
}

/****************************************************************************
 * Name: s32k1xx_lpi2c_deinit
 *
 * Description:
 *   Shutdown the I2C hardware
 *
 ****************************************************************************/

static int s32k1xx_lpi2c_deinit(struct s32k1xx_lpi2c_priv_s *priv)
{
  /* Disable I2C */

  s32k1xx_lpi2c_modifyreg(priv, S32K1XX_LPI2C_MCR_OFFSET, LPI2C_MCR_MEN, 0);

  /* Reset LPI2C */

  s32k1xx_lpi2c_putreg(priv, S32K1XX_LPI2C_MCR_OFFSET, LPI2C_MCR_RST);
  s32k1xx_lpi2c_putreg(priv, S32K1XX_LPI2C_MCR_OFFSET, 0);

  /* Disable and detach interrupts */

#ifndef CONFIG_I2C_POLLED
  up_disable_irq(priv->config->irq);
  irq_detach(priv->config->irq);
#endif

  /* NOTE that clocking is left enabled. */

  return OK;
}

/****************************************************************************
 * Device Driver Operations
 ****************************************************************************/

/****************************************************************************
 * Name: s32k1xx_lpi2c_transfer
 *
 * Description:
 *   Generic I2C transfer function
 *
 ****************************************************************************/

static int s32k1xx_lpi2c_transfer(struct i2c_master_s *dev,
                                  struct i2c_msg_s *msgs, int count)
{
  struct s32k1xx_lpi2c_priv_s *priv = (struct s32k1xx_lpi2c_priv_s *)dev;
  int ret;

  DEBUGASSERT(count > 0);

  /* Ensure that address or flags don't change meanwhile */

  ret = s32k1xx_lpi2c_sem_wait(priv);
  if (ret < 0)
    {
      return ret;
    }

  /* Clear any pending error interrupts */

  s32k1xx_lpi2c_putreg(priv, S32K1XX_LPI2C_MSR_OFFSET, 0xffffffff);

  /* Old transfers are done */

  /* Reset ptr and dcnt to ensure an unexpected data interrupt doesn't
   * overwrite stale data.
   */

  priv->dcnt  = 0;
  priv->ptr   = NULL;

  priv->msgv  = msgs;
  priv->msgc  = count;
  priv->flags = msgs->flags;

  i2cinfo("Flags %x, len %d\n", msgs->flags, msgs->length);

  /* Reset I2C trace logic */

  s32k1xx_lpi2c_tracereset(priv);

  /* Set I2C clock frequency */

  s32k1xx_lpi2c_setclock(priv, msgs->frequency);

  priv->status = 0;

  /* Wait for ISR. If there was a timeout, fetch latest status to get
   * the BUSY flag.
   */

  if (s32k1xx_lpi2c_sem_waitdone(priv) < 0)
    {
      ret = -ETIMEDOUT;

      i2cerr("ERROR: Timed out: MCR: status: 0x%" PRIx32 "\n", priv->status);
    }

  /* Check for error status conditions */

  else if ((priv->status & LPI2C_MSR_ERROR_MASK) != 0)
    {
      /* I2C_SR1_ERRORMASK is the 'OR' of the following individual bits: */

      if (priv->status & LPI2C_MSR_ALF)
        {
          /* Arbitration Lost (master mode) */

          i2cerr("Arbitration lost\n");
          ret = -EAGAIN;
        }
      else if (priv->status & LPI2C_MSR_NDF)
        {
          /* Acknowledge Failure */

          i2cerr("Ack failure\n");
          ret = -ENXIO;
        }
      else
        {
          /* FIFO Error */

          i2cerr("Transfer without start condition\n");
          ret = -EINVAL;
        }
    }

  /* Dump the trace result */

  s32k1xx_lpi2c_tracedump(priv);

  /* Ensure that any ISR happening after we finish can't overwrite any user
   * data.
   */

  priv->dcnt = 0;
  priv->ptr = NULL;

  s32k1xx_lpi2c_sem_post(priv);
  return ret;
}

/****************************************************************************
 * Name: s32k1xx_lpi2c_reset
 *
 * Description:
 *   Perform an I2C bus reset in an attempt to break loose stuck I2C devices.
 *
 * Input Parameters:
 *   dev   - Device-specific state data
 *
 * Returned Value:
 *   Zero (OK) on success; a negated errno value on failure.
 *
 ****************************************************************************/

#ifdef CONFIG_I2C_RESET
static int s32k1xx_lpi2c_reset(struct i2c_master_s *dev)
{
  struct s32k1xx_lpi2c_priv_s *priv = (struct s32k1xx_lpi2c_priv_s *)dev;
  unsigned int clock_count;
  unsigned int stretch_count;
  uint32_t scl_gpio;
  uint32_t sda_gpio;
  uint32_t frequency;
  int ret;

  DEBUGASSERT(dev);

  /* Our caller must own a ref */

  DEBUGASSERT(priv->refs > 0);

  /* Lock out other clients */

  ret = s32k1xx_lpi2c_sem_wait(priv);
  if (ret < 0)
    {
      return ret;
    }

  ret = -EIO;

  /* Save the current frequency */

  frequency = priv->frequency;

  /* De-init the port */

  s32k1xx_lpi2c_deinit(priv);

  /* Use GPIO configuration to un-wedge the bus */

  scl_gpio = MKI2C_OUTPUT(priv->config->scl_pin);
  sda_gpio = MKI2C_OUTPUT(priv->config->sda_pin);

  s32k1xx_pinconfig(scl_gpio);
  s32k1xx_pinconfig(sda_gpio);

  /* Let SDA go high */

  s32k1xx_gpiowrite(sda_gpio, 1);

  /* Clock the bus until any slaves currently driving it let it go. */

  clock_count = 0;
  while (!s32k1xx_gpioread(sda_gpio))
    {
      /* Give up if we have tried too hard */

      if (clock_count++ > 10)
        {
          goto out;
        }

      /* Sniff to make sure that clock stretching has finished.
       *
       * If the bus never relaxes, the reset has failed.
       */

      stretch_count = 0;
      while (!s32k1xx_gpioread(scl_gpio))
        {
          /* Give up if we have tried too hard */

          if (stretch_count++ > 10)
            {
              goto out;
            }

          up_udelay(10);
        }

      /* Drive SCL low */

      s32k1xx_gpiowrite(scl_gpio, 0);
      up_udelay(10);

      /* Drive SCL high again */

      s32k1xx_gpiowrite(scl_gpio, 1);
      up_udelay(10);
    }

  /* Generate a start followed by a stop to reset slave
   * state machines.
   */

  s32k1xx_gpiowrite(sda_gpio, 0);
  up_udelay(10);
  s32k1xx_gpiowrite(scl_gpio, 0);
  up_udelay(10);
  s32k1xx_gpiowrite(scl_gpio, 1);
  up_udelay(10);
  s32k1xx_gpiowrite(sda_gpio, 1);
  up_udelay(10);

  /* Revert the GPIO configuration. */

  sda_gpio = MKI2C_INPUT(sda_gpio);
  scl_gpio = MKI2C_INPUT(scl_gpio);

  s32k1xx_pinconfig(sda_gpio);
  s32k1xx_pinconfig(scl_gpio);

  /* Re-init the port */

  s32k1xx_lpi2c_init(priv);

  /* Restore the frequency */

  s32k1xx_lpi2c_setclock(priv, frequency);
  ret = OK;

out:

  /* Release the port for re-use by other clients */

  s32k1xx_lpi2c_sem_post(priv);
  return ret;
}
#endif /* CONFIG_I2C_RESET */

/****************************************************************************
 * Public Functions
 ****************************************************************************/

/****************************************************************************
 * Name: s32k1xx_i2cbus_initialize
 *
 * Description:
 *   Initialize one I2C bus
 *
 ****************************************************************************/

struct i2c_master_s *s32k1xx_i2cbus_initialize(int port)
{
  struct s32k1xx_lpi2c_priv_s * priv = NULL;
  irqstate_t flags;

  /* Get I2C private structure */

  switch (port)
    {
#ifdef CONFIG_S32K1XX_LPI2C0
    case 0:
      priv = (struct s32k1xx_lpi2c_priv_s *)&s32k1xx_lpi2c0_priv;
      break;
#endif

#ifdef CONFIG_S32K1XX_LPI2C1
    case 1:
      priv = (struct s32k1xx_lpi2c_priv_s *)&s32k1xx_lpi2c1_priv;
      break;
#endif

    default:
      return NULL;
    }

  /* Initialize private data for the first time, increment reference count,
   * power-up hardware and configure pins.
   */

  flags = enter_critical_section();

  if ((volatile int)priv->refs++ == 0)
    {
      s32k1xx_lpi2c_sem_init(priv);
      s32k1xx_lpi2c_init(priv);
    }

  leave_critical_section(flags);

  return (struct i2c_master_s *)priv;
}

/****************************************************************************
 * Name: s32k1xx_i2cbus_uninitialize
 *
 * Description:
 *   Uninitialize an I2C bus
 *
 ****************************************************************************/

int s32k1xx_i2cbus_uninitialize(struct i2c_master_s *dev)
{
  struct s32k1xx_lpi2c_priv_s *priv = (struct s32k1xx_lpi2c_priv_s *)dev;
  irqstate_t flags;

  DEBUGASSERT(dev);

  /* Decrement reference count and check for underflow */

  if (priv->refs == 0)
    {
      return ERROR;
    }

  flags = enter_critical_section();

  if (--priv->refs > 0)
    {
      leave_critical_section(flags);
      return OK;
    }

  leave_critical_section(flags);

  /* Disable power and other HW resource (GPIO's) */

  s32k1xx_lpi2c_deinit(priv);

  /* Release unused resources */

  s32k1xx_lpi2c_sem_destroy(priv);
  return OK;
}

#endif /* CONFIG_S32K1XX_LPI2C */<|MERGE_RESOLUTION|>--- conflicted
+++ resolved
@@ -515,11 +515,7 @@
 
 #ifdef CONFIG_S32K1XX_I2C_DYNTIMEO
       ret = nxsem_tickwait_uninterruptible(&priv->sem_isr,
-<<<<<<< HEAD
-                   USEC2TICK(s32k1xx_lpi2c_tousecs(priv->msgc, priv->msgv)));
-=======
                      s32k1xx_lpi2c_toticks(priv->msgc, priv->msgv));
->>>>>>> 9be737c8
 #else
       ret = nxsem_tickwait_uninterruptible(&priv->sem_isr,
                                            CONFIG_S32K1XX_I2CTIMEOTICKS);
