/****************************************************************************
 * arch/arm/src/cxd56xx/cxd56_cpustart.c
 *
 * Licensed to the Apache Software Foundation (ASF) under one or more
 * contributor license agreements.  See the NOTICE file distributed with
 * this work for additional information regarding copyright ownership.  The
 * ASF licenses this file to you under the Apache License, Version 2.0 (the
 * "License"); you may not use this file except in compliance with the
 * License.  You may obtain a copy of the License at
 *
 *   http://www.apache.org/licenses/LICENSE-2.0
 *
 * Unless required by applicable law or agreed to in writing, software
 * distributed under the License is distributed on an "AS IS" BASIS, WITHOUT
 * WARRANTIES OR CONDITIONS OF ANY KIND, either express or implied.  See the
 * License for the specific language governing permissions and limitations
 * under the License.
 *
 ****************************************************************************/

/****************************************************************************
 * Included Files
 ****************************************************************************/

#include <nuttx/config.h>

#include <stdint.h>
#include <assert.h>
#include <debug.h>
#include <string.h>
#include <stdio.h>
#include <errno.h>

#include <nuttx/arch.h>
#include <nuttx/spinlock.h>
#include <nuttx/sched_note.h>

#include "nvic.h"
#include "sched/sched.h"
#include "init/init.h"
#include "arm_internal.h"
#include "hardware/cxd56_crg.h"
#include "hardware/cxd5602_memorymap.h"

#ifdef CONFIG_SMP

/****************************************************************************
 * Pre-processor Definitions
 ****************************************************************************/

#if 0
#  define DPRINTF(fmt, args...) _err(fmt, ##args)
#else
#  define DPRINTF(fmt, args...) do {} while (0)
#endif

#ifdef CONFIG_DEBUG_FEATURES
#  define showprogress(c) arm_lowputc(c)
#else
#  define showprogress(c)
#endif

#define CXD56_ACNV_P0_DST0   0x0e012004
#define CXD56_CPU_P2_INT     (CXD56_SWINT_BASE + 0x8)  /* for APP_DSP0 */

#define VECTOR_ISTACK        (CXD56_ADSP_RAM_BASE + 0)
#define VECTOR_RESETV        (CXD56_ADSP_RAM_BASE + 4)

/****************************************************************************
 * Public Data
 ****************************************************************************/

volatile static spinlock_t g_appdsp_boot;

<<<<<<< HEAD
extern int arm_pause_handler(int irq, void *c, FAR void *arg);
=======
extern int arm_pause_handler(int irq, void *c, void *arg);
>>>>>>> 9be737c8

/****************************************************************************
 * Private Functions
 ****************************************************************************/

/****************************************************************************
 * Name: appdsp_boot
 *
 * Description:
 *   This is the boot vector for APP_DSP
 *
 * Input Parameters:
 *
 * Returned Value:
 *
 ****************************************************************************/

static void appdsp_boot(void)
{
  int cpu;

  cpu = up_cpu_index();
  DPRINTF("cpu = %d\n", cpu);

  /* Setup NVIC */

  up_irqinitialize();

  /* Setup FPU */

  arm_fpuconfig();

  /* Clear SW_INT for APP_DSP(cpu) */

  putreg32(0, CXD56_CPU_P2_INT + (4 * cpu));

  /* Enable SW_INT */

  irq_attach(CXD56_IRQ_SW_INT, arm_pause_handler, NULL);
  up_enable_irq(CXD56_IRQ_SW_INT);

  spin_unlock(&g_appdsp_boot);

#ifdef CONFIG_SCHED_INSTRUMENTATION
  /* Notify that this CPU has started */

  sched_note_cpu_started(this_task());
#endif

  /* Then transfer control to the IDLE task */

  nx_idle_trampoline();
}

/****************************************************************************
 * Public Functions
 ****************************************************************************/

/****************************************************************************
 * Name: up_cpu_start
 *
 * Description:
 *   In an SMP configuration, only one CPU is initially active (CPU 0).
 *   System initialization occurs on that single thread. At the completion of
 *   the initialization of the OS, just before beginning normal multitasking,
 *   the additional CPUs would be started by calling this function.
 *
 *   Each CPU is provided the entry point to its IDLE task when started.  A
 *   TCB for each CPU's IDLE task has been initialized and placed in the
 *   CPU's g_assignedtasks[cpu] list.  No stack has been allocated or
 *   initialized.
 *
 *   The OS initialization logic calls this function repeatedly until each
 *   CPU has been started, 1 through (CONFIG_SMP_NCPUS-1).
 *
 * Input Parameters:
 *   cpu - The index of the CPU being started.  This will be a numeric
 *         value in the range of one to (CONFIG_SMP_NCPUS-1).
 *         (CPU 0 is already active)
 *
 * Returned Value:
 *   Zero on success; a negated errno value on failure.
 *
 ****************************************************************************/

int up_cpu_start(int cpu)
{
  int i;
  struct tcb_s *tcb = current_task(cpu);

  DPRINTF("cpu=%d\n", cpu);

#ifdef CONFIG_SCHED_INSTRUMENTATION
  /* Notify of the start event */

  sched_note_cpu_start(this_task(), cpu);
#endif

  /* Reset APP_DSP(cpu) */

  modifyreg32(CXD56_CRG_RESET, 1 << (16 + cpu), 0);

  /* Copy initial stack and reset vector for APP_DSP */

  putreg32((uint32_t)tcb->stack_base_ptr +
           tcb->adj_stack_size, VECTOR_ISTACK);
  putreg32((uint32_t)appdsp_boot, VECTOR_RESETV);

  spin_lock(&g_appdsp_boot);

  /* See 3.13.4.16.3 ADSP Startup */

  /* 2. Clock supply */

  modifyreg32(CXD56_CRG_CK_GATE_AHB, 0, 1 << (16 + cpu));

  /* 3. Clock stop */

  modifyreg32(CXD56_CRG_CK_GATE_AHB, 1 << (16 + cpu), 0);

  /* 4. APP_DSP(cpu) start preparation */

  /* Copy APP_DSP0 settings to all 12 tiles for APP_DSP(cpu)
   * TODO: need to exclude memory areas for AMP
   */

  for (i = 0; i < 12; i++)
    {
      uint32_t val = getreg32(CXD56_ACNV_P0_DST0 + (4 * i));
      putreg32(val, CXD56_ACNV_P0_DST0 + (4 * i) + (cpu * 0x20));
    }

  /* 5. Reset release */

  modifyreg32(CXD56_CRG_RESET, 0, 1 << (16 + cpu));

  /* 6. Clock supply */

  modifyreg32(CXD56_CRG_CK_GATE_AHB, 0, 1 << (16 + cpu));

  /* Setup SW_INT for APP_DSP0. The caller is APP_DSP0 and
   * it's enough to setup only once. So, here this setup is
   * done in case that we boot APP_DSP1 (cpu=1).
   */

  if (1 == cpu)
    {
      /* Clear SW_INT for this APP_DSP0 */

      putreg32(0, CXD56_CPU_P2_INT);

      /* Setup SW_INT for this APP_DSP0 */

      irq_attach(CXD56_IRQ_SW_INT, arm_pause_handler, NULL);
      up_enable_irq(CXD56_IRQ_SW_INT);
    }

  spin_lock(&g_appdsp_boot);

  /* APP_DSP(cpu) boot done */

  spin_unlock(&g_appdsp_boot);

  return 0;
}

#endif /* CONFIG_SMP */<|MERGE_RESOLUTION|>--- conflicted
+++ resolved
@@ -72,11 +72,7 @@
 
 volatile static spinlock_t g_appdsp_boot;
 
-<<<<<<< HEAD
-extern int arm_pause_handler(int irq, void *c, FAR void *arg);
-=======
 extern int arm_pause_handler(int irq, void *c, void *arg);
->>>>>>> 9be737c8
 
 /****************************************************************************
  * Private Functions
