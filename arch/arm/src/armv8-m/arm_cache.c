--- conflicted
+++ resolved
@@ -413,11 +413,7 @@
       start += ssize;
     }
 
-<<<<<<< HEAD
-  do
-=======
   while (start + ssize <= end)
->>>>>>> 0342272e
     {
       /* The below store causes the cache to check its directory and
        * determine if this address is contained in the cache. If so, it
@@ -432,14 +428,8 @@
 
       start += ssize;
     }
-<<<<<<< HEAD
-  while (start + ssize <= end);
-
-  if (start != end)
-=======
 
   if (start < end)
->>>>>>> 0342272e
     {
       putreg32(start, NVIC_DCCIMVAC);
     }
