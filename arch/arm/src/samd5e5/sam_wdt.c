/****************************************************************************
 * arch/arm/src/samd5e5/sam_wdt.c
 *
 * Licensed to the Apache Software Foundation (ASF) under one or more
 * contributor license agreements.  See the NOTICE file distributed with
 * this work for additional information regarding copyright ownership.  The
 * ASF licenses this file to you under the Apache License, Version 2.0 (the
 * "License"); you may not use this file except in compliance with the
 * License.  You may obtain a copy of the License at
 *
 *   http://www.apache.org/licenses/LICENSE-2.0
 *
 * Unless required by applicable law or agreed to in writing, software
 * distributed under the License is distributed on an "AS IS" BASIS, WITHOUT
 * WARRANTIES OR CONDITIONS OF ANY KIND, either express or implied.  See the
 * License for the specific language governing permissions and limitations
 * under the License.
 *
 ****************************************************************************/

/****************************************************************************
 * Included Files
 ****************************************************************************/

#include <nuttx/config.h>
#include <nuttx/arch.h>

#include <sys/types.h>

#include <stdint.h>
#include <assert.h>
#include <errno.h>
#include <debug.h>

#include <nuttx/irq.h>
#include <nuttx/timers/watchdog.h>

#include <arch/board/board.h>

#include "arm_internal.h"
#include "sam_periphclks.h"
#include "sam_wdt.h"

#if defined(CONFIG_WATCHDOG) && defined(CONFIG_SAMD5E5_WDT)

#ifndef BOARD_SCLK_FREQUENCY
#  define BOARD_SCLK_FREQUENCY 32768
#endif

#define WDT_FCLK        (BOARD_SCLK_FREQUENCY / 128)
#define WDT_MAXTIMEOUT  ((1000 * (WDT_MR_WDV_MAX+1)) / WDT_FCLK)

/****************************************************************************
 * Pre-processor Definitions
 ****************************************************************************/

/** N clock cycles */

#define WDT_CLK_8CYCLE      8
#define WDT_CLK_16CYCLE     16
#define WDT_CLK_32CYCLE     32
#define WDT_CLK_64CYCLE     64
#define WDT_CLK_128CYCLE    128
#define WDT_CLK_256CYCLE    256
#define WDT_CLK_512CYCLE    512
#define WDT_CLK_1024CYCLE   1024
#define WDT_CLK_2048CYCLE   2048
#define WDT_CLK_4096CYCLE   4096
#define WDT_CLK_8192CYCLE   8192
#define WDT_CLK_16384CYCLE  16384

/**
 * \brief Macro is used to indicate the rate of second/millisecond
 */

#define WDT_PERIOD_RATE 1000

/****************************************************************************
 * Private Types
 ****************************************************************************/

/**
 * This structure provides the private representation of the "lower-half"
 * driver state structure.  This structure must be cast-compatible with the
 * well-known watchdog_lowerhalf_s structure.
 */

struct sam_lowerhalf_s
{
  const struct watchdog_ops_s  *ops; /* Lower half operations */
  uint32_t timeout;                  /* The (actual) selected timeout */
  uint32_t lastreset;                /* The last reset time */
  bool     started;                  /* true: The watchdog timer has been started */
  uint8_t  prescaler;                /* Clock prescaler value */
  uint16_t reload;                   /* Timer reload value */
};

/****************************************************************************
 * Private Function Prototypes
 ****************************************************************************/

void sam_sync_wdt(int value);

/* "Lower half" driver methods **********************************************/

static int      sam_start(struct watchdog_lowerhalf_s *lower);
static int      sam_stop(struct watchdog_lowerhalf_s *lower);
static int      sam_keepalive(struct watchdog_lowerhalf_s *lower);
static int      sam_getstatus(struct watchdog_lowerhalf_s *lower,
                  struct watchdog_status_s *status);
static int      sam_settimeout(struct watchdog_lowerhalf_s *lower,
                  uint32_t timeout);

/****************************************************************************
 * Private Data
 ****************************************************************************/

/* "Lower half" driver methods */

static const struct watchdog_ops_s g_wdgops =
{
  .start      = sam_start,
  .stop       = sam_stop,
  .keepalive  = sam_keepalive,
  .getstatus  = sam_getstatus,
  .settimeout = sam_settimeout,
  .capture    = NULL,
  .ioctl      = NULL,
};

/* "Lower half" driver state */

static struct sam_lowerhalf_s g_wdgdev;

/****************************************************************************
 * Private Functions
 ****************************************************************************/

void sam_sync_wdt(int value)
{
  while ((getreg32(SAM_WDT_SYNCBUSY) & value) != 0);
}

void sam_wdt_dumpregs(void)
{
  wdinfo("WDT  Regs:\n");
  wdinfo("     INTENCLR:  %02x\n", getreg8(SAM_WDT_INTENCLR));
  wdinfo("     INTENSET:  %02x\n", getreg8(SAM_WDT_INTENSET));
  wdinfo("      INTFLAG:  %02x\n", getreg8(SAM_WDT_INTFLAG));
  wdinfo("        CTRLA:  %02x\n", getreg8(SAM_WDT_CTRLA));
  wdinfo("       CONFIG:  %02x\n", getreg8(SAM_WDT_CONFIG));
  wdinfo("          EWC:  %02x\n", getreg8(SAM_WDT_EWCTRL));
  wdinfo("        CLEAR:  %02x\n", getreg8(SAM_WDT_CLEAR));
}

/****************************************************************************
 * Name: sam_start
 *
 * Description:
 *   Start the watchdog timer, resetting the time to the current timeout,
 *
 * Input Parameters:
 *  lower - A pointer the publicly visible representation
 *  of the "lower-half" driver state structure.
 *
 * Returned Value:
 *   Zero on success; a negated errno value on failure.
 *
 ****************************************************************************/

static int sam_start(struct watchdog_lowerhalf_s *lower)
{
  struct sam_lowerhalf_s *priv = (struct sam_lowerhalf_s *)lower;
  irqstate_t flags;

  wdinfo("Entry: started=%d\n");
  DEBUGASSERT(priv);

  /* Have we already been started? */

  if (!priv->started)
    {
      /* Set up prescaler and reload value for the selected timeout before
       * starting the watchdog timer.
       */

      /* Enable IWDG (the LSI oscillator will be enabled by hardware).
       * If the "Hardware watchdog" feature is enabled
       * through the device option bits,
       * the watchdog is automatically enabled at power-on.
       */

      flags = enter_critical_section();

      putreg8(WDT_CTRLA_ENABLE, SAM_WDT_CTRLA);
      sam_sync_wdt(WDT_SYNCBUSY_ENABLE);
      priv->lastreset = clock_systime_ticks();
      priv->started   = true;

      leave_critical_section(flags);
    }

  return OK;
}

/****************************************************************************
 * Name: sam_stop
 *
 * Description:
 *   Stop the watchdog timer
 *
 * Input Parameters:
 *   lower - A pointer the publicly visible representation of
 *           the "lower-half" driver state structure.
 *
 * Returned Value:
 *   Zero on success; a negated errno value on failure.
 *
 ****************************************************************************/

static int sam_stop(struct watchdog_lowerhalf_s *lower)
{
  /* The watchdog is always disabled after a reset. It is enabled by clearing
   * the WDDIS bit in the WDT_CR register, then it cannot be disabled again
   * except by a reset.
   */

  wdinfo("Entry\n");
  return -ENOSYS;
}

/****************************************************************************
 * Name: sam_keepalive
 *
 * Description:
 *   Reset the watchdog timer to the current timeout value, prevent any
 *   imminent watchdog timeouts.  This is sometimes referred as "pinging"
 *   the watchdog timer or "petting the dog".
 *
 *   The application program must write in the SAM_WDT_CLEAR register
 *   at regular intervals during normal operation to prevent an MCU reset.
 *
 * Input Parameters:
 *   lower - A pointer the publicly visible representation
 *           of the "lower-half" driver state structure.
 *
 * Returned Value:
 *   Zero on success; a negated errno value on failure.
 *
 ****************************************************************************/

static int sam_keepalive(struct watchdog_lowerhalf_s *lower)
{
  struct sam_lowerhalf_s *priv = (struct sam_lowerhalf_s *)lower;
  irqstate_t flags;

  /* Reload the WDT timer */

  flags = enter_critical_section();

  putreg32(WDT_CLEAR_CLEAR, SAM_WDT_CLEAR);
  priv->lastreset = clock_systime_ticks();

  leave_critical_section(flags);
  return OK;
}

/****************************************************************************
 * Name: sam_getstatus
 *
 * Description:
 *   Get the current watchdog timer status
 *
 * Input Parameters:
 *   lower  - A pointer the publicly visible representation of
 *            the "lower-half" driver state structure.
 *   status - The location to return the watchdog status information.
 *
 * Returned Value:
 *   Zero on success; a negated errno value on failure.
 *
 ****************************************************************************/

static int sam_getstatus(struct watchdog_lowerhalf_s *lower,
                         struct watchdog_status_s *status)
{
  struct sam_lowerhalf_s *priv = (struct sam_lowerhalf_s *)lower;
  uint32_t ticks;
  uint32_t elapsed;

  wdinfo("Entry\n");
  DEBUGASSERT(priv);

  /* Return the status bit */

  status->flags = WDFLAGS_RESET;
  if (priv->started)
    {
      status->flags |= WDFLAGS_ACTIVE;
    }

  /* Return the actual timeout in milliseconds */

  status->timeout = priv->timeout;

  /* Get the elapsed time since the last ping */

  ticks   = clock_systime_ticks() - priv->lastreset;
  elapsed = (int32_t)TICK2MSEC(ticks);

  if (elapsed > priv->timeout)
    {
      elapsed = priv->timeout;
    }

  /* Return the approximate time until the watchdog timer expiration */

  status->timeleft = priv->timeout - elapsed;

  wdinfo("Status     :\n");
  wdinfo("  flags    : %08x\n", status->flags);
  wdinfo("  timeout  : %d\n", status->timeout);
  wdinfo("  timeleft : %d\n", status->timeleft);
  return OK;
}

/****************************************************************************
 * Name: sam_settimeout
 *
 * Description:
 *   Set a new timeout value (and reset the watchdog timer)
 *
 * Input Parameters:
 *   lower   - A pointer the publicly visible representation of
 *             the "lower-half" driver state structure.
 *   timeout - The new timeout value in millisecnds.
 *
 * Returned Value:
 *   Zero on success; a negated errno value on failure.
 *
 ****************************************************************************/

static int sam_settimeout(struct watchdog_lowerhalf_s *lower,
                          uint32_t timeout)
{
  struct sam_lowerhalf_s *priv = (struct sam_lowerhalf_s *)lower;
  uint64_t            tmp;
  uint32_t            period_cycles;
  uint8_t             timeout_period = WDT_CONFIG_PER_16K;
  irqstate_t flags;

  DEBUGASSERT(priv);
  wdinfo("Entry: timeout=%d\n", timeout);

  /* Can this timeout be represented? */

  flags = enter_critical_section();

  /* calc the period cycles corresponding to timeout period */

  tmp = (uint64_t)timeout * WDT_PERIOD_RATE;

  /* check whether overflow */

  if (tmp >> 32)
    {
      leave_critical_section(flags);
      return -ERANGE;
    }

  period_cycles = (uint32_t)tmp;

  /* calc the register value corresponding to period cysles */

  switch (period_cycles)
  {
    case WDT_CLK_8CYCLE *WDT_PERIOD_RATE:
      timeout_period = WDT_CONFIG_PER_8;
    break;
    case WDT_CLK_16CYCLE *WDT_PERIOD_RATE:
      timeout_period = WDT_CONFIG_PER_16;
    break;
    case WDT_CLK_32CYCLE *WDT_PERIOD_RATE:
      timeout_period = WDT_CONFIG_PER_32;
    break;
    case WDT_CLK_64CYCLE *WDT_PERIOD_RATE:
      timeout_period = WDT_CONFIG_PER_64;
    break;
    case WDT_CLK_128CYCLE *WDT_PERIOD_RATE:
      timeout_period = WDT_CONFIG_PER_128;
    break;
    case WDT_CLK_256CYCLE *WDT_PERIOD_RATE:
      timeout_period = WDT_CONFIG_PER_256;
    break;
    case WDT_CLK_512CYCLE *WDT_PERIOD_RATE:
      timeout_period = WDT_CONFIG_PER_512;
    break;
    case WDT_CLK_1024CYCLE *WDT_PERIOD_RATE:
      timeout_period = WDT_CONFIG_PER_1K;
    break;
    case WDT_CLK_2048CYCLE *WDT_PERIOD_RATE:
      timeout_period = WDT_CONFIG_PER_2K;
    break;
    case WDT_CLK_4096CYCLE *WDT_PERIOD_RATE:
      timeout_period = WDT_CONFIG_PER_4K;
    break;
    case WDT_CLK_8192CYCLE *WDT_PERIOD_RATE:
      timeout_period = WDT_CONFIG_PER_8K;
    break;
    case WDT_CLK_16384CYCLE *WDT_PERIOD_RATE:
      timeout_period = WDT_CONFIG_PER_16K;
    break;
  }

  if (!priv->started)
    putreg8(WDT_CONFIG_PER_16K, SAM_WDT_CONFIG);
  else
    putreg8(timeout_period, SAM_WDT_CONFIG);

  priv->reload = timeout_period;
  wdinfo("fwdt=%d reload=%d timeout=%d\n",
         WDT_FCLK, timeout_period, priv->timeout);
  leave_critical_section(flags);

  return OK;
}

/****************************************************************************
 * Public Functions
 ****************************************************************************/

/****************************************************************************
 * Name: sam_wdt_initialize
 *
 * Description:
 *   Initialize the WDT watchdog timer.  The watchdog timer
 *   is initialized and registers as 'devpath'.
 *
 * Input Parameters:
 *   devpath - The full path to the watchdog.  This should be of the form
 *     /dev/watchdog0
 *
 * Returned Value:
 *   None
 *
 ****************************************************************************/

void sam_wdt_initialize(const char *devpath)
{
  struct sam_lowerhalf_s *priv = &g_wdgdev;
  DEBUGASSERT((getreg8(SAM_WDT_CTRLA) & WDT_CTRLA_ENABLE) == 0);
  sam_apb_wdt_enableperiph();

  /* Initialize the driver state structure. */

  priv->ops = &g_wdgops;
  priv->started = false;
  sam_settimeout((struct watchdog_lowerhalf_s *)priv,
                  BOARD_SCLK_FREQUENCY / 2);
<<<<<<< HEAD
  watchdog_register(devpath, (FAR struct watchdog_lowerhalf_s *)priv);
=======
  watchdog_register(devpath, (struct watchdog_lowerhalf_s *)priv);
>>>>>>> 9be737c8
}

#endif /* CONFIG_WATCHDOG && CONFIG__WDT */<|MERGE_RESOLUTION|>--- conflicted
+++ resolved
@@ -457,11 +457,7 @@
   priv->started = false;
   sam_settimeout((struct watchdog_lowerhalf_s *)priv,
                   BOARD_SCLK_FREQUENCY / 2);
-<<<<<<< HEAD
-  watchdog_register(devpath, (FAR struct watchdog_lowerhalf_s *)priv);
-=======
   watchdog_register(devpath, (struct watchdog_lowerhalf_s *)priv);
->>>>>>> 9be737c8
 }
 
 #endif /* CONFIG_WATCHDOG && CONFIG__WDT */