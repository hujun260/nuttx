/****************************************************************************
 * audio/audio_comp.c
 *
 * Licensed to the Apache Software Foundation (ASF) under one or more
 * contributor license agreements.  See the NOTICE file distributed with
 * this work for additional information regarding copyright ownership.  The
 * ASF licenses this file to you under the Apache License, Version 2.0 (the
 * "License"); you may not use this file except in compliance with the
 * License.  You may obtain a copy of the License at
 *
 *   http://www.apache.org/licenses/LICENSE-2.0
 *
 * Unless required by applicable law or agreed to in writing, software
 * distributed under the License is distributed on an "AS IS" BASIS, WITHOUT
 * WARRANTIES OR CONDITIONS OF ANY KIND, either express or implied.  See the
 * License for the specific language governing permissions and limitations
 * under the License.
 *
 ****************************************************************************/

/****************************************************************************
 * Included Files
 ****************************************************************************/

#include <stdarg.h>

#include <nuttx/audio/audio.h>
#include <nuttx/audio/audio_comp.h>
#include <nuttx/kmalloc.h>

/****************************************************************************
 * Pre-processor Definitions
 ****************************************************************************/

/****************************************************************************
 * Private Types
 ****************************************************************************/

/* This structure describes the internal state of the audio composite */

struct audio_comp_priv_s
{
  /* This is is our appearance to the outside world. This *MUST* be the
   * first element of the structure so that we can freely cast between
   * types struct audio_lowerhalf and struct audio_comp_dev_s.
   */

  struct audio_lowerhalf_s export;

  /* This is the contained, low-level audio device array and count. */

  FAR struct audio_lowerhalf_s **lower;
  int count;
};

/****************************************************************************
 * Private Function Prototypes
 ****************************************************************************/

static int audio_comp_getcaps(FAR struct audio_lowerhalf_s *dev, int type,
                              FAR struct audio_caps_s *caps);
#ifdef CONFIG_AUDIO_MULTI_SESSION
static int audio_comp_configure(FAR struct audio_lowerhalf_s *dev,
                                FAR void *session,
                                FAR const struct audio_caps_s *caps);
#else
static int audio_comp_configure(FAR struct audio_lowerhalf_s *dev,
                                FAR const struct audio_caps_s *caps);
#endif
static int audio_comp_shutdown(FAR struct audio_lowerhalf_s *dev);
#ifdef CONFIG_AUDIO_MULTI_SESSION
static int audio_comp_start(FAR struct audio_lowerhalf_s *dev,
                            FAR void *session);
#else
static int audio_comp_start(FAR struct audio_lowerhalf_s *dev);
#endif
#ifndef CONFIG_AUDIO_EXCLUDE_STOP
#ifdef CONFIG_AUDIO_MULTI_SESSION
static int audio_comp_stop(FAR struct audio_lowerhalf_s *dev,
                           FAR void *session);
#else
static int audio_comp_stop(FAR struct audio_lowerhalf_s *dev);
#endif
#endif
#ifndef CONFIG_AUDIO_EXCLUDE_PAUSE_RESUME
#ifdef CONFIG_AUDIO_MULTI_SESSION
static int audio_comp_pause(FAR struct audio_lowerhalf_s *dev,
                            FAR void *session);
static int audio_comp_resume(FAR struct audio_lowerhalf_s *dev,
                             FAR void *session);
#else
static int audio_comp_pause(FAR struct audio_lowerhalf_s *dev);
static int audio_comp_resume(FAR struct audio_lowerhalf_s *dev);
#endif
#endif
static int audio_comp_allocbuffer(FAR struct audio_lowerhalf_s *dev,
                                  FAR struct audio_buf_desc_s *bufdesc);
static int audio_comp_freebuffer(FAR struct audio_lowerhalf_s *dev,
                                 FAR struct audio_buf_desc_s *bufdesc);
static int audio_comp_enqueuebuffer(FAR struct audio_lowerhalf_s *dev,
                                    FAR struct ap_buffer_s *apb);
static int audio_comp_cancelbuffer(FAR struct audio_lowerhalf_s *dev,
                                   FAR struct ap_buffer_s *apb);
static int audio_comp_ioctl(FAR struct audio_lowerhalf_s *dev, int cmd,
                            unsigned long arg);
static int audio_comp_read(FAR struct audio_lowerhalf_s *dev,
                           FAR char *buffer, size_t buflen);
static int audio_comp_write(FAR struct audio_lowerhalf_s *dev,
                            FAR const char *buffer, size_t buflen);
#ifdef CONFIG_AUDIO_MULTI_SESSION
static int audio_comp_reserve(FAR struct audio_lowerhalf_s *dev,
                              FAR void **session);
#else
static int audio_comp_reserve(FAR struct audio_lowerhalf_s *dev);
#endif
#ifdef CONFIG_AUDIO_MULTI_SESSION
static int audio_comp_release(FAR struct audio_lowerhalf_s *dev,
                              FAR void *session);
#else
static int audio_comp_release(FAR struct audio_lowerhalf_s *dev);
#endif

#ifdef CONFIG_AUDIO_MULTI_SESSION
static void audio_comp_callback(FAR void *arg, uint16_t reason,
                                FAR struct ap_buffer_s *apb,
                                uint16_t status,
                                FAR void *session);
#else
static void audio_comp_callback(FAR void *arg, uint16_t reason,
                                FAR struct ap_buffer_s *apb,
                                uint16_t status);
#endif

/****************************************************************************
 * Private Data
 ****************************************************************************/

static const struct audio_ops_s g_audio_comp_ops =
{
  audio_comp_getcaps,       /* getcaps        */
  audio_comp_configure,     /* configure      */
  audio_comp_shutdown,      /* shutdown       */
  audio_comp_start,         /* start          */
#ifndef CONFIG_AUDIO_EXCLUDE_STOP
  audio_comp_stop,          /* stop           */
#endif
#ifndef CONFIG_AUDIO_EXCLUDE_PAUSE_RESUME
  audio_comp_pause,         /* pause          */
  audio_comp_resume,        /* resume         */
#endif
  audio_comp_allocbuffer,   /* allocbuffer    */
  audio_comp_freebuffer,    /* freebuffer     */
  audio_comp_enqueuebuffer, /* enqueue_buffer */
  audio_comp_cancelbuffer,  /* cancel_buffer  */
  audio_comp_ioctl,         /* ioctl          */
  audio_comp_read,          /* read           */
  audio_comp_write,         /* write          */
  audio_comp_reserve,       /* reserve        */
  audio_comp_release        /* release        */
};

/****************************************************************************
 * Private Functions
 ****************************************************************************/

/****************************************************************************
 * Name: audio_comp_getcaps
 *
 * Description: Get the audio device capabilities
 *
 ****************************************************************************/

static int audio_comp_getcaps(FAR struct audio_lowerhalf_s *dev, int type,
                              FAR struct audio_caps_s *caps)
{
  FAR struct audio_comp_priv_s *priv = (FAR struct audio_comp_priv_s *)dev;
  FAR struct audio_lowerhalf_s **lower = priv->lower;
  int ret = -ENOTTY;
  int i;

  caps->ac_channels   = UINT8_MAX;
  caps->ac_format.hw  = UINT16_MAX;
  caps->ac_controls.w = UINT32_MAX;

  for (i = 0; i < priv->count; i++)
    {
      if (lower[i]->ops->getcaps)
        {
          FAR struct audio_caps_s dup = *caps;

          int tmp = lower[i]->ops->getcaps(lower[i], type, &dup);
          if (tmp == -ENOTTY)
            {
              continue;
            }

          ret = tmp;
          if (ret < 0)
            {
              break;
            }

          if (caps->ac_channels > dup.ac_channels)
            {
              caps->ac_channels = dup.ac_channels;
            }

          caps->ac_format.hw   &= dup.ac_format.hw;
          caps->ac_controls.w  &= dup.ac_controls.w;
        }
    }

  return ret;
}

/****************************************************************************
 * Name: audio_comp_configure
 *
 * Description:
 *   Configure the audio device for the specified  mode of operation.
 *
 ****************************************************************************/

#ifdef CONFIG_AUDIO_MULTI_SESSION
static int audio_comp_configure(FAR struct audio_lowerhalf_s *dev,
                                FAR void *session,
                                FAR const struct audio_caps_s *caps)
#else
static int audio_comp_configure(FAR struct audio_lowerhalf_s *dev,
                                FAR const struct audio_caps_s *caps)
#endif
{
  FAR struct audio_comp_priv_s *priv = (FAR struct audio_comp_priv_s *)dev;
  FAR struct audio_lowerhalf_s **lower = priv->lower;
#ifdef CONFIG_AUDIO_MULTI_SESSION
  FAR void **sess = session;
#endif
  int ret = -ENOTTY;
  int i;

  for (i = 0; i < priv->count; i++)
    {
      if (lower[i]->ops->configure)
        {
#ifdef CONFIG_AUDIO_MULTI_SESSION
          int tmp = lower[i]->ops->configure(lower[i], sess[i], caps);
#else
          int tmp = lower[i]->ops->configure(lower[i], caps);
#endif
          if (tmp == -ENOTTY)
            {
              continue;
            }

          ret = tmp;
          if (ret < 0)
            {
              break;
            }
        }
    }

  return ret;
}

/****************************************************************************
 * Name: audio_comp_shutdown
 *
 * Description:
 *   Shutdown the driver and put it in the lowest power state possible.
 *
 ****************************************************************************/

static int audio_comp_shutdown(FAR struct audio_lowerhalf_s *dev)
{
  FAR struct audio_comp_priv_s *priv = (FAR struct audio_comp_priv_s *)dev;
  FAR struct audio_lowerhalf_s **lower = priv->lower;
  int ret = -ENOTTY;
  int i;

  for (i = priv->count - 1; i >= 0; i--)
    {
      if (lower[i]->ops->shutdown)
        {
          int tmp = lower[i]->ops->shutdown(lower[i]);
          if (tmp == -ENOTTY)
            {
              continue;
            }

          if (tmp < 0 || ret == -ENOTTY || ret >= 0)
            {
              ret = tmp;
            }
        }
    }

  return ret;
}

/****************************************************************************
 * Name: audio_comp_start
 *
 * Description:
 *   Start the configured operation (audio streaming, volume enabled, etc.).
 *
 ****************************************************************************/

#ifdef CONFIG_AUDIO_MULTI_SESSION
static int audio_comp_start(FAR struct audio_lowerhalf_s *dev,
                            FAR void *session)
#else
static int audio_comp_start(FAR struct audio_lowerhalf_s *dev)
#endif
{
  FAR struct audio_comp_priv_s *priv = (FAR struct audio_comp_priv_s *)dev;
  FAR struct audio_lowerhalf_s **lower = priv->lower;
#ifdef CONFIG_AUDIO_MULTI_SESSION
  FAR void **sess = session;
#endif
  int ret = -ENOTTY;
  int i;

  for (i = 0; i < priv->count; i++)
    {
      if (lower[i]->ops->start)
        {
#ifdef CONFIG_AUDIO_MULTI_SESSION
          int tmp = lower[i]->ops->start(lower[i], sess[i]);
#else
          int tmp = lower[i]->ops->start(lower[i]);
#endif
          if (tmp == -ENOTTY)
            {
              continue;
            }

          ret = tmp;
          if (ret >= 0)
            {
              continue;
            }

          while (--i >= 0)
            {
              if (lower[i]->ops->stop)
                {
#ifdef CONFIG_AUDIO_MULTI_SESSION
                  lower[i]->ops->stop(lower[i], sess[i]);
#else
                  lower[i]->ops->stop(lower[i]);
#endif
                }
            }
          break;
        }
    }

  return ret;
}

/****************************************************************************
 * Name: audio_comp_stop
 *
 * Description: Stop the configured operation (audio streaming, volume
 *              disabled, etc.).
 *
 ****************************************************************************/

#ifndef CONFIG_AUDIO_EXCLUDE_STOP
#ifdef CONFIG_AUDIO_MULTI_SESSION
static int audio_comp_stop(FAR struct audio_lowerhalf_s *dev,
                           FAR void *session)
#else
static int audio_comp_stop(FAR struct audio_lowerhalf_s *dev)
#endif
{
  FAR struct audio_comp_priv_s *priv = (FAR struct audio_comp_priv_s *)dev;
  FAR struct audio_lowerhalf_s **lower = priv->lower;
#ifdef CONFIG_AUDIO_MULTI_SESSION
  FAR void **sess = session;
#endif
  int ret = -ENOTTY;
  int i;

  for (i = priv->count - 1; i >= 0; i--)
    {
      if (lower[i]->ops->stop)
        {
#ifdef CONFIG_AUDIO_MULTI_SESSION
          int tmp = lower[i]->ops->stop(lower[i], sess[i]);
#else
          int tmp = lower[i]->ops->stop(lower[i]);
#endif
          if (tmp == -ENOTTY)
            {
              continue;
            }

          if (tmp < 0 || ret == -ENOTTY || ret >= 0)
            {
              ret = tmp;
            }
        }
    }

  return ret;
}
#endif

/****************************************************************************
 * Name: audio_comp_pause
 *
 * Description: Pauses the playback.
 *
 ****************************************************************************/

#ifndef CONFIG_AUDIO_EXCLUDE_PAUSE_RESUME
#ifdef CONFIG_AUDIO_MULTI_SESSION
static int audio_comp_pause(FAR struct audio_lowerhalf_s *dev,
                            FAR void *session)
#else
static int audio_comp_pause(FAR struct audio_lowerhalf_s *dev)
#endif
{
  FAR struct audio_comp_priv_s *priv = (FAR struct audio_comp_priv_s *)dev;
  FAR struct audio_lowerhalf_s **lower = priv->lower;
#ifdef CONFIG_AUDIO_MULTI_SESSION
  FAR void **sess = session;
#endif
  int ret = -ENOTTY;
  int i;

  for (i = priv->count - 1; i >= 0; i--)
    {
      if (lower[i]->ops->pause)
        {
#ifdef CONFIG_AUDIO_MULTI_SESSION
          int tmp = lower[i]->ops->pause(lower[i], sess[i]);
#else
          int tmp = lower[i]->ops->pause(lower[i]);
#endif
          if (tmp == -ENOTTY)
            {
              continue;
            }

          if (tmp < 0 || ret == -ENOTTY || ret >= 0)
            {
              ret = tmp;
            }
        }
    }

  return ret;
}
#endif /* CONFIG_AUDIO_EXCLUDE_PAUSE_RESUME */

/****************************************************************************
 * Name: audio_comp_resume
 *
 * Description: Resumes the playback.
 *
 ****************************************************************************/

#ifndef CONFIG_AUDIO_EXCLUDE_PAUSE_RESUME
#ifdef CONFIG_AUDIO_MULTI_SESSION
static int audio_comp_resume(FAR struct audio_lowerhalf_s *dev,
                             FAR void *session)
#else
static int audio_comp_resume(FAR struct audio_lowerhalf_s *dev)
#endif
{
  FAR struct audio_comp_priv_s *priv = (FAR struct audio_comp_priv_s *)dev;
  FAR struct audio_lowerhalf_s **lower = priv->lower;
#ifdef CONFIG_AUDIO_MULTI_SESSION
  FAR void **sess = session;
#endif
  int ret = -ENOTTY;
  int i;

  for (i = 0; i < priv->count; i++)
    {
      if (lower[i]->ops->resume)
        {
#ifdef CONFIG_AUDIO_MULTI_SESSION
          int tmp = lower[i]->ops->resume(lower[i], sess[i]);
#else
          int tmp = lower[i]->ops->resume(lower[i]);
#endif
          if (tmp == -ENOTTY)
            {
              continue;
            }

          ret = tmp;
          if (ret >= 0)
            {
              continue;
            }

          while (--i >= 0)
            {
              if (lower[i]->ops->pause)
                {
#ifdef CONFIG_AUDIO_MULTI_SESSION
                  lower[i]->ops->pause(lower[i], sess[i]);
#else
                  lower[i]->ops->pause(lower[i]);
#endif
                }
            }
          break;
        }
    }

  return ret;
}
#endif /* CONFIG_AUDIO_EXCLUDE_PAUSE_RESUME */

/****************************************************************************
 * Name: audio_comp_allocbuffer
 *
 * Description: Allocate an audio pipeline buffer.
 *
 ****************************************************************************/

static int audio_comp_allocbuffer(FAR struct audio_lowerhalf_s *dev,
                                  FAR struct audio_buf_desc_s *bufdesc)
{
  FAR struct audio_comp_priv_s *priv = (FAR struct audio_comp_priv_s *)dev;
  FAR struct audio_lowerhalf_s **lower = priv->lower;
  int ret = -ENOTTY;
  int i;

  for (i = 0; i < priv->count; i++)
    {
      if (lower[i]->ops->allocbuffer)
        {
          ret = lower[i]->ops->allocbuffer(lower[i], bufdesc);
          if (ret != -ENOTTY)
            {
              break;
            }
        }
    }

  if (ret == -ENOTTY)
    {
      ret = apb_alloc(bufdesc);
    }

  return ret;
}

/****************************************************************************
 * Name: audio_comp_freebuffer
 *
 * Description: Free an audio pipeline buffer.
 *
 ****************************************************************************/

static int audio_comp_freebuffer(FAR struct audio_lowerhalf_s *dev,
                                 FAR struct audio_buf_desc_s *bufdesc)
{
  FAR struct audio_comp_priv_s *priv = (FAR struct audio_comp_priv_s *)dev;
  FAR struct audio_lowerhalf_s **lower = priv->lower;
  int ret = -ENOTTY;
  int i;

  for (i = 0; i < priv->count; i++)
    {
      if (lower[i]->ops->freebuffer)
        {
          ret = lower[i]->ops->freebuffer(lower[i], bufdesc);
          if (ret != -ENOTTY)
            {
              break;
            }
        }
    }

  if (ret == -ENOTTY)
    {
      apb_free(bufdesc->u.buffer);
      ret = sizeof(*bufdesc);
    }

  return ret;
}

/****************************************************************************
 * Name: audio_comp_enqueuebuffer
 *
 * Description: Enqueue an Audio Pipeline Buffer for playback/ processing.
 *
 ****************************************************************************/

static int audio_comp_enqueuebuffer(FAR struct audio_lowerhalf_s *dev,
                                    FAR struct ap_buffer_s *apb)
{
  FAR struct audio_comp_priv_s *priv = (FAR struct audio_comp_priv_s *)dev;
  FAR struct audio_lowerhalf_s **lower = priv->lower;
  int ret = -ENOTTY;
  int i;

  for (i = 0; i < priv->count; i++)
    {
      if (lower[i]->ops->enqueuebuffer)
        {
          ret = lower[i]->ops->enqueuebuffer(lower[i], apb);
          if (ret != -ENOTTY)
            {
              break;
            }
        }
    }

  return ret;
}

/****************************************************************************
 * Name: audio_comp_cancelbuffer
 *
 * Description: Called when an enqueued buffer is being cancelled.
 *
 ****************************************************************************/

static int audio_comp_cancelbuffer(FAR struct audio_lowerhalf_s *dev,
                                   FAR struct ap_buffer_s *apb)
{
  FAR struct audio_comp_priv_s *priv = (FAR struct audio_comp_priv_s *)dev;
  FAR struct audio_lowerhalf_s **lower = priv->lower;
  int ret = -ENOTTY;
  int i;

  for (i = 0; i < priv->count; i++)
    {
      if (lower[i]->ops->cancelbuffer)
        {
          ret = lower[i]->ops->cancelbuffer(lower[i], apb);
          if (ret != -ENOTTY)
            {
              break;
            }
        }
    }

  return ret;
}

/****************************************************************************
 * Name: audio_comp_ioctl
 *
 * Description: Perform a device ioctl
 *
 ****************************************************************************/

static int audio_comp_ioctl(FAR struct audio_lowerhalf_s *dev, int cmd,
                            unsigned long arg)
{
  FAR struct audio_comp_priv_s *priv = (FAR struct audio_comp_priv_s *)dev;
  FAR struct audio_lowerhalf_s **lower = priv->lower;
  int ret = -ENOTTY;
  int i;

  for (i = 0; i < priv->count; i++)
    {
      if (lower[i]->ops->ioctl)
        {
          int tmp = lower[i]->ops->ioctl(lower[i], cmd, arg);
          if (tmp == -ENOTTY)
            {
              continue;
            }

          ret = tmp;
          if (ret < 0)
            {
              break;
            }
        }
    }

  return ret;
}

/****************************************************************************
 * Name: audio_comp_read
 *
 * Description:  Lower-half logic for read commands.
 *
 ****************************************************************************/

static int audio_comp_read(FAR struct audio_lowerhalf_s *dev,
                           FAR char *buffer, size_t buflen)
{
  FAR struct audio_comp_priv_s *priv = (FAR struct audio_comp_priv_s *)dev;
  FAR struct audio_lowerhalf_s **lower = priv->lower;
  int ret = -ENOTTY;
  int i;

  for (i = 0; i < priv->count; i++)
    {
      if (lower[i]->ops->read)
        {
          ret = lower[i]->ops->read(lower[i], buffer, buflen);
          if (ret != -ENOTTY)
            {
              break;
            }
        }
    }

  return ret;
}

/****************************************************************************
 * Name: audio_comp_write
 *
 * Description:  Lower-half logic for write commands.
 *
 ****************************************************************************/

static int audio_comp_write(FAR struct audio_lowerhalf_s *dev,
                            FAR const char *buffer, size_t buflen)
{
  FAR struct audio_comp_priv_s *priv = (FAR struct audio_comp_priv_s *)dev;
  FAR struct audio_lowerhalf_s **lower = priv->lower;
  int ret = -ENOTTY;
  int i;

  for (i = 0; i < priv->count; i++)
    {
      if (lower[i]->ops->write)
        {
          ret = lower[i]->ops->write(lower[i], buffer, buflen);
          if (ret != -ENOTTY)
            {
              break;
            }
        }
    }

  return ret;
}

/****************************************************************************
 * Name: audio_comp_reserve
 *
 * Description: Reserves a session.
 *
 ****************************************************************************/

#ifdef CONFIG_AUDIO_MULTI_SESSION
static int audio_comp_reserve(FAR struct audio_lowerhalf_s *dev,
                              FAR void **session)
#else
static int audio_comp_reserve(FAR struct audio_lowerhalf_s *dev)
#endif
{
  FAR struct audio_comp_priv_s *priv = (FAR struct audio_comp_priv_s *)dev;
  FAR struct audio_lowerhalf_s **lower = priv->lower;
#ifdef CONFIG_AUDIO_MULTI_SESSION
  FAR void **sess;
#endif
  int ret = OK;
  int i;

#ifdef CONFIG_AUDIO_MULTI_SESSION
  sess = kmm_calloc(priv->count, sizeof(*sess));
  if (sess == NULL)
    {
      return -ENOMEM;
    }
#endif

  for (i = 0; i < priv->count; i++)
    {
      if (lower[i]->ops->reserve)
        {
#ifdef CONFIG_AUDIO_MULTI_SESSION
          int tmp = lower[i]->ops->reserve(lower[i], &sess[i]);
#else
          int tmp = lower[i]->ops->reserve(lower[i]);
#endif
          if (tmp == -ENOTTY)
            {
              continue;
            }

          ret = tmp;
          if (ret >= 0)
            {
              continue;
            }

          while (--i >= 0)
            {
              if (lower[i]->ops->release)
                {
#ifdef CONFIG_AUDIO_MULTI_SESSION
                  lower[i]->ops->release(lower[i], sess[i]);
#else
                  lower[i]->ops->release(lower[i]);
#endif
                }
            }

#ifdef CONFIG_AUDIO_MULTI_SESSION
          kmm_free(sess);
          sess = NULL;
#endif
          break;
        }
    }

#ifdef CONFIG_AUDIO_MULTI_SESSION
  *session = sess;
#endif

  return ret;
}

/****************************************************************************
 * Name: audio_comp_release
 *
 * Description: Releases the session.
 *
 ****************************************************************************/

#ifdef CONFIG_AUDIO_MULTI_SESSION
static int audio_comp_release(FAR struct audio_lowerhalf_s *dev,
                              FAR void *session)
#else
static int audio_comp_release(FAR struct audio_lowerhalf_s *dev)
#endif
{
  FAR struct audio_comp_priv_s *priv = (FAR struct audio_comp_priv_s *)dev;
  FAR struct audio_lowerhalf_s **lower = priv->lower;
#ifdef CONFIG_AUDIO_MULTI_SESSION
  FAR void **sess = session;
#endif
  int ret = OK;
  int i;

  for (i = priv->count - 1; i >= 0; i--)
    {
      if (lower[i]->ops->release)
        {
#ifdef CONFIG_AUDIO_MULTI_SESSION
          int tmp = lower[i]->ops->release(lower[i], sess[i]);
#else
          int tmp = lower[i]->ops->release(lower[i]);
#endif
          if (tmp == -ENOTTY)
            {
              continue;
            }

          if (tmp < 0 || ret >= 0)
            {
              ret = tmp;
            }
        }
    }

#ifdef CONFIG_AUDIO_MULTI_SESSION
  kmm_free(sess);
#endif

  return ret;
}

/****************************************************************************
 * Name: audio_comp_callback
 *
 * Description:
 *   Lower-to-upper level callback for buffer dequeueing.
 *
 * Input Parameters:
 *   arg - The value of the 'priv' field from audio_lowerhalf_s.
 *
 * Returned Value:
 *   None
 *
 ****************************************************************************/

#ifdef CONFIG_AUDIO_MULTI_SESSION
static void audio_comp_callback(FAR void *arg, uint16_t reason,
                                FAR struct ap_buffer_s *apb, uint16_t status,
                                FAR void *session)
#else
static void audio_comp_callback(FAR void *arg, uint16_t reason,
                                FAR struct ap_buffer_s *apb, uint16_t status)
#endif
{
  FAR struct audio_comp_priv_s *priv = arg;

#ifdef CONFIG_AUDIO_MULTI_SESSION
  priv->export.upper(priv->export.priv, reason, apb, status, session);
#else
  priv->export.upper(priv->export.priv, reason, apb, status);
#endif
}

/****************************************************************************
 * Public Functions
 ****************************************************************************/

/****************************************************************************
 * Name: audio_comp_initialize
 *
 * Description:
 *   Initialize the composite audio device.
 *
 * Input Parameters:
 *   name - The name of the audio device.
 *   ...  - The list of the lower half audio driver.
 *
 * Returned Value:
 *   struct audio_lowerhalf_s* on success; NULL on failure.
 *
 * Note
 *   The variable argument list must be NULL terminated.
 *
 ****************************************************************************/

FAR struct audio_lowerhalf_s *audio_comp_initialize(FAR const char *name,
                                                    ...)
{
  FAR struct audio_comp_priv_s *priv;
  va_list ap;
  int ret = -ENOMEM;
  int i;

  priv = kmm_zalloc(sizeof(struct audio_comp_priv_s));
  if (priv == NULL)
    {
<<<<<<< HEAD
      return NULL;
=======
      return ret;
>>>>>>> 0342272e
    }

  priv->export.ops = &g_audio_comp_ops;

  va_start(ap, name);
  while (va_arg(ap, FAR struct audio_lowerhalf_s *))
    {
      priv->count++;
    }

  va_end(ap);
  priv->lower = kmm_calloc(priv->count,
                           sizeof(FAR struct audio_lowerhalf_s *));
  if (priv->lower == NULL)
    {
      goto free_priv;
    }

  va_start(ap, name);
  for (i = 0; i < priv->count; i++)
    {
      FAR struct audio_lowerhalf_s *tmp;

      tmp = va_arg(ap, FAR struct audio_lowerhalf_s *);
      tmp->upper = audio_comp_callback;
      tmp->priv = priv;

      priv->lower[i] = tmp;
    }

  va_end(ap);
  ret = audio_register(name, &priv->export);
  if (ret < 0)
    {
      goto free_lower;
    }

<<<<<<< HEAD
  return &priv->export;
=======
  return OK;
>>>>>>> 0342272e

free_lower:
  kmm_free(priv->lower);
free_priv:
  kmm_free(priv);
<<<<<<< HEAD
  return NULL;
=======
  return ret;
>>>>>>> 0342272e
}<|MERGE_RESOLUTION|>--- conflicted
+++ resolved
@@ -919,15 +919,14 @@
  *   ...  - The list of the lower half audio driver.
  *
  * Returned Value:
- *   struct audio_lowerhalf_s* on success; NULL on failure.
+ *   Zero on success; a negated errno value on failure.
  *
  * Note
  *   The variable argument list must be NULL terminated.
  *
  ****************************************************************************/
 
-FAR struct audio_lowerhalf_s *audio_comp_initialize(FAR const char *name,
-                                                    ...)
+int audio_comp_initialize(FAR const char *name, ...)
 {
   FAR struct audio_comp_priv_s *priv;
   va_list ap;
@@ -937,11 +936,7 @@
   priv = kmm_zalloc(sizeof(struct audio_comp_priv_s));
   if (priv == NULL)
     {
-<<<<<<< HEAD
-      return NULL;
-=======
       return ret;
->>>>>>> 0342272e
     }
 
   priv->export.ops = &g_audio_comp_ops;
@@ -979,19 +974,11 @@
       goto free_lower;
     }
 
-<<<<<<< HEAD
-  return &priv->export;
-=======
   return OK;
->>>>>>> 0342272e
 
 free_lower:
   kmm_free(priv->lower);
 free_priv:
   kmm_free(priv);
-<<<<<<< HEAD
-  return NULL;
-=======
-  return ret;
->>>>>>> 0342272e
+  return ret;
 }