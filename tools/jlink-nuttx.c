/****************************************************************************
 * tools/jlink-nuttx.c
 *
 * Licensed to the Apache Software Foundation (ASF) under one or more
 * contributor license agreements.  See the NOTICE file distributed with
 * this work for additional information regarding copyright ownership.  The
 * ASF licenses this file to you under the Apache License, Version 2.0 (the
 * "License"); you may not use this file except in compliance with the
 * License.  You may obtain a copy of the License at
 *
 *   http://www.apache.org/licenses/LICENSE-2.0
 *
 * Unless required by applicable law or agreed to in writing, software
 * distributed under the License is distributed on an "AS IS" BASIS, WITHOUT
 * WARRANTIES OR CONDITIONS OF ANY KIND, either express or implied.  See the
 * License for the specific language governing permissions and limitations
 * under the License.
 *
 ****************************************************************************/

/****************************************************************************
 * Included Files
 ****************************************************************************/

#include <errno.h>
#include <stdbool.h>
#include <stddef.h>
#include <stdio.h>
#include <stdint.h>
#include <string.h>

/****************************************************************************
 * Pre-processor Definitions
 ****************************************************************************/

/* Marco for JLINK plugin API */

#define API_VER                   101
#define DISPLAY_LENGTH            256
#define THREADID_BASE             1

/* Marco for TCB struct size */

#define TCB_NAMESIZE              256

/* Marco for jlink API ops */

#define REALLOC(ptr, size)        g_plugin_priv.jops->realloc(ptr, size)
#define ALLOC(size)               g_plugin_priv.jops->alloc(size)
#define FREE(ptr)                 g_plugin_priv.jops->free(ptr)

#define READMEM(addr, ptr, size)  g_plugin_priv.jops->readmem(addr, ptr, size)
#define READU32(addr, data)       g_plugin_priv.jops->readu32(addr, data)
#define READU16(addr, data)       g_plugin_priv.jops->readu16(addr, data)
#define READU8(addr, data)        g_plugin_priv.jops->readu8(addr, data)

#define WRITEU32(addr, data)      g_plugin_priv.jops->writeu32(addr, data)

#define PERROR                    g_plugin_priv.jops->erroroutf
#define PLOG                      g_plugin_priv.jops->logoutf

/* GCC specific definitions */

#ifdef __GNUC__

/* The packed attribute informs GCC that the structure elements are packed,
 * ignoring other alignment rules.
 */

#  define begin_packed_struct
#  define end_packed_struct __attribute__ ((packed))

#else

#  warning "Unsupported compiler"
#  define begin_packed_struct
#  define end_packed_struct

#endif

/****************************************************************************
 * Private Types
 ****************************************************************************/

enum symbol_e
{
  PIDHASH = 0,
  NPIDHASH,
  TCBINFO,
  READYTORUN,
  NSYMBOLS
};

begin_packed_struct struct tcbinfo_s
{
  uint16_t pid_off;
  uint16_t state_off;
  uint16_t pri_off;
  uint16_t name_off;
  uint16_t reg_num;
<<<<<<< HEAD
=======
  begin_packed_struct
>>>>>>> 572f9611
  union
  {
    uint8_t  u[8];
    uint16_t *p;
<<<<<<< HEAD
  } reg_off;
  uint16_t reg_offs[0];
} __attribute__ ((packed));
=======
  }
  end_packed_struct reg_off;
  uint16_t reg_offs[0];
} end_packed_struct;
>>>>>>> 572f9611

struct symbols_s
{
  const char *name;
  int optional;
  uint32_t address;
};

/* JLINK server functions that can be called by the plugin */

struct jlink_ops_s
{
  /* API version v1.0 and higher */

  void  (*free)          (void *p);
  void *(*alloc)         (unsigned size);
  void *(*realloc)       (void *p, unsigned size);
  void  (*logoutf)       (const char *sformat, ...);
  void  (*debugoutf)     (const char *sformat, ...);
  void  (*warnoutf)      (const char *sformat, ...);
  void  (*erroroutf)     (const char *sformat, ...);
  int   (*readmem)       (uint32_t addr, char *pdata,
                          unsigned int numbytes);
  char  (*readu8)        (uint32_t addr, uint8_t *pdata);
  char  (*readu16)       (uint32_t addr, uint16_t *pdata);
  char  (*readu32)       (uint32_t addr, uint32_t *pdata);
  int   (*writemem)      (uint32_t addr, const char *pdata,
                          unsigned numbytes);
  void  (*writeu8)       (uint32_t addr, uint8_t data);
  void  (*writeu16)      (uint32_t addr, uint16_t data);
  void  (*writeu32)      (uint32_t addr, uint32_t data);
  uint32_t (*load16te)   (const uint8_t *p);
  uint32_t (*load24te)   (const uint8_t *p);
  uint32_t (*load32te)   (const uint8_t *p);

  /* API version v1.1 and higher */

  uint32_t   (*readreg)  (uint32_t regindex);
  void       (*writereg) (uint32_t regindex, uint32_t value);

  /* End marker */

  void   *dummy;
};

struct plugin_priv_s
{
  uint32_t                *pidhash;
  uint32_t                 npidhash;
  struct tcbinfo_s        *tcbinfo;
  uint16_t                 running;
  uint32_t                 ntcb;
  const struct jlink_ops_s *jops;
};

/****************************************************************************
 * Private data
 ****************************************************************************/

static struct symbols_s g_symbols[] =
{
  {"g_pidhash",            0, 0},
  {"g_npidhash",           0, 0},
  {"g_tcbinfo",            0, 0},
  {"g_readytorun",         0, 0},
  { NULL,                  0, 0}
};

static struct plugin_priv_s g_plugin_priv;

/****************************************************************************
 * Private Functions
 ****************************************************************************/

static inline int encode_hex(char *line, uint32_t value)
{
  /* output line in intel hex format */

  return snprintf(line, 9, "%02x%02x%02x%02x", value & 0xff,
                 (value & 0xff00) >> 8, (value & 0xff0000) >> 16,
                 (value & 0xff000000) >> 24);
}

static inline uint32_t decode_hex(const char *line)
{
  /* Get value from hex format line */

  uint32_t i;
  uint32_t value = 0;

  for (i = 7; i >= 0;)
    {
      value += (value << 8) + (line[i--] - '0');
      value += (line[i--] - '0') << 4;
    }

  return value;
}

static int get_pid(struct plugin_priv_s *priv, uint32_t idx,
                   uint16_t *pid)
{
  int ret;

  ret = READU16(priv->pidhash[idx] + priv->tcbinfo->pid_off, pid);
  if (ret != 0)
    {
      PERROR("read %d pid error return %d\n", idx, ret);
      return ret;
    }

  return 0;
}

static int get_idx_from_pid(struct plugin_priv_s *priv,
                            uint32_t pid)
{
  int idx;

  for (idx = 0; idx < priv->ntcb; idx++)
    {
      uint16_t tmppid;

      if (get_pid(priv, idx, &tmppid))
        {
          return -1;
        }

      if (tmppid == pid)
        {
          return idx;
        }
    }

  return -1;
}

static int setget_reg(struct plugin_priv_s *priv, uint32_t idx,
                      uint32_t regidx, uint32_t *regval, bool write)
{
  uint32_t regaddr;
  int ret = 0;

  regaddr = priv->pidhash[idx] + priv->tcbinfo->reg_offs[regidx];

  if (write)
    {
      WRITEU32(regaddr, *regval);
    }
  else
    {
      ret = READU32(regaddr, regval);
      if (ret != 0)
        {
          PERROR("regread %d regidx %d error %d\n", idx, regidx, ret);
          return ret;
        }
    }

  return ret;
}

static int update_tcbinfo(struct plugin_priv_s *priv)
{
  if (!priv->tcbinfo)
    {
      uint16_t reg_num;
      int ret;
      uint32_t reg_off;

      ret = READU16(g_symbols[TCBINFO].address +
                    offsetof(struct tcbinfo_s, reg_num), &reg_num);
      if (ret != 0 || !reg_num)
        {
          PERROR("error reading regs ret %d\n", ret);
          return ret;
        }

      ret = READU32(g_symbols[TCBINFO].address +
                    offsetof(struct tcbinfo_s, reg_off), &reg_off);
      if (ret != 0 || !reg_off)
        {
          PERROR("error in read regoffs address ret %d\n", ret);
          return ret;
        }

      priv->tcbinfo = ALLOC(sizeof(struct tcbinfo_s) +
                            reg_num * sizeof(uint16_t));

      if (!priv->tcbinfo)
        {
          PERROR("error in malloc tcbinfo_s\n");
          return -ENOMEM;
        }

      ret = READMEM(g_symbols[TCBINFO].address, (char *)priv->tcbinfo,
                    sizeof(struct tcbinfo_s));
      if (ret != sizeof(struct tcbinfo_s))
        {
          PERROR("error in read tcbinfo_s ret %d\n", ret);
          return ret;
        }

      ret = READMEM(reg_off, (char *)&priv->tcbinfo->reg_offs[0],
                    reg_num * sizeof(uint16_t));
      if (ret != reg_num * sizeof(uint16_t))
        {
          PERROR("error in read tcbinfo_s reg_offs ret %d\n", ret);
          return ret;
        }

      PLOG("setup success! regs %d\n", priv->tcbinfo->reg_num);
    }

  return 0;
}

static int update_pidhash(struct plugin_priv_s *priv)
{
  uint32_t npidhash;
  uint32_t pidhashaddr;
  int ret;

  ret = READU32(g_symbols[NPIDHASH].address, &npidhash);
  if (ret != 0 || npidhash == 0)
    {
      PERROR("error reading npidhash ret %d\n", ret);
      return ret;
    }

  if (npidhash != priv->npidhash)
    {
      priv->pidhash = REALLOC(priv->pidhash,
                              npidhash * sizeof(uint32_t *));
      if (!priv->pidhash)
        {
          PERROR("error in malloc pidhash\n");
          return -ENOMEM;
        }

      PLOG("npidhash change from %d to %d!\n", priv->npidhash, npidhash);
      priv->npidhash = npidhash;
    }

  ret = READU32(g_symbols[PIDHASH].address, &pidhashaddr);
  if (ret != 0 || pidhashaddr == 0)
    {
      PERROR("error in read pidhashaddr ret %d\n", ret);
      return ret;
    }

  ret = READMEM(pidhashaddr, (char *)priv->pidhash,
                priv->npidhash * sizeof(uint32_t *));
  if (ret != priv->npidhash * sizeof(uint32_t *))
    {
      PERROR("error in read pidhash ret %d\n", ret);
      return ret;
    }

  return 0;
}

static int normalize_tcb(struct plugin_priv_s *priv)
{
  uint32_t i;
  uint32_t tcbaddr;
  int ret;

  priv->ntcb = 0;

  for (i = 0; i < priv->npidhash; i++)
    {
      if (priv->pidhash[i])
        {
          priv->pidhash[priv->ntcb++] = priv->pidhash[i];
        }
    }

  ret = READU32(g_symbols[READYTORUN].address, &tcbaddr);
  if (ret != 0)
    {
      PERROR("read readytorun error return %d\n", ret);
    }

  ret = READU16(tcbaddr + priv->tcbinfo->pid_off, &priv->running);
  if (ret != 0)
    {
      PERROR("read readytorun pid error return %d\n", ret);
      return ret;
    }

  return 0;
}

/****************************************************************************
 * Public Functions
 ****************************************************************************/

int RTOS_Init(const struct jlink_ops_s *api, uint32_t core)
{
  g_plugin_priv.jops = api;

  return 1;
}

uint32_t RTOS_GetVersion(void)
{
  return API_VER;
}

int RTOS_UpdateThreads(void)
{
  int ret;

  ret = update_tcbinfo(&g_plugin_priv);
  if (ret)
    {
      return ret;
    }

  ret = update_pidhash(&g_plugin_priv);
  if (ret)
    {
      return ret;
    }

  ret = normalize_tcb(&g_plugin_priv);
  if (ret)
    {
      return ret;
    }

  return 0;
}

struct symbols_s *RTOS_GetSymbols(void)
{
  return g_symbols;
}

uint32_t RTOS_GetNumThreads(void)
{
  if (g_plugin_priv.ntcb == 0)
    {
      RTOS_UpdateThreads();
    }

  return g_plugin_priv.ntcb;
}

uint32_t RTOS_GetCurrentThreadId(void)
{
  return THREADID_BASE + g_plugin_priv.running;
}

uint32_t RTOS_GetThreadId(uint32_t n)
{
  if (n < g_plugin_priv.ntcb)
    {
      uint16_t pid;

      if (get_pid(&g_plugin_priv, n, &pid) == 0)
        {
          return THREADID_BASE + pid;
        }
    }

  return 0;
}

int RTOS_GetThreadDisplay(char *display, uint32_t threadid)
{
  int idx;
  uint32_t len = 0;
  char name[TCB_NAMESIZE];
  uint8_t readval;
  int ret;

  threadid -= THREADID_BASE;

  idx = get_idx_from_pid(&g_plugin_priv, threadid);
  if (idx < 0)
    {
      PERROR("error in get_idx_from_pid return %d\n", idx);
      return -1;
    }

  len += snprintf(display + len,
                  DISPLAY_LENGTH - len, "[PID:%03d]", threadid);

  ret = READMEM(g_plugin_priv.pidhash[idx] +
                g_plugin_priv.tcbinfo->name_off, name, TCB_NAMESIZE);
  if (ret != TCB_NAMESIZE)
    {
      PERROR("error in read tcb name return %d\n", ret);
    }

  /* check tcb name is valid or not */

  if ((name[0] > 'a' && name[0] < 'z')
      || (name[0] > 'A' && name[0] < 'Z'))
    {
      len += snprintf(display + len, DISPLAY_LENGTH - len,
                      "%s", name);
    }
  else
    {
      len += snprintf(display + len, DISPLAY_LENGTH - len,
                      "thread-%d", threadid);
    }

  ret = READU8(g_plugin_priv.pidhash[idx] +
               g_plugin_priv.tcbinfo->state_off, &readval);
  if (ret != 0)
    {
      PERROR("error in read tcb state return %d\n", ret);
    }

  len += snprintf(display + len, DISPLAY_LENGTH - len, ":%04d",
       readval);

  ret = READU8(g_plugin_priv.pidhash[idx] +
               g_plugin_priv.tcbinfo->pri_off, &readval);
  if (ret != 0)
    {
      PERROR("error in read tcb pri return %d\n", ret);
    }

  len += snprintf(display + len,
                  DISPLAY_LENGTH - len, "[PRI:%03d]", readval);

  return len;
}

int RTOS_GetThreadReg(char *hexregval, uint32_t regindex, uint32_t threadid)
{
  int idx;
  uint32_t regval = 0;

  threadid -= THREADID_BASE;

  /* current task read by jlink self */

  if (threadid == g_plugin_priv.running)
    {
      return -1;
    }

  if (regindex > g_plugin_priv.tcbinfo->reg_num)
    {
      return -1;
    }

  idx = get_idx_from_pid(&g_plugin_priv, threadid);
  if (idx < 0)
    {
      PERROR("error in get_idx_from_pid return %d\n", idx);
      return -1;
    }

  if (g_plugin_priv.tcbinfo->reg_offs[regindex])
    {
      setget_reg(&g_plugin_priv, idx, regindex, &regval, false);

      encode_hex(hexregval, regval);
      return 0;
    }

  return -1;
}

int RTOS_GetThreadRegList(char *hexreglist, uint32_t threadid)
{
  int idx;
  uint32_t j;
  uint32_t regval;

  threadid -= THREADID_BASE;

  /* current task read by jlink self */

  if (threadid == g_plugin_priv.running)
    {
      return -1;
    }

  idx = get_idx_from_pid(&g_plugin_priv, threadid);
  if (idx < 0)
    {
      PERROR("error in get_idx_from_pid return %d\n", idx);
      return -1;
    }

  for (j = 0; j < 17; j++)
    {
      regval = 0;

      if (g_plugin_priv.tcbinfo->reg_offs[j])
        {
          setget_reg(&g_plugin_priv, idx, j, &regval, false);
        }

      hexreglist += encode_hex(hexreglist, regval);
    }

  return 0;
}

int RTOS_SetThreadReg(char *hexregval,
                      uint32_t regindex, uint32_t threadid)
{
  int idx;
  uint32_t regval;

  threadid -= THREADID_BASE;

  if (threadid == g_plugin_priv.running)
    {
      return -1;
    }

  if (regindex > g_plugin_priv.tcbinfo->reg_num)
    {
      return -1;
    }

  idx = get_idx_from_pid(&g_plugin_priv, threadid);
  if (idx < 0)
    {
      PERROR("error in get_idx_from_pid return %d\n", idx);
      return -1;
    }

  if (g_plugin_priv.tcbinfo->reg_offs[regindex])
    {
      regval = decode_hex(hexregval);

      setget_reg(&g_plugin_priv, idx, regindex, &regval, true);
      return 0;
    }

  return -1;
}

int RTOS_SetThreadRegList(char *hexreglist, uint32_t threadid)
{
  int idx;
  uint32_t j;
  uint32_t regval;

  threadid -= THREADID_BASE;

  if (threadid == g_plugin_priv.running)
    {
      return -1;
    }

  idx = get_idx_from_pid(&g_plugin_priv, threadid);
  if (idx < 0)
    {
      PERROR("error in get_idx_from_pid return %d\n", idx);
      return -1;
    }

  for (j = 0; j < 17; j++)
    {
      if (g_plugin_priv.tcbinfo->reg_offs[j])
        {
          regval = decode_hex(hexreglist);

          setget_reg(&g_plugin_priv, idx, j, &regval, true);

          hexreglist += 4;
        }
      else
        {
          return -1;
        }
    }

  return 0;
}<|MERGE_RESOLUTION|>--- conflicted
+++ resolved
@@ -33,7 +33,7 @@
  * Pre-processor Definitions
  ****************************************************************************/
 
-/* Marco for JLINK plugin API */
+/* Marcos for J-Link plugin API */
 
 #define API_VER                   101
 #define DISPLAY_LENGTH            256
@@ -43,7 +43,7 @@
 
 #define TCB_NAMESIZE              256
 
-/* Marco for jlink API ops */
+/* Marcos for J-Link API ops */
 
 #define REALLOC(ptr, size)        g_plugin_priv.jops->realloc(ptr, size)
 #define ALLOC(size)               g_plugin_priv.jops->alloc(size)
@@ -98,24 +98,15 @@
   uint16_t pri_off;
   uint16_t name_off;
   uint16_t reg_num;
-<<<<<<< HEAD
-=======
   begin_packed_struct
->>>>>>> 572f9611
   union
   {
     uint8_t  u[8];
     uint16_t *p;
-<<<<<<< HEAD
-  } reg_off;
-  uint16_t reg_offs[0];
-} __attribute__ ((packed));
-=======
   }
   end_packed_struct reg_off;
   uint16_t reg_offs[0];
 } end_packed_struct;
->>>>>>> 572f9611
 
 struct symbols_s
 {
@@ -124,7 +115,7 @@
   uint32_t address;
 };
 
-/* JLINK server functions that can be called by the plugin */
+/* J-Link server functions that can be called by the plugin */
 
 struct jlink_ops_s
 {
@@ -163,9 +154,9 @@
 
 struct plugin_priv_s
 {
-  uint32_t                *pidhash;
+  uint32_t                 *pidhash;
   uint32_t                 npidhash;
-  struct tcbinfo_s        *tcbinfo;
+  struct tcbinfo_s         *tcbinfo;
   uint16_t                 running;
   uint32_t                 ntcb;
   const struct jlink_ops_s *jops;
@@ -206,7 +197,7 @@
   uint32_t i;
   uint32_t value = 0;
 
-  for (i = 7; i >= 0;)
+  for (i = 7; i >= 0; )
     {
       value += (value << 8) + (line[i--] - '0');
       value += (line[i--] - '0') << 4;
@@ -557,7 +548,7 @@
 
   threadid -= THREADID_BASE;
 
-  /* current task read by jlink self */
+  /* current task read by J-Link self */
 
   if (threadid == g_plugin_priv.running)
     {
@@ -595,7 +586,7 @@
 
   threadid -= THREADID_BASE;
 
-  /* current task read by jlink self */
+  /* current task read by J-Link self */
 
   if (threadid == g_plugin_priv.running)
     {
