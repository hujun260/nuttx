--- conflicted
+++ resolved
@@ -92,18 +92,8 @@
 RUN mkdir gcc-arm-none-eabi && \
   curl -s -L  "https://developer.arm.com/-/media/Files/downloads/gnu/11.3.rel1/binrel/arm-gnu-toolchain-11.3.rel1-x86_64-arm-none-eabi.tar.xz" \
   | tar -C gcc-arm-none-eabi --strip-components 1 -xJ  \
-<<<<<<< HEAD
-  && curl -s -L -O "https://raw.githubusercontent.com/apache/incubator-nuttx/master/tools/ci/patch/arm-none-eabi-workaround-for-newlib-version-break.patch" \
-  && patch -p0 < arm-none-eabi-workaround-for-newlib-version-break.patch
-
-# Download the latest ARM clang toolchain prebuilt by ARM
-RUN mkdir clang-arm-none-eabi && \
-  curl -s -L  "https://github.com/ARM-software/LLVM-embedded-toolchain-for-Arm/releases/download/release-14.0.0/LLVMEmbeddedToolchainForArm-14.0.0-linux.tar.gz" \
-  | tar -C clang-arm-none-eabi --strip-components 1 -xz
-=======
   && curl -s -L -O "https://raw.githubusercontent.com/apache/nuttx/master/tools/ci/patch/arm-none-eabi-workaround-for-newlib-version-break.patch" \
   && patch -p0 < arm-none-eabi-workaround-for-newlib-version-break.patch
->>>>>>> 1c84fc9c
 
 ###############################################################################
 # Build image for tool required by ARM64 builds
@@ -249,8 +239,6 @@
   gcc \
   gcc-avr \
   gcc-multilib \
-  clang \
-  clang-tidy \
   gettext \
   git \
   lib32z1-dev \
@@ -261,13 +249,8 @@
   libncurses5-dev \
   libpulse-dev libpulse-dev:i386 \
   libpython2.7 \
-<<<<<<< HEAD
-  libncurses5-dev \
-  libtinfo5 \
-=======
   libtinfo5 \
   libv4l-dev libv4l-dev:i386 \
->>>>>>> 1c84fc9c
   libx11-dev libx11-dev:i386 \
   libxext-dev libxext-dev:i386 \
   linux-headers-generic \
@@ -295,8 +278,6 @@
 RUN pip3 install setuptools wheel
 # Install CodeChecker and use it to statically analyze the code.
 RUN pip3 install CodeChecker
-<<<<<<< HEAD
-=======
 # Install pytest
 RUN pip3 install cxxfilt
 RUN pip3 install esptool
@@ -309,7 +290,6 @@
 RUN pip3 install pytest-ordering==0.6
 RUN pip3 install pytest-repeat==0.9.1
 # Used to generate symbol table files
->>>>>>> 1c84fc9c
 
 RUN mkdir /tools
 WORKDIR /tools
@@ -335,9 +315,6 @@
 
 COPY --from=nuttx-toolchain-arm /tools/gcc-arm-none-eabi/ gcc-arm-none-eabi/
 ENV PATH="/tools/gcc-arm-none-eabi/bin:$PATH"
-
-COPY --from=nuttx-toolchain-arm /tools/clang-arm-none-eabi/ clang-arm-none-eabi/
-ENV PATH="/tools/clang-arm-none-eabi/bin:$PATH"
 
 # ARM64 toolchain
 COPY --from=nuttx-toolchain-arm64 /tools/gcc-aarch64-none-elf/ gcc-aarch64-none-elf/
